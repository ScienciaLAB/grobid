package org.grobid.core.annotations;

import org.apache.commons.io.IOUtils;
import org.apache.commons.io.output.ByteArrayOutputStream;
import org.custommonkey.xmlunit.XMLTestCase;
import org.grobid.core.engines.patent.ReferenceExtractor;
import org.grobid.core.factory.AbstractEngineFactory;
import org.grobid.core.utilities.XMLWriter;
import org.junit.After;
import org.junit.Before;
import org.junit.BeforeClass;
import org.junit.Test;
import org.xml.sax.SAXException;

import javax.xml.namespace.QName;
import javax.xml.stream.XMLEventFactory;
import javax.xml.stream.XMLStreamException;
import javax.xml.stream.events.*;
import java.io.*;
import java.nio.charset.StandardCharsets;
import java.util.Iterator;
import java.util.Vector;

import static java.nio.charset.StandardCharsets.UTF_8;

public class TeiStAXParserTest extends XMLTestCase {

    public static void setInitialContext() throws Exception {
        AbstractEngineFactory.init();
    }

    @Before
    public void setUp() throws Exception {
        setInitialContext();
    }

    @Test
<<<<<<< HEAD
    public void testTeiStAXParser3Args() throws Exception {
        final TeiStAXParser parser = new TeiStAXParser(createInputStream("input"), createOutputStream("output"), false);
=======
    public void testTeiStAXParser3Args() throws IOException {
        final TeiStAXParser parser = new TeiStAXParser(createInputStream("input"), createOutputStream("output"), 0);
>>>>>>> b37fd8fa

        assertEquals("The inputStream value of the parser should be 'input'", "input", fromInputStreamToString(parser.inputStream));
        assertEquals("The outputStream value of the parser should be 'output'", "output", fromOutputStreamToString(parser.outputStream));
    }

    @Test
<<<<<<< HEAD
    public void testTeiStAXParser4Args() throws Exception {
        final TeiStAXParser parser = new TeiStAXParser(createInputStream("input"), createOutputStream("output"), true, false);
=======
    public void testTeiStAXParser4Args() throws IOException {
        final TeiStAXParser parser = new TeiStAXParser(createInputStream("input"), createOutputStream("output"), true, 0);
>>>>>>> b37fd8fa

        assertEquals("The inputStream value of the parser should be 'input'", "input", fromInputStreamToString(parser.inputStream));
        assertEquals("The outputStream value of the parser should be 'output'", "output", fromOutputStreamToString(parser.outputStream));
        assertEquals("The isIndented value of the parser should be true", true, parser.isIndented);
        assertEquals("The isSelfInstanceRefExtractor value of the parser should be true", true, parser.isSelfInstanceRefExtractor);
    }

    @Test
    public void testTeiStAXParser5Args() throws Exception {
        final ReferenceExtractor refExtr = new ReferenceExtractor();
        refExtr.currentPatentNumber = "patNb";
        final String input = "<tag id=\"tId\">input</tag>";
        TeiStAXParser parser = new TeiStAXParser(createInputStream(input), createOutputStream("output"), false, refExtr, 0);

        assertEquals("The inputStream value of the parser should be '" + input + "'", input, fromInputStreamToString(parser.inputStream));
        assertEquals("The outputStream value of the parser should be 'output'", "output", fromOutputStreamToString(parser.outputStream));
        assertEquals("The isIndented value of the parser should be false", false, parser.isIndented);
        assertEquals("The isSelfInstanceRefExtractor value of the parser should be false", false, parser.isSelfInstanceRefExtractor);
        assertEquals("The extractor.currentPatentNumber value of the parser should be 'patNb'", "patNb",
                parser.extractor.currentPatentNumber);

        assertNotNull("currTEIParsedInfo should not be null", parser.currTEIParsedInfo);
        assertNotNull("teiBuffer should not be null", parser.teiBuffer);
        assertNotNull("headerAnnotation should n ot be null", parser.headerAnnotation);
        // escape the START_DOCUMENT event
        parser.reader.next();
        final XMLEvent event = (XMLEvent) parser.reader.next();
        assertEquals("the tag value should be 'tag'", "tag", event.asStartElement().getName().getLocalPart());
        final Attribute attr = event.asStartElement().getAttributeByName(getQName("", "id", ""));
        assertEquals("the id should be 'tId'", "tId", attr.getValue());
    }

    @Test
    public void testParse() throws Exception {
        final String input = "<tag id=\"tId\"> <div type=\"abstract\" xml:id=\"_cc53f64\" xml:lang=\"en\" subtype=\"docdba\">some text</div> </tag>";
        final TeiStAXParser parser = new TeiStAXParser(createInputStream(input), createOutputStream(""), 0);
        parser.parse();
        assertXMLEqual("The 2 xml should be identical", input, fromOutputStreamToString(parser.outputStream));
    }

    @Test
<<<<<<< HEAD
    public void testWriteInTeiBufferStart() throws Exception {
        final TeiStAXParser parser = new TeiStAXParser(createInputStream(""), createOutputStream(""), false);
=======
    public void testWriteInTeiBufferStart() throws IOException, XMLStreamException, SAXException {
        final TeiStAXParser parser = new TeiStAXParser(createInputStream(""), createOutputStream(""), 0);
>>>>>>> b37fd8fa
        final QName qName = getQName("", "tag", "");
        final Iterator<Attribute> attributes = getAttributes(createAttribute("attr", "val"));
        final StartElement start = createStartElement(qName, attributes, null);
        parser.writeInTeiBufferStart(start);

        assertEquals("The teiBuffer value should be <tag attr=\"val\">", "<tag attr=\"val\">", parser.teiBuffer.toString());
    }

    @Test
<<<<<<< HEAD
    public void testWriteInTeiBufferCharacters() throws Exception {
        final TeiStAXParser parser = new TeiStAXParser(createInputStream(""), createOutputStream(""), false);
=======
    public void testWriteInTeiBufferCharacters() throws IOException, XMLStreamException, SAXException {
        final TeiStAXParser parser = new TeiStAXParser(createInputStream(""), createOutputStream(""), 0);
>>>>>>> b37fd8fa
        final String content = "some content";
        parser.writeInTeiBufferCharacters(createCharacters(content));

        assertEquals("The teiBuffer value should be " + content, content, parser.teiBuffer.toString());
    }

    @Test
<<<<<<< HEAD
    public void testWriteInTeiBufferEnd() throws Exception {
        final TeiStAXParser parser = new TeiStAXParser(createInputStream(""), createOutputStream(""), false);
=======
    public void testWriteInTeiBufferEnd() throws IOException, XMLStreamException, SAXException {
        final TeiStAXParser parser = new TeiStAXParser(createInputStream(""), createOutputStream(""), 0);
>>>>>>> b37fd8fa
        final QName qName = getQName("", "endTag", "");
        parser.writeInTeiBufferEnd(createEndElement(qName, null));

        assertEquals("The teiBuffer value should be </endTag>", "</endTag>", parser.teiBuffer.toString());
    }

    @Test
<<<<<<< HEAD
    public void testWriteInTeiBufferRaw() throws Exception {
        final TeiStAXParser parser = new TeiStAXParser(createInputStream(""), createOutputStream(""), false);
=======
    public void testWriteInTeiBufferRaw() throws IOException, XMLStreamException, SAXException {
        final TeiStAXParser parser = new TeiStAXParser(createInputStream(""), createOutputStream(""), 0);
>>>>>>> b37fd8fa
        final String content = "some content";
        parser.writeInTeiBufferRaw(content);

        assertEquals("The teiBuffer value should be " + content, content, parser.teiBuffer.toString());
    }

    @Test
    public void testParseNotSelfRefExtractor() throws Exception {
        final String input = "<teiCorpus id=\"tId\"> <div type=\"claims\"><p>some paragraph</p></div> </teiCorpus>";
        final TeiStAXParser parser = new TeiStAXParser(createInputStream(input), createOutputStream(""), 0);
        parser.isSelfInstanceRefExtractor = false;
        parser.parse();
        assertXMLEqual("The 2 xml should be identical", input, fromOutputStreamToString(parser.outputStream));
    }

    @Test
    public void testParseDescription() throws Exception {
        final String input = "<teiCorpus id=\"tId\"> <div type=\"description\"><p>some paragraph</p></div> </teiCorpus>";
        final TeiStAXParser parser = new TeiStAXParser(createInputStream(input), createOutputStream(""), false, 0);
        parser.parse();
        assertXMLEqual("The 2 xml should be identical", input, fromOutputStreamToString(parser.outputStream));
    }

    @Test
    public void testParseDescription2() throws Exception {
        final String input = "<teiCorpus id=\"tId\"> <div type=\"description\"><p>some paragraph</p><p>some text &lt;sep&gt; &quot; <br clear=\"none\" /> </p></div> </teiCorpus>";
        final TeiStAXParser parser = new TeiStAXParser(createInputStream(input), createOutputStream(""), false, 0);
        parser.parse();
        assertXMLEqual("The 2 xml should be identical", XMLWriter.formatXML(input),
                XMLWriter.formatXML(fromOutputStreamToString(parser.outputStream)));
    }

    @Test
    public void testParseDescriptionTagInsideP() throws Exception {
        final String input = "<teiCorpus id=\"tId\"> <div type=\"description\"><p>some paragraph</p><p>some text &lt;sep&gt; &quot; <someTag>text inside tag</someTag> </p></div> </teiCorpus>";
        final TeiStAXParser parser = new TeiStAXParser(createInputStream(input), createOutputStream(""), false, 0);
        parser.parse();
        assertXMLEqual("The 2 xml should be identical", XMLWriter.formatXML(input),
                XMLWriter.formatXML(fromOutputStreamToString(parser.outputStream)));
    }

    @Test
    public void testParseNoDescription() throws Exception {
        final String input = "<teiCorpus id=\"tId\"> <div type=\"noDescription\"><p>some paragraph</p></div> </teiCorpus>";
        final TeiStAXParser parser = new TeiStAXParser(createInputStream(input), createOutputStream(""), false, 0);
        parser.parse();
        assertXMLEqual("The 2 xml should be identical", input, fromOutputStreamToString(parser.outputStream));
    }

    @Test
    public void testParseStartTEI() throws Exception {
        final String input = "<teiCorpus id=\"tId\"> <TEI><teiHeader><notesStmt><notes>some element</notes></notesStmt></teiHeader><div type=\"description\"><p>some paragraph</p></div></TEI> </teiCorpus>";
        final TeiStAXParser parser = new TeiStAXParser(createInputStream(input), createOutputStream(""), false, 0);
        parser.parse();
        assertXMLEqual("The 2 xml should be identical", input, fromOutputStreamToString(parser.outputStream));
    }

    @Test
    public void testParseNotesStmt() throws Exception {
        final String input = "<teiCorpus id=\"tId\"><TEI><teiHeader><notesStmt><notes>some element</notes></notesStmt></teiHeader></TEI></teiCorpus>";
        final TeiStAXParser parser = new TeiStAXParser(createInputStream(input), createOutputStream(""), false, 0);
        parser.parse();
        assertXMLEqual("The 2 xml should be identical", input, fromOutputStreamToString(parser.outputStream));
    }

    @Test
    public void testParserOnFullTEI() throws Exception {
        ReferenceExtractor extractor = new ReferenceExtractor();
        OutputStream out;
        TeiStAXParser stax;
        //out = getOutputStreamFromFile("src/test/resources/org/grobid/core/annotations/resTeiStAXParser/out.tei.xml");
        out = new ByteArrayOutputStream();

        stax = new TeiStAXParser(
                this.getClass().getResourceAsStream("resTeiStAXParser/sample-2.tei.xml"),
                out, true,
                extractor, 0);

        stax.parse();
        out.close();
    }
    
    private InputStream createInputStream(final String str) {
        return new ByteArrayInputStream(str.getBytes(UTF_8));
    }

    private OutputStream createOutputStream(final String str) throws IOException {
        ByteArrayOutputStream out = new ByteArrayOutputStream();
        out.write(str.getBytes(UTF_8));
        return out;
    }

    private String fromInputStreamToString(final InputStream input) throws IOException {
        input.reset();
        byte[] bytes = new byte[input.available()];
        input.read(bytes);
        return new String(bytes);
    }

    private String fromOutputStreamToString(final OutputStream output) throws IOException {
        output.toString();
        return output.toString();
    }

    private static QName getQName(final String namespaceURI, final String localPart, final String prefix) {
        return new QName(namespaceURI, localPart, prefix);
    }

    private static StartElement createStartElement(final QName name, final Iterator<?> attributes, final Iterator<?> namespaces) {
        final XMLEventFactory eventFactory = XMLEventFactory.newInstance();
        return eventFactory.createStartElement(name, attributes, namespaces);
    }

    private static Attribute createAttribute(final String localName, final String value) {
        final XMLEventFactory eventFactory = XMLEventFactory.newInstance();
        return eventFactory.createAttribute(localName, value);
    }

    private static Iterator<Attribute> getAttributes(final Attribute... pAttr) {
        Vector<Attribute> attributes = new Vector<Attribute>();
        for (final Attribute attr : pAttr) {
            attributes.add(attr);
        }
        return attributes.iterator();
    }

    private static Characters createCharacters(final String content) {
        final XMLEventFactory eventFactory = XMLEventFactory.newInstance();
        return eventFactory.createCharacters(content);
    }

    private static EndElement createEndElement(final QName name, final Iterator<?> namespaces) {
        final XMLEventFactory eventFactory = XMLEventFactory.newInstance();
        return eventFactory.createEndElement(name, namespaces);
    }

}<|MERGE_RESOLUTION|>--- conflicted
+++ resolved
@@ -35,26 +35,15 @@
     }
 
     @Test
-<<<<<<< HEAD
-    public void testTeiStAXParser3Args() throws Exception {
-        final TeiStAXParser parser = new TeiStAXParser(createInputStream("input"), createOutputStream("output"), false);
-=======
     public void testTeiStAXParser3Args() throws IOException {
         final TeiStAXParser parser = new TeiStAXParser(createInputStream("input"), createOutputStream("output"), 0);
->>>>>>> b37fd8fa
-
         assertEquals("The inputStream value of the parser should be 'input'", "input", fromInputStreamToString(parser.inputStream));
         assertEquals("The outputStream value of the parser should be 'output'", "output", fromOutputStreamToString(parser.outputStream));
     }
 
     @Test
-<<<<<<< HEAD
-    public void testTeiStAXParser4Args() throws Exception {
-        final TeiStAXParser parser = new TeiStAXParser(createInputStream("input"), createOutputStream("output"), true, false);
-=======
     public void testTeiStAXParser4Args() throws IOException {
         final TeiStAXParser parser = new TeiStAXParser(createInputStream("input"), createOutputStream("output"), true, 0);
->>>>>>> b37fd8fa
 
         assertEquals("The inputStream value of the parser should be 'input'", "input", fromInputStreamToString(parser.inputStream));
         assertEquals("The outputStream value of the parser should be 'output'", "output", fromOutputStreamToString(parser.outputStream));
@@ -96,13 +85,8 @@
     }
 
     @Test
-<<<<<<< HEAD
-    public void testWriteInTeiBufferStart() throws Exception {
-        final TeiStAXParser parser = new TeiStAXParser(createInputStream(""), createOutputStream(""), false);
-=======
     public void testWriteInTeiBufferStart() throws IOException, XMLStreamException, SAXException {
         final TeiStAXParser parser = new TeiStAXParser(createInputStream(""), createOutputStream(""), 0);
->>>>>>> b37fd8fa
         final QName qName = getQName("", "tag", "");
         final Iterator<Attribute> attributes = getAttributes(createAttribute("attr", "val"));
         final StartElement start = createStartElement(qName, attributes, null);
@@ -112,13 +96,8 @@
     }
 
     @Test
-<<<<<<< HEAD
-    public void testWriteInTeiBufferCharacters() throws Exception {
-        final TeiStAXParser parser = new TeiStAXParser(createInputStream(""), createOutputStream(""), false);
-=======
     public void testWriteInTeiBufferCharacters() throws IOException, XMLStreamException, SAXException {
         final TeiStAXParser parser = new TeiStAXParser(createInputStream(""), createOutputStream(""), 0);
->>>>>>> b37fd8fa
         final String content = "some content";
         parser.writeInTeiBufferCharacters(createCharacters(content));
 
@@ -126,13 +105,8 @@
     }
 
     @Test
-<<<<<<< HEAD
-    public void testWriteInTeiBufferEnd() throws Exception {
-        final TeiStAXParser parser = new TeiStAXParser(createInputStream(""), createOutputStream(""), false);
-=======
     public void testWriteInTeiBufferEnd() throws IOException, XMLStreamException, SAXException {
         final TeiStAXParser parser = new TeiStAXParser(createInputStream(""), createOutputStream(""), 0);
->>>>>>> b37fd8fa
         final QName qName = getQName("", "endTag", "");
         parser.writeInTeiBufferEnd(createEndElement(qName, null));
 
@@ -140,13 +114,8 @@
     }
 
     @Test
-<<<<<<< HEAD
-    public void testWriteInTeiBufferRaw() throws Exception {
-        final TeiStAXParser parser = new TeiStAXParser(createInputStream(""), createOutputStream(""), false);
-=======
     public void testWriteInTeiBufferRaw() throws IOException, XMLStreamException, SAXException {
         final TeiStAXParser parser = new TeiStAXParser(createInputStream(""), createOutputStream(""), 0);
->>>>>>> b37fd8fa
         final String content = "some content";
         parser.writeInTeiBufferRaw(content);
 
