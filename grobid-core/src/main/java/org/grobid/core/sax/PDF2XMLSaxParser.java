package org.grobid.core.sax;

import org.grobid.core.layout.Block;
import org.grobid.core.document.Document;
import org.grobid.core.layout.LayoutToken;
import org.grobid.core.layout.GraphicObject;
import org.grobid.core.utilities.TextUtilities;
import org.grobid.core.analyzers.GrobidAnalyzer;
import org.slf4j.Logger;
import org.slf4j.LoggerFactory;
import org.xml.sax.*;
import org.xml.sax.helpers.*;

import java.util.*;

/**
 * SAX parser for XML representation of PDF files obtained via xpdf pdf2xml. All
 * typographical and layout information are defined token by token
 * 
 * @author Patrice Lopez
 */
public class PDF2XMLSaxParser extends DefaultHandler {
	/**
	 * The Logger.
	 */
	public static final Logger LOGGER = LoggerFactory.getLogger(PDF2XMLSaxParser.class);

	private StringBuffer accumulator = new StringBuffer(); // Accumulate parsed
															// text
	private String currentFont = null;
	private String colorFont = null;
	private String previousToken = null;
	private LayoutToken previousTok = null;
	private double currentFontSize = 0.0;
	private double currentX = 0.0;
	private double currentY = 0.0;
	private double currentWidth = 0.0;
	private double currentHeight = 0.0;
	private boolean currentBold = false;
	private boolean currentItalic = false;
	private boolean currentRotation = false;
	private Block block = null; // current block
	private int nbTokens = 0; // nb tokens in the current block
	private List<GraphicObject> images = null;

	private StringBuffer blabla = null;
	private List<LayoutToken> tokenizations = null;

	private Document doc = null;

    //starting page count from 1 since most of the PDF-related software count pages from 1
	private int currentPage = 0;
	private GrobidAnalyzer analyzer = GrobidAnalyzer.getInstance(); 

	public PDF2XMLSaxParser() {
		blabla = new StringBuffer();
		tokenizations = new ArrayList<LayoutToken>();
	}

	public PDF2XMLSaxParser(Document d, List<GraphicObject> im) {
		doc = d;
		blabla = new StringBuffer();
		images = im;
		tokenizations = new ArrayList<LayoutToken>();
	}

	private void addToken(LayoutToken layoutToken) {
		tokenizations.add(layoutToken);
		block.addToken(layoutToken);
	}

	private void substituteLastToken(LayoutToken tok) {
		if (tokenizations.size()>0) {
			//System.out.println("last tokenizations was: " +
			//	tokenizations.get(tokenizations.size()-1));
			tokenizations.remove(tokenizations.size()-1);
		}
		tokenizations.add(tok);

		if (block.getTokens() != null && !block.getTokens().isEmpty()) {
			block.getTokens().remove(block.getTokens().size() - 1);
		}
		block.addToken(tok);
	}

	private void removeLastTwoTokens() {
		tokenizations.remove(tokenizations.size() - 1);
		if (tokenizations.size() > 0) {
			tokenizations
					.remove(tokenizations.size() - 1);
		}

		block.getTokens().remove(block.getTokens().size() - 1);
		if (!block.getTokens().isEmpty()) {
			block.getTokens().remove(block.getTokens().size() - 1);
		}
	}

	public List<LayoutToken> getTokenization() {
		return tokenizations;
	}

	public List<GraphicObject> getGraphicObjects() {
		return images;
	}

	public void characters(char[] ch, int start, int length) {
		accumulator.append(ch, start, length);
	}

	public String getText() {
		String res = accumulator.toString().trim();
		//res = res.replace("\u00A0", " "); // stdandard NO-BREAK SPACE are viewed
											// as space
		res = res.replaceAll("\\p{javaSpaceChar}", " "); // replace all unicode space separators
		 												 // by a usual SPACE
		res = res.replace("\t"," "); // case where tabulation are used as separator
									 // -> replace tabulation with a usual space
		return res.trim();
	}

	private String addDiaeresisToCharV1(Character c) {
		switch (c) {
		case 'a':
			return "\u00E4";
		case 'e':
			return "\u00EB";
		case 'i':
			return "\u00EF";
		case 'l':
			return "\u00EF";
		case 'o':
			return "\u00F6";
		case 'u':
			return "\u00FC";
		default:
			return null;
		}
	}

	private String addDiaeresisToCharV2(Character c) {
		switch (c) {
		case 'a':
			return "\u00E4";
		case 'A':
			return "\u00C4";
			// case 'a' : return "Ã¤");
		case 'e':
			return "\u00EB";
		case 'E':
			return "\u00CB";
		case 'i':
			return "\u00EF";
		case 'l':
			return "\u00EF";
		case 'I':
			return "\u00CF";
		case 'o':
			return "\u00F6";
		case 'O':
			return "\u00D6";
		case 'u':
			return "\u00FC";
		case 'U':
			return "\u00DC";
		default:
			return null;
		}
	}
	
    private String addAcuteAccentToChar(Character c) {
        switch (c) {
            case 'a':
                return  "\u00E1";
            case 'e':
                return "\u00E9";
            case 'i':
            case 'ı':
                return "\u00ED";
            case 'l':
                return "\u00ED";
            case 'o':
                return "\u00F3";
            case 'u':
                return "\u00FA";
            case 'E':
                return "\u00C9";
            default:
                return null;
        }
    }

	private String addGraveAccentToChar(Character c) {
		switch (c) {
		case 'a':
			return "\u00E0";
		case 'e':
			return "\u00E8";
		case 'i':
			return "\u00EC";
		case 'l':
			return "\u00EC";
		case 'o':
			return "\u00F2";
		case 'u':
			return "\u00F9";
		default:
			return null;
		}
	}

	private String addCircumflexAccentToChar(Character c) {
		switch (c) {
		case 'a':
			return "\u00E2";
		case 'e':
			return "\u00EA";
		case 'i':
			return "\u00EE";
		case 'l':
			return "\u00EE";
		case 'o':
			return "\u00F4";
		case 'u':
			return "\u00FB";
		default:
			return null;
		}
	}

	private String addTildeToChar(Character c) {
		switch (c) {
		case 'n':
			return "\u00F1";
		case 'o':
			return "\u00F5";
		case 'a':
			return "\u00E3";
		default:
			return null;
		}
	}

	private String addNordicRingToChar(Character c) {
		switch (c) {
		case 'a':
			return "\u00E5";
		case 'A':
			return "\u00C5";
		case 'u':
			return "\u016F";
		case 'U':
			return "\u016E";
		default:
			return null;
		}
	}

	private String addCzechCaronToChar(Character c) {
		switch (c) {
		case 'r':
			return "\u0159";
		case 'R':
			return "\u0158";
		case 'c':
			return "\u010D";
		case 'C':
			return "\u010C";
		case 'n':
			return "\u0148";
		case 'N':
			return "\u0147";
		case 'z':
			return "\u017E";
		case 'Z':
			return "\u017D";
		case 'e':
			return "\u011B";
		case 'E':
			return "\u011A";
		case 's':
			return "\u0161";
		case 'S':
			return "\u0160";
		default:
			return null;
		}
	}

	private String addCedillaToChar(Character c) {
		switch (c) {
		case 'c':
			return "\u00E7";
		case 'C':
			return "\u00C7";
		default:
			return null;
		}
	}

	private static void removeLastCharacterIfPresent(LayoutToken token) {
		if (token.getText() != null && token.getText().length() > 1) {
			token.setText(token.getText().substring(0,
					token.getText().length() - 1));
		} else {
			token.setText("");
		}
	}

	private enum ModifierClass {
		NOT_A_MODIFIER, DIAERESIS, ACUTE_ACCENT, GRAVE_ACCENT, CIRCUMFLEX, TILDE, NORDIC_RING, CZECH_CARON, CEDILLA,
	}

	private ModifierClass classifyChar(Character c) {
		switch (c) {
		case '\u00A8':
			return ModifierClass.DIAERESIS;

		case '\u00B4':
		case '\u0301':
		case '\u02CA':
			return ModifierClass.ACUTE_ACCENT;

		case '\u0060':
			return ModifierClass.GRAVE_ACCENT;

		case '\u02C6':
			return ModifierClass.CIRCUMFLEX;

		case '\u02DC':
			return ModifierClass.TILDE;

		case '\u02DA':
			return ModifierClass.NORDIC_RING;

		case '\u02C7':
			return ModifierClass.CZECH_CARON;

		case '\u00B8':
			return ModifierClass.CEDILLA;

		default:
			return ModifierClass.NOT_A_MODIFIER;
		}
	}

	boolean isModifier(Character c) {
		return classifyChar(c) != ModifierClass.NOT_A_MODIFIER;
	}

	private String modifyCharacter(Character baseChar, Character modifierChar) {
		String result = null;

		switch (classifyChar(modifierChar)) {
		case DIAERESIS:
			result = addDiaeresisToCharV1(baseChar);
			break;
		case ACUTE_ACCENT:
			result = addAcuteAccentToChar(baseChar);
			break;
		case GRAVE_ACCENT:
			result = addGraveAccentToChar(baseChar);
			break;
		case CIRCUMFLEX:
			result = addCircumflexAccentToChar(baseChar);
			break;
		case TILDE:
			result = addTildeToChar(baseChar);
			break;
		case NORDIC_RING:
			result = addNordicRingToChar(baseChar);
			break;
		case CZECH_CARON:
			result = addCzechCaronToChar(baseChar);
			break;
		case CEDILLA:
			result = addCedillaToChar(baseChar);
			break;
		case NOT_A_MODIFIER:
			result = baseChar.toString();
			break;
		default:
			break;
		}

		if (result == null) {
			LOGGER.debug("FIXME: cannot apply modifier '" + modifierChar
					+ "' to character '" + baseChar + "'");
		}

		return result;
	}

	public void endElement(java.lang.String uri, java.lang.String localName,
			java.lang.String qName) throws SAXException {
		// if (!qName.equals("TOKEN") && !qName.equals("BLOCK") &&
		// !qName.equals("TEXT"))
		// System.out.println(qName);

		if (qName.equals("TEXT")) {
			blabla.append("\n");
			LayoutToken token = new LayoutToken();
			token.setText("\n");
<<<<<<< HEAD
//			block.addToken(token);
=======
			token.setPage(currentPage);
			block.addToken(token);
>>>>>>> 366bd061
			nbTokens++;
			accumulator.setLength(0);
//			tokenizations.add("\n");
//			tokenizations.add(token);
			addToken(token);
		} else if (qName.equals("METADATA")) {
			accumulator.setLength(0);
		} else if (qName.equals("TOKEN")) {
			String tok0 = TextUtilities.clean(getText());

			if (block.getStartToken() == -1) {
				block.setStartToken(tokenizations.size());
			}

			if (tok0.length() > 0) {
				//StringTokenizer st = new StringTokenizer(tok0,
				//		TextUtilities.delimiters, true);
				List<String> subTokenizations = new ArrayList<String>();
				try {
					// TBD: pass a language object to the tokenize method call 
					subTokenizations = analyzer.tokenize(tok0);		
				}
				catch(Exception e) {
					LOGGER.debug("Sub-tokenization of pdf2xml token has failed.");
				}
				boolean diaresis = false;
				boolean accent = false;
				//while (st.hasMoreTokens()) {
				if (subTokenizations.size() != 0) {
				//{	
					for(String tok : subTokenizations) {	
						diaresis = false;
						accent = false;

						//String tok = st.nextToken();
						if (tok.length() > 0) {

							LayoutToken token = new LayoutToken();
							token.setPage(currentPage);
							if ( (previousToken != null) && (tok != null)
									&& (previousToken.length() > 0)
									&& (tok.length() > 0) 
									&& (blabla.length() > 0)
							        && (previousTok.getText() != null)
									&& (previousTok.getText().length() > 1)	) {

								Character leftChar = previousTok.getText().charAt(
										previousTok.getText().length() - 1);
								Character rightChar = tok.charAt(0);

								ModifierClass leftClass = classifyChar(leftChar);
								ModifierClass rightClass = classifyChar(rightChar);
								ModifierClass modifierClass = ModifierClass.NOT_A_MODIFIER;

								if (leftClass != ModifierClass.NOT_A_MODIFIER
										|| rightClass != ModifierClass.NOT_A_MODIFIER) {
									Character baseChar = null;
									Character modifierChar = null;

									if (leftClass != ModifierClass.NOT_A_MODIFIER) {
										if (rightClass != ModifierClass.NOT_A_MODIFIER) {
											//assert false;
											// keeping characters, but setting class
											// to not a modifier
											baseChar = leftChar;
											modifierChar = rightChar;
											modifierClass = ModifierClass.NOT_A_MODIFIER;
										} else {
											baseChar = rightChar;
											modifierChar = leftChar;
											modifierClass = leftClass;
										}
									} else {
										baseChar = leftChar;
										modifierChar = rightChar;
										modifierClass = rightClass;
									}

									String updatedChar = modifyCharacter(baseChar,
											modifierChar);

									//System.out.println("\t"+"baseChar: " + baseChar + ", modifierChar: " 
									//	+ modifierChar +", updatedChar is " + updatedChar);

									if (updatedChar != null) {
										//System.out.println("\n");									
										//}
										//else {
//										tokenizations.remove(tokenizations.size() - 1);
//										if (tokenizations.size() > 0) {
//											tokenizations
//												.remove(tokenizations.size() - 1);
//										}

										removeLastTwoTokens();

										blabla.deleteCharAt(blabla.length() - 1);
										if (blabla.length() > 0) {
											blabla.deleteCharAt(blabla.length() - 1);
										}

										removeLastCharacterIfPresent(previousTok);
									}

									if (updatedChar != null) {
										blabla.append(updatedChar);
										previousTok.setText(previousTok.getText()
												+ updatedChar);
<<<<<<< HEAD
										addToken(new LayoutToken(previousTok.getText()));

//										tokenizations.add(new LayoutToken(previousTok.getText()));
=======
										LayoutToken localTok = new LayoutToken(previousTok.getText());
										localTok.setPage(currentPage);
										tokenizations.add(localTok);
>>>>>>> 366bd061
										//System.out.println("add token layout: " + previousTok.getText());
										//System.out.println("add tokenizations: " + previousTok.getText());
									}
									{
										// PL 
										blabla.append(tok.substring(1, tok.length()));
										if (updatedChar != null) {
											previousTok.setText(previousTok.getText()
												+ tok.substring(1, tok.length()));
										}
										else {
											// in this case, the diaresis/accent might be before the charcater 
											// to be modified and not after as incorrectly considered first 
											// see issue #47
											previousTok.setText(previousTok.getText() + tok);
										}
									
										//System.out.println("add token layout: " + previousTok.getText());
<<<<<<< HEAD
										substituteLastToken(new LayoutToken(previousTok.getText()));
//										if (tokenizations.size()>0) {
//											//System.out.println("last tokenizations was: " +
//											//	tokenizations.get(tokenizations.size()-1));
//											tokenizations.remove(tokenizations.size()-1);
//										}
//										tokenizations.add(new LayoutToken(previousTok.getText()));
=======
										if (tokenizations.size()>0) {
											//System.out.println("last tokenizations was: " + 
											//	tokenizations.get(tokenizations.size()-1));
											tokenizations.remove(tokenizations.size()-1);
										}
										LayoutToken localTok = new LayoutToken(previousTok.getText());
										localTok.setPage(currentPage);
										tokenizations.add(localTok);
>>>>>>> 366bd061
										//System.out.println("replaced by tokenizations: " + previousTok.getText());
									}

									diaresis = (modifierClass == ModifierClass.DIAERESIS
											|| modifierClass == ModifierClass.NORDIC_RING
											|| modifierClass == ModifierClass.CZECH_CARON
											|| modifierClass == ModifierClass.TILDE 
											|| modifierClass == ModifierClass.CEDILLA);

									accent = (modifierClass == ModifierClass.ACUTE_ACCENT
											|| modifierClass == ModifierClass.CIRCUMFLEX 
											|| modifierClass == ModifierClass.GRAVE_ACCENT);

									if (rightClass != ModifierClass.NOT_A_MODIFIER) {
										tok = ""; // resetting current token as it
													// is a single-item
									}
								}
							}

							if (tok != null) {
								// actually in certain cases, the extracted string under token can be a chunk of text 
								// with separators that need to be preserved
								//tok = tok.replace(" ", "");
							}

							if ((!diaresis) && (!accent)) {
								// blabla.append(" ");
								blabla.append(tok);
								token.setText(tok);

								addToken(token);
//								tokenizations.add(token);
							} else {
								tok = "";
								//keepLast = true;
							}
						
							if (currentRotation) {
								// if the text is rotated, it appears that the font size is multiplied
								// by 2? we should have a look at pdf2xml for this
								currentFontSize = currentFontSize / 2;
							}

							if (currentFont != null)
								token.setFont(currentFont.toLowerCase());
							else
								token.setFont("default");
							token.setItalic(currentItalic);
							token.setBold(currentBold);
							token.setRotation(currentRotation);
                            token.setPage(currentPage);
							token.setColorFont(colorFont);
							token.setX(currentX);
							token.setY(currentY);
							token.setWidth(currentWidth);
							token.setHeight(currentHeight);
							token.setFontSize(currentFontSize);

//							if (!diaresis && !accent) {
//
//								block.addToken(token);
//							}

							if (block.getFont() == null) {
								if (currentFont != null)
									block.setFont(currentFont.toLowerCase());
								else
									token.setFont("default");
							}
							if (nbTokens == 0) {
								block.setItalic(currentItalic);
								block.setBold(currentBold);
							}
							if (block.getColorFont() == null)
								block.setColorFont(colorFont);
							if (block.getX() == 0.0)
								block.setX(currentX);
							if (block.getY() == 0.0)
								block.setY(currentY);
							if (block.getWidth() == 0.0)
								block.setWidth(currentWidth);
							if (block.getHeight() == 0.0)
								block.setHeight(currentHeight);
							if (block.getFontSize() == 0.0)
								block.setFontSize(currentFontSize);

							if (!diaresis && !accent) {
								previousToken = tok;
								previousTok = token;
							} else {
								previousToken = previousTok.getText();
							}

							nbTokens++;
							accumulator.setLength(0);
						}
					}
				}
				if (tokenizations.size() > 0) {
					String justBefore = tokenizations
							.get(tokenizations.size() - 1).t();
					if (!justBefore.endsWith("-")) {
<<<<<<< HEAD
						addToken(new LayoutToken(" "));
//						tokenizations.add(new LayoutToken(" "));
=======
						LayoutToken localTok = new LayoutToken(" ");
						localTok.setPage(currentPage);
						tokenizations.add(localTok);

>>>>>>> 366bd061
						blabla.append(" ");
					}
				}
			}
			block.setEndToken(tokenizations.size());
		} else if (qName.equals("PAGE")) {
			// page marker are usefull to detect headers (same first line(s)
			// appearing on each page)
			if (block != null) {
				blabla.append("\n");
<<<<<<< HEAD
				addToken(new LayoutToken("\n"));
//				tokenizations.add(new LayoutToken("\n"));
=======
				LayoutToken localTok = new LayoutToken("\n");
				localTok.setPage(currentPage);
				tokenizations.add(localTok);
>>>>>>> 366bd061
				block.setText(blabla.toString());
				block.setNbTokens(nbTokens);
				doc.addBlock(block);
			}
			Block block0 = new Block();
			block0.setText("@PAGE\n");
			block0.setNbTokens(0);
			block0.setPage(currentPage);
			block0.setY(currentY);
			doc.addBlock(block0);
			block = new Block();
			block.setPage(currentPage);
			blabla = new StringBuffer();
			nbTokens = 0;
			// blabla.append("\n@block\n");
<<<<<<< HEAD
			addToken(new LayoutToken("\n"));
//			tokenizations.add(new LayoutToken("\n"));
=======
			LayoutToken localTok = new LayoutToken("\n");
			localTok.setPage(currentPage);
			tokenizations.add(localTok);

>>>>>>> 366bd061
		} else if (qName.equals("IMAGE")) {
			// this is normally the bitmap graphics
			if (block != null) {
				blabla.append("\n");
				block.setText(blabla.toString());
				block.setNbTokens(nbTokens);
				doc.addBlock(block);
			}
			block = new Block();
			block.setPage(currentPage);
			blabla = new StringBuffer();
			if (images.size() > 0) {
				blabla.append("@IMAGE " + images.get(images.size()-1).getFilePath() + "\n");
			}
			int imagePos = images.size()-1;
			if (doc.getBlocks() != null)
				images.get(imagePos).setBlockNumber(doc.getBlocks().size());
			else
				images.get(imagePos).setBlockNumber(0);
			int startPos = 0;
			if (tokenizations.size() > 0)
				startPos = tokenizations.size()-1;
			int endPos = startPos;
			images.get(imagePos).setStartPosition(startPos);
			images.get(imagePos).setEndPosition(endPos);
			block.setText(blabla.toString());
			block.setNbTokens(nbTokens);
			if (block.getX() == 0.0)
				block.setX(currentX);
			if (block.getY() == 0.0)
				block.setY(currentY);
			if (block.getWidth() == 0.0)
				block.setWidth(currentWidth);
			if (block.getHeight() == 0.0)
				block.setHeight(currentHeight);
			doc.addBlock(block);
			blabla = new StringBuffer();
			nbTokens = 0;
			block = new Block();
			block.setPage(currentPage);
		}
		/*
		 * else if (qName.equals("VECTORIALIMAGES")) { if (block != null) {
		 * blabla.append("\n"); block.setText(blabla.toString());
		 * block.setNbTokens(nbTokens); doc.addBlock(block); } block = new
		 * Block(); block.setPage(currentPage); blabla = new StringBuffer();
		 * blabla.append("@IMAGE " + "vectorial \n");
		 * block.setText(blabla.toString()); block.setNbTokens(nbTokens); if
		 * (block.getX() == 0.0) block.setX(currentX); if (block.getY() == 0.0)
		 * block.setY(currentY); if (block.getWidth() == 0.0)
		 * block.setWidth(currentWidth); if (block.getHeight() == 0.0)
		 * block.setHeight(currentHeight); doc.addBlock(block); blabla = new
		 * StringBuffer(); nbTokens = 0; block = new Block();
		 * block.setPage(currentPage); }
		 */
		else if (qName.equals("BLOCK")) {
			blabla.append("\n");
<<<<<<< HEAD
			addToken(new LayoutToken("\n"));
//			tokenizations.add(new LayoutToken("\n"));
=======
			LayoutToken localTok = new LayoutToken("\n");
			localTok.setPage(currentPage);
			tokenizations.add(localTok);

>>>>>>> 366bd061
			block.setText(blabla.toString());
			
			/*LayoutToken token = new LayoutToken();
			token.setText("\n");
			block.addToken(token);
			nbTokens++;
			block.setNbTokens(nbTokens);*/

			block.setWidth(currentX - block.getX() + currentWidth);
			block.setHeight(currentY - block.getY() + currentHeight);

			doc.addBlock(block);
			// blabla = new StringBuffer();
			nbTokens = 0;
			block = null;
		} else if (qName.equals("xi:include")) {
			// this is normally the vector graphics
			// such vector graphics are appliedto the whole page, so there is no x,y coordinates available 
			// in the xml - to get them we will need to parse the .vec files
			if (block != null) {
				blabla.append("\n");
				block.setText(blabla.toString());
				block.setNbTokens(nbTokens);
				doc.addBlock(block);
			}
			block = new Block();
			block.setPage(currentPage);
			blabla = new StringBuffer();
			blabla.append("@IMAGE " + images.get(images.size()-1).getFilePath() + "\n");
			int imagePos = images.size()-1;
			if (doc.getBlocks() != null)
				images.get(imagePos).setBlockNumber(doc.getBlocks().size());
			else
				images.get(imagePos).setBlockNumber(0);
			int startPos = 0;
			if (tokenizations.size() > 0)
				startPos = tokenizations.size()-1;
			int endPos = startPos;
			images.get(imagePos).setStartPosition(startPos);
			images.get(imagePos).setEndPosition(endPos);
			block.setText(blabla.toString());
			block.setNbTokens(nbTokens);
			doc.addBlock(block);
			blabla = new StringBuffer();
			nbTokens = 0;
			block = new Block();
			block.setPage(currentPage);
		}

		/*
		 * else if (qName.equals("DOCUMENT")) {
		 * System.out.println(blabla.toString()); }
		 */

	}

	public void startElement(String namespaceURI, String localName,
			String qName, Attributes atts) throws SAXException {
		if (qName.equals("PAGE")) {
			int length = atts.getLength();
			currentPage++;

			// Process each attribute
			/*for (int i = 0; i < length; i++) {
				// Get names and values for each attribute
				String name = atts.getQName(i);
				String value = atts.getValue(i);

				if ((name != null) && (value != null)) {
					if (name.equals("id")) {
					} else if (name.equals("number")) {
					} else if (name.equals("width")) {
					} else if (name.equals("height")) {
					}
				}
			}*/

			/*
			 * if (block != null) { blabla.append("\n");
			 * tokenizations.add("\n"); block.setText(blabla.toString());
			 * block.setNbTokens(nbTokens); doc.addBlock(block); } Block block0
			 * = new Block(); block0.setText("@PAGE\n"); block0.setNbTokens(0);
			 * doc.addBlock(block0);
			 */
			/*
			 * block = new Block(); blabla = new StringBuffer(); nbTokens = 0;
			 * //blabla.append("\n@block\n"); tokenizations.add("\n");
			 */
		} else if (qName.equals("BLOCK")) {
			block = new Block();
			blabla = new StringBuffer();
			nbTokens = 0;
			block.setPage(currentPage);
			// blabla.append("\n@block\n");
		} else if (qName.equals("IMAGE")) {
			int length = atts.getLength();
			GraphicObject image = new GraphicObject();

			// Process each attribute
			for (int i = 0; i < length; i++) {
				// Get names and values for each attribute
				String name = atts.getQName(i);
				String value = atts.getValue(i);

				if ((name != null) && (value != null)) {
					if (name.equals("href")) {
						image.setFilePath(value);
						if (value.indexOf(".vec") != -1)
							image.setType(GraphicObject.VECTOR);
						else
							image.setType(GraphicObject.BITMAP);
					} else if (name.equals("x")) {
						double x = Double.parseDouble(value);
						if (x != currentX) {
							currentX = x;
						}
						image.x = x;
					} else if (name.equals("y")) {
						double y = Double.parseDouble(value);
						if (y != currentY) {
							currentY = y;
						}
						image.y = y;
					} else if (name.equals("width")) {
						double width = Double.parseDouble(value);
						if (width != currentWidth) {
							currentWidth = width;
						}
						image.width = width;
					} else if (name.equals("height")) {
						double height = Double.parseDouble(value);
						if (height != currentHeight) {
							currentHeight = height;
						}
						image.height = height;
					}
				}
			}
			image.setPage(currentPage);
			images.add(image);
		} else if (qName.equals("TEXT")) {
			int length = atts.getLength();

			// Process each attribute
			/*for (int i = 0; i < length; i++) {
				// Get names and values for each attribute
				String name = atts.getQName(i);
				String value = atts.getValue(i);

				if ((name != null) && (value != null)) {
					if (name.equals("id")) {
					} else if (name.equals("x")) {
					} else if (name.equals("y")) {
					} else if (name.equals("width")) {
					} else if (name.equals("height")) {
					}
				}
			}*/
		} else if (qName.equals("TOKEN")) {
			int length = atts.getLength();

			// Process each attribute
			for (int i = 0; i < length; i++) {
				// Get names and values for each attribute
				String name = atts.getQName(i);
				String value = atts.getValue(i);

				if ((name != null) && (value != null)) {
					if (name.equals("id")) {
						;
					} else if (name.equals("font-name")) {
						if (!value.equals(currentFont)) {
							currentFont = value;
							blabla.append(" ");
						}
					} else if (name.equals("font-size")) {
						double fontSize = Double.parseDouble(value);
						if (fontSize != currentFontSize) {
							currentFontSize = fontSize;

							blabla.append(" ");
						}
					} else if (name.equals("bold")) {
						if (value.equals("yes")) {
							currentBold = true;
						} else {
							currentBold = false;
						}
					} else if (name.equals("italic")) {
						if (value.equals("yes")) {
							currentItalic = true;
						} else {
							currentItalic = false;
						}
					} else if (name.equals("font-color")) {
						if (!value.equals(colorFont)) {
							colorFont = value;
						}
					} else if (name.equals("rotation")) {
						if (value.equals("0"))
							currentRotation = false;
						else
							currentRotation = true;
					} else if (name.equals("x")) {
						double x = Double.parseDouble(value);
						if (x != currentX) {
							currentX = x;
						}
					} else if (name.equals("y")) {
						double y = Double.parseDouble(value);
						if (y != currentY) {
							currentY = y;
						}
					} else if (name.equals("base")) {
						double base = Double.parseDouble(value);

					} else if (name.equals("width")) {
						double width = Double.parseDouble(value);
						if (width != currentWidth) {
							currentWidth = width;
						}
					} else if (name.equals("height")) {
						double height = Double.parseDouble(value);
						if (height != currentHeight) {
							currentHeight = height;
						}
					}
				}
			}
		} 
		else if (qName.equals("xi:include")) {
			// normally this introduces vector graphics
			int length = atts.getLength();
			GraphicObject image = new GraphicObject();

			// Process each attribute
			for (int i = 0; i < length; i++) {
				// Get names and values for each attribute
				String name = atts.getQName(i);
				String value = atts.getValue(i);

				if ((name != null) && (value != null)) {
					if (name.equals("href")) {
						// if (images == null)
						// images = new ArrayList<String>();
						image.setFilePath(value);
						if (value.indexOf(".vec") != -1)
							image.setType(GraphicObject.VECTOR);
						else
							image.setType(GraphicObject.BITMAP);
					}
				}
			}
			image.setPage(currentPage);
			images.add(image);
		}
		// accumulator.setLength(0);
	}

}<|MERGE_RESOLUTION|>--- conflicted
+++ resolved
@@ -84,15 +84,19 @@
 	}
 
 	private void removeLastTwoTokens() {
-		tokenizations.remove(tokenizations.size() - 1);
 		if (tokenizations.size() > 0) {
-			tokenizations
-					.remove(tokenizations.size() - 1);
-		}
-
-		block.getTokens().remove(block.getTokens().size() - 1);
-		if (!block.getTokens().isEmpty()) {
+			tokenizations.remove(tokenizations.size() - 1);
+			if (tokenizations.size() > 0) {
+				tokenizations
+						.remove(tokenizations.size() - 1);
+			}
+		}
+
+		if ((block.getTokens() != null) && (!block.getTokens().isEmpty())) {
 			block.getTokens().remove(block.getTokens().size() - 1);
+			if (!block.getTokens().isEmpty()) {
+				block.getTokens().remove(block.getTokens().size() - 1);
+			}
 		}
 	}
 
@@ -401,12 +405,7 @@
 			blabla.append("\n");
 			LayoutToken token = new LayoutToken();
 			token.setText("\n");
-<<<<<<< HEAD
-//			block.addToken(token);
-=======
 			token.setPage(currentPage);
-			block.addToken(token);
->>>>>>> 366bd061
 			nbTokens++;
 			accumulator.setLength(0);
 //			tokenizations.add("\n");
@@ -515,15 +514,11 @@
 										blabla.append(updatedChar);
 										previousTok.setText(previousTok.getText()
 												+ updatedChar);
-<<<<<<< HEAD
-										addToken(new LayoutToken(previousTok.getText()));
-
-//										tokenizations.add(new LayoutToken(previousTok.getText()));
-=======
+
 										LayoutToken localTok = new LayoutToken(previousTok.getText());
 										localTok.setPage(currentPage);
-										tokenizations.add(localTok);
->>>>>>> 366bd061
+										addToken(localTok);
+
 										//System.out.println("add token layout: " + previousTok.getText());
 										//System.out.println("add tokenizations: " + previousTok.getText());
 									}
@@ -542,24 +537,9 @@
 										}
 									
 										//System.out.println("add token layout: " + previousTok.getText());
-<<<<<<< HEAD
-										substituteLastToken(new LayoutToken(previousTok.getText()));
-//										if (tokenizations.size()>0) {
-//											//System.out.println("last tokenizations was: " +
-//											//	tokenizations.get(tokenizations.size()-1));
-//											tokenizations.remove(tokenizations.size()-1);
-//										}
-//										tokenizations.add(new LayoutToken(previousTok.getText()));
-=======
-										if (tokenizations.size()>0) {
-											//System.out.println("last tokenizations was: " + 
-											//	tokenizations.get(tokenizations.size()-1));
-											tokenizations.remove(tokenizations.size()-1);
-										}
 										LayoutToken localTok = new LayoutToken(previousTok.getText());
 										localTok.setPage(currentPage);
-										tokenizations.add(localTok);
->>>>>>> 366bd061
+										substituteLastToken(localTok);
 										//System.out.println("replaced by tokenizations: " + previousTok.getText());
 									}
 
@@ -663,15 +643,9 @@
 					String justBefore = tokenizations
 							.get(tokenizations.size() - 1).t();
 					if (!justBefore.endsWith("-")) {
-<<<<<<< HEAD
-						addToken(new LayoutToken(" "));
-//						tokenizations.add(new LayoutToken(" "));
-=======
 						LayoutToken localTok = new LayoutToken(" ");
 						localTok.setPage(currentPage);
-						tokenizations.add(localTok);
-
->>>>>>> 366bd061
+						addToken(localTok);
 						blabla.append(" ");
 					}
 				}
@@ -682,14 +656,9 @@
 			// appearing on each page)
 			if (block != null) {
 				blabla.append("\n");
-<<<<<<< HEAD
-				addToken(new LayoutToken("\n"));
-//				tokenizations.add(new LayoutToken("\n"));
-=======
 				LayoutToken localTok = new LayoutToken("\n");
 				localTok.setPage(currentPage);
-				tokenizations.add(localTok);
->>>>>>> 366bd061
+				addToken(localTok);
 				block.setText(blabla.toString());
 				block.setNbTokens(nbTokens);
 				doc.addBlock(block);
@@ -704,16 +673,9 @@
 			block.setPage(currentPage);
 			blabla = new StringBuffer();
 			nbTokens = 0;
-			// blabla.append("\n@block\n");
-<<<<<<< HEAD
-			addToken(new LayoutToken("\n"));
-//			tokenizations.add(new LayoutToken("\n"));
-=======
 			LayoutToken localTok = new LayoutToken("\n");
 			localTok.setPage(currentPage);
-			tokenizations.add(localTok);
-
->>>>>>> 366bd061
+			addToken(localTok);
 		} else if (qName.equals("IMAGE")) {
 			// this is normally the bitmap graphics
 			if (block != null) {
@@ -771,15 +733,9 @@
 		 */
 		else if (qName.equals("BLOCK")) {
 			blabla.append("\n");
-<<<<<<< HEAD
-			addToken(new LayoutToken("\n"));
-//			tokenizations.add(new LayoutToken("\n"));
-=======
 			LayoutToken localTok = new LayoutToken("\n");
 			localTok.setPage(currentPage);
-			tokenizations.add(localTok);
-
->>>>>>> 366bd061
+			addToken(localTok);
 			block.setText(blabla.toString());
 			
 			/*LayoutToken token = new LayoutToken();
