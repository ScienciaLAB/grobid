package org.grobid.core.engines;

import org.apache.commons.io.FileUtils;
import org.apache.commons.lang3.StringUtils;
import org.apache.pdfbox.pdmodel.PDDocument;
import org.grobid.core.data.*;
import org.grobid.core.engines.config.GrobidAnalysisConfig;
import org.grobid.core.exceptions.GrobidResourceException;
import org.grobid.core.factory.GrobidFactory;
import org.grobid.core.main.batch.GrobidMainArgs;
import org.grobid.core.utilities.IOUtilities;
import org.grobid.core.utilities.KeyGen;
import org.grobid.core.visualization.CitationsVisualizer;
import org.grobid.core.document.Document;
import org.grobid.core.document.DocumentSource;
import org.slf4j.Logger;
import org.slf4j.LoggerFactory;

import java.io.Closeable;
import java.io.File;
import java.io.IOException;
import java.lang.reflect.Method;
import java.util.ArrayList;
import java.util.Arrays;
import java.util.List;

import static org.apache.commons.collections4.CollectionUtils.isEmpty;

public class ProcessEngine implements Closeable {

    /**
     * The logger.
     */
    private static final Logger LOGGER = LoggerFactory.getLogger(ProcessEngine.class);

    /**
     * The engine.
     */
    private static Engine engine;

    /**
     * @return the engine instance.
     */
    protected Engine getEngine() {
        if (engine == null) {
            engine = GrobidFactory.getInstance().createEngine();
        }
        return engine;
    }

    /**
     * Close engine resources.
     */
    @Override
    public void close() throws IOException {
        if (engine != null) {
            engine.close();
        }
        System.exit(0);
    }

    /**
     * Process the headers using pGbdArgs parameters.
     *
     * @param pGbdArgs The parameters.
     * @throws Exception
     */
    public void processHeader(final GrobidMainArgs pGbdArgs) throws Exception {
        inferPdfInputPath(pGbdArgs);
        inferOutputPath(pGbdArgs);
        final File pdfDirectory = new File(pGbdArgs.getPath2Input());
        File[] files = pdfDirectory.listFiles();
        if (files == null) {
            LOGGER.warn("No files in directory: " + pdfDirectory);
        } else {
            processHeaderDirectory(files, pGbdArgs, pGbdArgs.getPath2Output());
        }
    }

    /**
     * Process the header recursively or not using pGbdArgs parameters.
     *
     * @param files    list of files to be processed
     * @param pGbdArgs The parameters.
     * @throws Exception
     */
    private void processHeaderDirectory(File[] files, final GrobidMainArgs pGbdArgs, String outputPath) {
        if (files != null) {
            boolean recurse = pGbdArgs.isRecursive();
            String result;
            for (final File currPdf : files) {
                try {
                    if (currPdf.getName().toLowerCase().endsWith(".pdf")) {
                        result = getEngine().processHeader(currPdf.getAbsolutePath(), 0, null);
                        File outputPathFile = new File(outputPath);
                        if (!outputPathFile.exists()) {
                            outputPathFile.mkdirs();
                        }
                        if (currPdf.getName().endsWith(".pdf")) {
                            IOUtilities.writeInFile(outputPath + File.separator
                                    + new File(currPdf.getAbsolutePath())
                                    .getName().replace(".pdf", ".tei.xml"), result.toString());
                        } else if (currPdf.getName().endsWith(".PDF")) {
                            IOUtilities.writeInFile(outputPath + File.separator
                                    + new File(currPdf.getAbsolutePath())
                                    .getName().replace(".PDF", ".tei.xml"), result.toString());
                        }
                    } else if (recurse && currPdf.isDirectory()) {
                        File[] newFiles = currPdf.listFiles();
                        if (newFiles != null) {
                            String newLevel = currPdf.getName();
                            processHeaderDirectory(newFiles, pGbdArgs, outputPath +
                                    File.separator + newLevel);
                        }
                    }
                } catch (final Exception exp) {
                    LOGGER.error("An error occured while processing the file " + currPdf.getAbsolutePath()
                            + ". Continuing the process for the other files", exp);
                }
            }
        }
    }

    /**
     * Process the full text using pGbdArgs parameters.
     *
     * @param pGbdArgs The parameters.
     * @throws Exception
     */
    public void processFullText(final GrobidMainArgs pGbdArgs) throws Exception {
        inferPdfInputPath(pGbdArgs);
        inferOutputPath(pGbdArgs);
        final File pdfDirectory = new File(pGbdArgs.getPath2Input());
        File[] files = pdfDirectory.listFiles();
        if (files == null) {
            LOGGER.warn("No files in directory: " + pdfDirectory);
        } else {
            List<String> elementCoordinates = null;
            if (pGbdArgs.getTeiCoordinates()) {
<<<<<<< HEAD
                elementCoordinates = Arrays.asList("figure", "persName", "ref", "biblStruct", "formula", "s", "note", "affiliation");
=======
                elementCoordinates = Arrays.asList("figure", "persName", "ref", "biblStruct", "formula", "s", "note", "title", "head");
>>>>>>> 4b77e739
            }
            processFullTextDirectory(files, pGbdArgs, pGbdArgs.getPath2Output(), pGbdArgs.getSaveAssets(), 
                elementCoordinates, pGbdArgs.getSegmentSentences(), pGbdArgs.getAddElementId());
            System.out.println(Engine.getCntManager());
        }
    }

    /**
     * Process the full text recursively or not using pGbdArgs parameters.
     *
     * @param files    list of files to be processed
     * @param pGbdArgs The parameters.
     * @throws Exception
     */
    private void processFullTextDirectory(File[] files,
                                          final GrobidMainArgs pGbdArgs,
                                          String outputPath,
                                          boolean saveAssets,
                                          List<String> elementCoordinates,
                                          boolean segmentSentences,
                                          boolean addElementId) {
        if (files != null) {
            boolean recurse = pGbdArgs.isRecursive();
            String result;
            for (final File currPdf : files) {
                try {
                    if (currPdf.getName().toLowerCase().endsWith(".pdf")) {
                        LOGGER.info("Processing: " + currPdf.getPath());
                        GrobidAnalysisConfig config = null;
                        // path for saving assets
                        if (saveAssets) {
                            String baseName = currPdf.getName().replace(".pdf", "").replace(".PDF", "");
                            String assetPath = outputPath + File.separator + baseName + "_assets";
                            config = GrobidAnalysisConfig.builder()
                                    .pdfAssetPath(new File(assetPath))
                                    .generateTeiCoordinates(elementCoordinates)
                                    .withSentenceSegmentation(segmentSentences)
                                    .generateTeiIds(addElementId)
                                    .build();
                        } else
                            config = GrobidAnalysisConfig.builder()
                                    .generateTeiCoordinates(elementCoordinates)
                                    .withSentenceSegmentation(segmentSentences)
                                    .generateTeiIds(addElementId)
                                    .build();
                        result = getEngine().fullTextToTEI(currPdf, config);
                        File outputPathFile = new File(outputPath);
                        if (!outputPathFile.exists()) {
                            outputPathFile.mkdir();
                        }
                        if (currPdf.getName().endsWith(".pdf")) {
                            IOUtilities.writeInFile(outputPath + File.separator
                                    + new File(currPdf.getAbsolutePath())
                                    .getName().replace(".pdf", ".tei.xml"), result.toString());
                        } else if (currPdf.getName().endsWith(".PDF")) {
                            IOUtilities.writeInFile(outputPath + File.separator
                                    + new File(currPdf.getAbsolutePath())
                                    .getName().replace(".PDF", ".tei.xml"), result.toString());
                        }
                    } else if (recurse && currPdf.isDirectory()) {
                        File[] newFiles = currPdf.listFiles();
                        if (newFiles != null) {
                            String newLevel = currPdf.getName();
                            processFullTextDirectory(newFiles, pGbdArgs, outputPath +
                                    File.separator + newLevel, saveAssets, elementCoordinates, segmentSentences, addElementId);
                        }
                    }
                } catch (final Exception exp) {
                    LOGGER.error("An error occured while processing the file " + currPdf.getAbsolutePath()
                            + ". Continuing the process for the other files", exp);
                }
            }
        }
    }

    /**
     * Process the date using pGbdArgs parameters.
     *
     * @param pGbdArgs The parameters.
     * @throws Exception
     */
    public void processDate(final GrobidMainArgs pGbdArgs) throws Exception {
        inferOutputPath(pGbdArgs);
        final List<Date> result = getEngine().processDate(pGbdArgs.getInput());
        if (isEmpty(result)) {
            throw new GrobidResourceException("Cannot read the input data for date. Check the documentation. ");
        }
        IOUtilities.writeInFile(pGbdArgs.getPath2Output() + File.separator + "result", result.get(0).toTEI());
    }

    /**
     * Process the author header using pGbdArgs parameters.
     *
     * @param pGbdArgs The parameters.
     * @throws Exception
     */
    public void processAuthorsHeader(final GrobidMainArgs pGbdArgs) throws Exception {
        inferOutputPath(pGbdArgs);
        final List<Person> result = getEngine().processAuthorsHeader(pGbdArgs.getInput());
        if (isEmpty(result)) {
            throw new GrobidResourceException("Cannot read the input data for processAuthorHeader. Check the documentation. ");
        }
        IOUtilities.writeInFile(pGbdArgs.getPath2Output() + File.separator + "result", result.get(0).toTEI(false));
    }

    /**
     * Process the author citation using pGbdArgs parameters.
     *
     * @param pGbdArgs The parameters
     * @throws Exception
     */
    public void processAuthorsCitation(final GrobidMainArgs pGbdArgs) throws Exception {
        inferOutputPath(pGbdArgs);
        final List<Person> result = getEngine().processAuthorsCitation(pGbdArgs.getInput());
        if (isEmpty(result)) {
            throw new GrobidResourceException("Cannot read the input data for authorsCitation. Check the documentation. ");
        }
        IOUtilities.writeInFile(pGbdArgs.getPath2Output() + File.separator + "result", result.get(0).toTEI(false));
    }

    /**
     * Process the affiliation using pGbdArgs parameters.
     *
     * @param pGbdArgs The parameters.
     * @throws Exception
     */
    public void processAffiliation(final GrobidMainArgs pGbdArgs) throws Exception {
        inferOutputPath(pGbdArgs);
        final List<Affiliation> result = getEngine().processAffiliation(pGbdArgs.getInput());
        if (isEmpty(result)) {
            throw new GrobidResourceException("Cannot read the input data for affiliations. Check the documentation. ");
        }
        IOUtilities.writeInFile(pGbdArgs.getPath2Output() + File.separator + "result", Affiliation.toTEI(result.get(0),0));
    }

    /**
     * Process the raw reference using pGbdArgs parameters.
     *
     * @param pGbdArgs The parameters.
     * @throws Exception
     */
    public void processRawReference(final GrobidMainArgs pGbdArgs) throws Exception {
        inferOutputPath(pGbdArgs);
        final BiblioItem result = getEngine().processRawReference(pGbdArgs.getInput(), 0);
        IOUtilities.writeInFile(pGbdArgs.getPath2Output() + File.separator + "result", result.toTEI(-1));
    }

    /**
     * Process all the references using pGbdArgs parameters.
     *
     * @param pGbdArgs The parameters.
     * @throws Exception
     */
    public void processReferences(final GrobidMainArgs pGbdArgs) throws Exception {
        inferPdfInputPath(pGbdArgs);
        inferOutputPath(pGbdArgs);
        final File pdfDirectory = new File(pGbdArgs.getPath2Input());
        File[] files = pdfDirectory.listFiles();
        if (files == null) {
            LOGGER.warn("No files in directory: " + pdfDirectory);
        } else {
            processReferencesDirectory(files, pGbdArgs, pGbdArgs.getPath2Output());
        }
    }

    /**
     * Process the references recursively or not using pGbdArgs parameters.
     *
     * @param files    list of files to be processed
     * @param pGbdArgs The parameters.
     */
    private void processReferencesDirectory(File[] files, final GrobidMainArgs pGbdArgs, String outputPath) {
        if (files != null) {
            boolean recurse = pGbdArgs.isRecursive();
            int id = 0;
            for (final File currPdf : files) {
                try {
                    if (currPdf.getName().toLowerCase().endsWith(".pdf")) {
                        final List<BibDataSet> results =
                                getEngine().processReferences(currPdf, 0);
                        File outputPathFile = new File(outputPath);
                        if (!outputPathFile.exists()) {
                            outputPathFile.mkdir();
                        }

                        StringBuilder result = new StringBuilder();
                        // dummy header
                        result.append("<?xml version=\"1.0\" ?>\n<TEI xmlns=\"http://www.tei-c.org/ns/1.0\" " +
                                "xmlns:xlink=\"http://www.w3.org/1999/xlink\" " +
                                "\n xmlns:mml=\"http://www.w3.org/1998/Math/MathML\">\n");

                        result.append("\t<teiHeader>\n\t\t<fileDesc xml:id=\"f_" + id +
                                "\"/>\n\t</teiHeader>\n");

                        result.append("\t<text>\n\t\t<front/>\n\t\t<body/>\n\t\t<back>\n\t\t\t<listBibl>\n");
                        for (BibDataSet res : results) {
                            result.append(res.toTEI());
                            result.append("\n");
                        }
                        result.append("\t\t\t</listBibl>\n\t\t</back>\n\t</text>\n</TEI>\n");

                        if (currPdf.getName().endsWith(".pdf")) {
                            IOUtilities.writeInFile(outputPath + File.separator
                                            + new File(currPdf.getAbsolutePath()).getName().replace(".pdf", ".references.tei.xml"),
                                    result.toString());
                        } else if (currPdf.getName().endsWith(".PDF")) {
                            IOUtilities.writeInFile(outputPath + File.separator
                                            + new File(currPdf.getAbsolutePath()).getName().replace(".PDF", ".references.tei.xml"),
                                    result.toString());
                        }
                    } else if (recurse && currPdf.isDirectory()) {
                        File[] newFiles = currPdf.listFiles();
                        if (newFiles != null) {
                            String newLevel = currPdf.getName();
                            processReferencesDirectory(newFiles, pGbdArgs, outputPath +
                                    File.separator + newLevel);
                        }
                    }
                } catch (final Exception exp) {
                    LOGGER.error("An error occured while processing the file " + currPdf.getAbsolutePath()
                            + ". Continuing the process for the other files", exp);
                }
                id++;
            }
        }
    }

    /**
     * Generate training data for all models
     *
     * @param pGbdArgs The parameters.
     */
    public void createTraining(final GrobidMainArgs pGbdArgs) {
        inferPdfInputPath(pGbdArgs);
        inferOutputPath(pGbdArgs);
        int result = getEngine().batchCreateTraining(pGbdArgs.getPath2Input(), pGbdArgs.getPath2Output(), -1);
        LOGGER.info(result + " files processed.");
    }

    /**
     * Generate training data for the monograph model from provided directory of PDF documents.
     *
     * @param pGbdArgs The parameters.
     * @throws Exception
     */
    public void createTrainingMonograph(final GrobidMainArgs pGbdArgs) throws Exception {
        inferPdfInputPath(pGbdArgs);
        inferOutputPath(pGbdArgs);
        int result = getEngine().batchCreateTrainingMonograph(pGbdArgs.getPath2Input(), pGbdArgs.getPath2Output(), -1);
        LOGGER.info(result + " files processed.");
    }

    /**
     * Generate blank training data from provided directory of PDF documents, i.e. where TEI files are text only
     * without tags. This can be used to start from scratch any new model. 
     *
     * @param pGbdArgs The parameters.
     * @throws Exception
     */
    public void createTrainingBlank(final GrobidMainArgs pGbdArgs) throws Exception {
        inferPdfInputPath(pGbdArgs);
        inferOutputPath(pGbdArgs);
        int result = getEngine().batchCreateTrainingBlank(pGbdArgs.getPath2Input(), pGbdArgs.getPath2Output(), -1);
        LOGGER.info(result + " files processed.");
    }

    /**
     * Generate training data for citation extraction from patent documents.
     *
     * @param pGbdArgs The parameters.
     * @throws Exception
     */
    public void createTrainingCitationPatent(final GrobidMainArgs pGbdArgs) throws Exception {
        inferPdfInputPath(pGbdArgs);
        inferOutputPath(pGbdArgs);
        int result = getEngine().batchCreateTrainingPatentcitations(pGbdArgs.getPath2Input(), pGbdArgs.getPath2Output());
        LOGGER.info(result + " files processed.");
    }

    /**
     * Generate training data from raw reference strings.
     *
     * @param pGbdArgs The parameters.
     * @throws Exception
     */
    public void createTrainingCitation(final GrobidMainArgs pGbdArgs) throws Exception {
        inferPdfInputPath(pGbdArgs);
        inferOutputPath(pGbdArgs);
        int result = getEngine().batchCreateTrainingCitation(pGbdArgs.getPath2Input(), pGbdArgs.getPath2Output());
        LOGGER.info(result + " files processed.");
    }

    /**
     * Process a patent encoded in TEI using pGbdArgs parameters.
     *
     * @param pGbdArgs The parameters.
     * @throws Exception
     */
    /*public void processCitationPatentTEI(final GrobidMainArgs pGbdArgs) throws Exception {
        inferPdfInputPath(pGbdArgs);
        inferOutputPath(pGbdArgs);

        final File teiDirectory = new File(pGbdArgs.getPath2Input());
        String result = StringUtils.EMPTY;
        for (final File currTEI : teiDirectory.listFiles()) {
            try {
                if (currTEI.getName().toLowerCase().endsWith(".tei") ||
                        currTEI.getName().toLowerCase().endsWith(".tei.xml")) {
                    getEngine().processCitationPatentTEI(pGbdArgs.getPath2Input() + File.separator + currTEI.getName(),
                            pGbdArgs.getPath2Output() + File.separator + currTEI.getName(), 0);
                }
            } catch (final Exception exp) {
                LOGGER.error("An error occured while processing the file " + currTEI.getAbsolutePath()
                        + ". Continuing the process for the other files", exp);
            }
        }
    }*/

    /**
     * Process a patent encoded in ST.36 using pGbdArgs parameters.
     *
     * @param pGbdArgs The parameters.
     * @throws Exception
     */
    public void processCitationPatentST36(final GrobidMainArgs pGbdArgs) throws Exception {
        inferPdfInputPath(pGbdArgs);
        inferOutputPath(pGbdArgs);

        final File xmlDirectory = new File(pGbdArgs.getPath2Input());
        String result = StringUtils.EMPTY;
        for (final File currXML : xmlDirectory.listFiles()) {
            try {
                if (currXML.getName().toLowerCase().endsWith(".xml") ||
                        currXML.getName().toLowerCase().endsWith(".xml.gz")) {
                    List<BibDataSet> articles = new ArrayList<BibDataSet>();
                    List<PatentItem> patents = new ArrayList<PatentItem>();
                    result = getEngine().processAllCitationsInXMLPatent(pGbdArgs.getPath2Input() + File.separator + currXML.getName(),
                            articles, patents, 0, false);
                    if (currXML.getName().endsWith(".gz")) {
                        IOUtilities.writeInFile(pGbdArgs.getPath2Output() + File.separator
                                + new File(currXML.getAbsolutePath()).getName().replace(".xml.gz", ".tei.xml"), result);
                    } else {
                        IOUtilities.writeInFile(pGbdArgs.getPath2Output() + File.separator
                                + new File(currXML.getAbsolutePath()).getName().replace(".xml", ".tei.xml"), result);
                    }
                }
            } catch (final Exception exp) {
                LOGGER.error("An error occured while processing the file " + currXML.getAbsolutePath()
                        + ". Continuing the process for the other files", exp);
            }
        }
    }

    /**
     * Process a patent in utf-8 text using pGbdArgs parameters.
     *
     * @param pGbdArgs The parameters.
     * @throws Exception
     */
    public void processCitationPatentTXT(final GrobidMainArgs pGbdArgs) throws Exception {
        inferPdfInputPath(pGbdArgs);
        inferOutputPath(pGbdArgs);

        final File txtDirectory = new File(pGbdArgs.getPath2Input());
        String result = StringUtils.EMPTY;
        for (final File currTXT : txtDirectory.listFiles()) {
            try {
                if (currTXT.getName().toLowerCase().endsWith(".txt")) {
                    String inputStr = FileUtils.readFileToString(currTXT, "UTF-8");
                    List<BibDataSet> articles = new ArrayList<BibDataSet>();
                    List<PatentItem> patents = new ArrayList<PatentItem>();
                    result = getEngine().processAllCitationsInPatent(inputStr, articles, patents, 0, false);
                    IOUtilities.writeInFile(pGbdArgs.getPath2Output() + File.separator
                            + new File(currTXT.getAbsolutePath()).getName().replace(".txt", ".tei.xml"), result);
                }
            } catch (final Exception exp) {
                LOGGER.error("An error occured while processing the file " + currTXT.getAbsolutePath()
                        + ". Continuing the process for the other files", exp);
            }
        }
    }

    /**
     * Process a patent available in PDF using pGbdArgs parameters.
     *
     * @param pGbdArgs The parameters.
     * @throws Exception
     */
    public void processCitationPatentPDF(final GrobidMainArgs pGbdArgs) throws Exception {
        inferPdfInputPath(pGbdArgs);
        inferOutputPath(pGbdArgs);

        final File pdfDirectory = new File(pGbdArgs.getPath2Input());
        String result = StringUtils.EMPTY;
        for (final File currPDF : pdfDirectory.listFiles()) {
            try {
                if (currPDF.getName().toLowerCase().endsWith(".pdf")) {
                    List<BibDataSet> articles = new ArrayList<BibDataSet>();
                    List<PatentItem> patents = new ArrayList<PatentItem>();
                    result = getEngine().processAllCitationsInPDFPatent(pGbdArgs.getPath2Input() +
                            File.separator + currPDF.getName(), articles, patents, 0, false);
                    if (currPDF.getName().endsWith(".pdf")) {
                        IOUtilities.writeInFile(pGbdArgs.getPath2Output() + File.separator
                                + new File(currPDF.getAbsolutePath()).getName().replace(".pdf", ".tei.xml"), result);
                    } else if (currPDF.getName().endsWith(".PDF")) {
                        IOUtilities.writeInFile(pGbdArgs.getPath2Output() + File.separator
                                + new File(currPDF.getAbsolutePath()).getName().replace(".PDF", ".tei.xml"), result);
                    }
                }
            } catch (final Exception exp) {
                LOGGER.error("An error occured while processing the file " + currPDF.getAbsolutePath()
                        + ". Continuing the process for the other files", exp);
            }
        }
    }

    /**
     * Process a patent available in PDF using pGbdArgs parameters.
     *
     * @param pGbdArgs The parameters.
     * @throws Exception
     */
    public void processPDFAnnotation(final GrobidMainArgs pGbdArgs) throws Exception {
        inferPdfInputPath(pGbdArgs);
        inferOutputPath(pGbdArgs);
        final File pdfDirectory = new File(pGbdArgs.getPath2Input());
        final File outDirectory = new File(pGbdArgs.getPath2Output());
        PDDocument out = null;
        PDDocument document = null;
        for (final File currPDF : pdfDirectory.listFiles()) {
            try {
                if (currPDF.getName().toLowerCase().endsWith(".pdf")) {
                    LOGGER.info("Processing: " + currPDF.getName());
                    List<String> elementWithCoords = new ArrayList();
                    elementWithCoords.add("ref");
                    elementWithCoords.add("biblStruct");

                    GrobidAnalysisConfig config = new GrobidAnalysisConfig
                            .GrobidAnalysisConfigBuilder()
                            .consolidateCitations(1)
                            .generateTeiCoordinates(elementWithCoords)
                            .build();

                    Document teiDoc = getEngine().fullTextToTEIDoc(currPDF, null, config);
                    document = PDDocument.load(currPDF);
                    //If no pages, skip the document
                    if (document.getNumberOfPages() > 0) {
                        DocumentSource documentSource = teiDoc.getDocumentSource();
                        out = CitationsVisualizer.annotatePdfWithCitations(document, teiDoc, null);
                    } else {
                        throw new RuntimeException("Cannot identify any pages in the input document. " +
                            "The document cannot be annotated. Please check whether the document is valid or the logs.");
                    }

                    if (out != null) {
                        File outputFile = null;
                        if (outDirectory.getPath().equals(pdfDirectory.getPath()))
                            outputFile = new File(outDirectory.getPath() + "/" + currPDF.getName().replace(".pdf", ".grobid.pdf"));
                        else
                             outputFile = new File(outDirectory.getPath() + "/" + currPDF.getName());
                        out.save(outputFile);
                        System.out.println("Saved: " + outputFile.getPath());
                    }
                }
            } catch (final Exception exp) {
                LOGGER.error("An error occured while processing the file " + currPDF.getAbsolutePath()
                        + ". Continuing the process for the other files", exp);
            } finally {
                if (document != null)
                    document.close();
                if (out != null) {
                    out.close();
                }
            }
        }
    }


    /**
     * List the engine methods that can be called.
     *
     * @return List<String> containing the list of the methods.
     */
    public final static List<String> getUsableMethods() {
        final Class<?> pClass = new ProcessEngine().getClass();
        final List<String> availableMethods = new ArrayList<String>();
        for (final Method method : pClass.getMethods()) {
            if (isUsableMethod(method.getName())) {
                availableMethods.add(method.getName());
            }
        }
        return availableMethods;
    }

    /**
     * Check if the method is usable.
     *
     * @param pMethod method name.
     * @return if it is usable
     */
    protected final static boolean isUsableMethod(final String pMethod) {
        boolean isUsable = StringUtils.equals("wait", pMethod);
        isUsable |= StringUtils.equals("equals", pMethod);
        isUsable |= StringUtils.equals("toString", pMethod);
        isUsable |= StringUtils.equals("hashCode", pMethod);
        isUsable |= StringUtils.equals("getClass", pMethod);
        isUsable |= StringUtils.equals("notify", pMethod);
        isUsable |= StringUtils.equals("notifyAll", pMethod);
        isUsable |= StringUtils.equals("isUsableMethod", pMethod);
        isUsable |= StringUtils.equals("getUsableMethods", pMethod);
        isUsable |= StringUtils.equals("inferPdfInputPath", pMethod);
        isUsable |= StringUtils.equals("inferOutputPath", pMethod);
        isUsable |= StringUtils.equals("close", pMethod);
        return !isUsable;
    }

    /**
     * Infer the input path for pdfs if not given in arguments.
     *
     * @param pGbdArgs The GrobidArgs.
     */
    protected final static void inferPdfInputPath(final GrobidMainArgs pGbdArgs) {
        String tmpFilePath;
        if (pGbdArgs.getPath2Input() == null) {
            tmpFilePath = new File(".").getAbsolutePath();
            LOGGER.info("No path set for the input directory. Using: " + tmpFilePath);
            pGbdArgs.setPath2Input(tmpFilePath);
        }
    }

    /**
     * Infer the output path if not given in arguments.
     *
     * @param pGbdArgs The GrobidArgs.
     */
    protected final static void inferOutputPath(final GrobidMainArgs pGbdArgs) {
        String tmpFilePath;
        if (pGbdArgs.getPath2Output() == null) {
            tmpFilePath = new File(".").getAbsolutePath();
            LOGGER.info("No path set for the output directory. Using: " + tmpFilePath);
            pGbdArgs.setPath2Output(tmpFilePath);
        }
    }

}<|MERGE_RESOLUTION|>--- conflicted
+++ resolved
@@ -137,11 +137,7 @@
         } else {
             List<String> elementCoordinates = null;
             if (pGbdArgs.getTeiCoordinates()) {
-<<<<<<< HEAD
-                elementCoordinates = Arrays.asList("figure", "persName", "ref", "biblStruct", "formula", "s", "note", "affiliation");
-=======
-                elementCoordinates = Arrays.asList("figure", "persName", "ref", "biblStruct", "formula", "s", "note", "title", "head");
->>>>>>> 4b77e739
+                elementCoordinates = Arrays.asList("figure", "persName", "ref", "biblStruct", "formula", "s", "note", "title", "head", "affiliation");
             }
             processFullTextDirectory(files, pGbdArgs, pGbdArgs.getPath2Output(), pGbdArgs.getSaveAssets(), 
                 elementCoordinates, pGbdArgs.getSegmentSentences(), pGbdArgs.getAddElementId());
