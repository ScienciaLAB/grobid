package org.grobid.core.engines;

import com.google.common.base.Splitter;
import org.apache.commons.lang3.tuple.ImmutablePair;
import org.apache.commons.lang3.tuple.Pair;
import org.grobid.core.GrobidModels;
import org.grobid.core.data.BiblioItem;
import org.grobid.core.data.Date;
import org.grobid.core.data.Affiliation;
import org.grobid.core.data.Keyword;
import org.grobid.core.data.Person;
import org.grobid.core.document.Document;
import org.grobid.core.document.DocumentPiece;
import org.grobid.core.document.DocumentPointer;
import org.grobid.core.document.DocumentSource;
import org.grobid.core.document.TEIFormatter;
import org.grobid.core.engines.config.GrobidAnalysisConfig;
import org.grobid.core.engines.label.SegmentationLabels;
import org.grobid.core.engines.label.TaggingLabel;
import org.grobid.core.engines.label.TaggingLabels;
import org.grobid.core.exceptions.GrobidException;
import org.grobid.core.exceptions.GrobidExceptionStatus;
import org.grobid.core.features.FeatureFactory;
import org.grobid.core.features.FeaturesVectorHeader;
import org.grobid.core.lang.Language;
import org.grobid.core.layout.Block;
import org.grobid.core.layout.LayoutToken;
import org.grobid.core.tokenization.LabeledTokensContainer;
import org.grobid.core.tokenization.TaggingTokenCluster;
import org.grobid.core.tokenization.TaggingTokenClusteror;
import org.grobid.core.utilities.Consolidation;
import org.grobid.core.utilities.GrobidProperties;
import org.grobid.core.utilities.LanguageUtilities;
import org.grobid.core.utilities.LayoutTokensUtil;
import org.grobid.core.utilities.TextUtilities;
import org.grobid.core.utilities.counters.CntManager;

import org.slf4j.Logger;
import org.slf4j.LoggerFactory;

import java.io.File;
import java.io.FileOutputStream;
import java.io.IOException;
import java.io.OutputStreamWriter;
import java.io.Writer;
import java.util.ArrayList;
import java.util.Iterator;
import java.util.List;
import java.util.SortedSet;
import java.util.StringTokenizer;
import java.util.regex.Matcher;
import java.util.regex.Pattern;

/**
 * @author Patrice Lopez
 */
public class HeaderParser extends AbstractParser {
    private static final Logger LOGGER = LoggerFactory.getLogger(HeaderParser.class);

    private LanguageUtilities languageUtilities = LanguageUtilities.getInstance();

    private EngineParsers parsers;

    public HeaderParser(EngineParsers parsers, CntManager cntManager) {
        super(GrobidModels.HEADER, cntManager);
        this.parsers = parsers;
        GrobidProperties.getInstance();
    }

    public HeaderParser(EngineParsers parsers) {
        super(GrobidModels.HEADER);
        this.parsers = parsers;
        GrobidProperties.getInstance();
    }

    /**
     * Processing with application of the segmentation model
     */
    public Pair<String, Document> processing(File input, BiblioItem resHeader, GrobidAnalysisConfig config) {
        DocumentSource documentSource = null;
        try {
            documentSource = DocumentSource.fromPdf(input, config.getStartPage(), config.getEndPage());
            Document doc = parsers.getSegmentationParser().processing(documentSource, config);

            String tei = processingHeaderSection(config.getConsolidateHeader(), doc, resHeader);
            return new ImmutablePair<String, Document>(tei, doc);
        } finally {
            if (documentSource != null) {
                documentSource.close(true, true, true);
            }
        }
    }

    /**
     * Processing without application of the segmentation model, regex are used to identify the header
     * zone.
     */
    public Pair<String, Document> processing2(String pdfInput, BiblioItem resHeader, GrobidAnalysisConfig config) {
        DocumentSource documentSource = null;
        try {
            documentSource = DocumentSource.fromPdf(new File(pdfInput), config.getStartPage(), config.getEndPage());
            Document doc = new Document(documentSource);
            doc.addTokenizedDocument(config);

            if (doc.getBlocks() == null) {
                throw new GrobidException("PDF parsing resulted in empty content");
            }

            String tei = processingHeaderBlock(config.getConsolidateHeader(), doc, resHeader, config.getGenerateTeiCoordinates());
            return Pair.of(tei, doc);
        } catch (Exception e) {
            throw new GrobidException(e, GrobidExceptionStatus.GENERAL);
        } finally {
            if (documentSource != null) {
                documentSource.close(true, true, true);
            }
        }
    }

    /**
     * Header processing after identification of the header blocks with heuristics (old approach)
     */
    public String processingHeaderBlock(int consolidate, Document doc, BiblioItem resHeader,
                                        List<String> generateCoordinates) throws Exception {
        String header;
        //if (doc.getBlockDocumentHeaders() == null) {
        header = doc.getHeaderFeatured(true, true);
        /*} else {
            header = doc.getHeaderFeatured(false, true);
        }*/
        List<LayoutToken> tokenizations = doc.getTokenizationsHeader();

        if ((header != null) && (header.trim().length() > 0)) {
            String res = label(header);
            resHeader = resultExtraction(res, true, tokenizations, resHeader, doc);

            // language identification
            String contentSample = "";
            if (resHeader.getTitle() != null)
                contentSample += resHeader.getTitle();
            if (resHeader.getAbstract() != null)
                contentSample += "\n" + resHeader.getAbstract();
            if (resHeader.getKeywords() != null)
                contentSample += "\n" + resHeader.getKeywords();
            if (contentSample.length() < 200) {
                // we need more textual content to ensure that the language identification will be
                // correct
                contentSample += doc.getBody();
            }
            Language langu = languageUtilities.runLanguageId(contentSample);
            if (langu != null) {
                String lang = langu.getLang();
                doc.setLanguage(lang);
                resHeader.setLanguage(lang);
            }

            if (resHeader != null) {
                if (resHeader.getAbstract() != null) {
                    resHeader.setAbstract(TextUtilities.dehyphenizeHard(resHeader.getAbstract()));
                    //resHeader.setAbstract(TextUtilities.dehyphenize(resHeader.getAbstract()));
                }
                BiblioItem.cleanTitles(resHeader);
                if (resHeader.getTitle() != null) {
                    // String temp =
                    // utilities.dehyphenizeHard(resHeader.getTitle());
                    String temp = TextUtilities.dehyphenize(resHeader.getTitle());
                    temp = temp.trim();
                    if (temp.length() > 1) {
                        if (temp.startsWith("1"))
                            temp = temp.substring(1, temp.length());
                        temp = temp.trim();
                    }
                    resHeader.setTitle(temp);
                }
                if (resHeader.getBookTitle() != null) {
                    resHeader.setBookTitle(TextUtilities.dehyphenize(resHeader.getBookTitle()));
                }

                resHeader.setOriginalAuthors(resHeader.getAuthors());
                boolean fragmentedAuthors = false;
                boolean hasMarker = false;
                List<Integer> authorsBlocks = new ArrayList<Integer>();
                String[] authorSegments;
                if (resHeader.getAuthors() != null) {
                    ArrayList<String> auts;
                    authorSegments = resHeader.getAuthors().split("\n");
                    List<List<LayoutToken>> tokenAuthorSegments = LayoutTokensUtil.split(resHeader.getAuthorsTokens(), Pattern.compile("\n"), false);
                    if (authorSegments.length > 1) {
                        fragmentedAuthors = true;
                    }
                    for (int k = 0; k < authorSegments.length; k++) {
                        auts = new ArrayList<String>();
                        auts.add(authorSegments[k]);
//                        List<Person> localAuthors = parsers.getAuthorParser().processingHeader(auts);
                        List<Person> localAuthors = parsers.getAuthorParser().processingHeaderWithLayoutTokens(tokenAuthorSegments.get(k));
                        if (localAuthors != null) {
                            for (Person pers : localAuthors) {
                                resHeader.addFullAuthor(pers);
                                if (pers.getMarkers() != null) {
                                    hasMarker = true;
                                }
                                authorsBlocks.add(k);
                            }
                        }
                    }

<<<<<<< HEAD
                    resHeader.setFullAffiliations(
                        parsers.getAffiliationAddressParser().processReflow(res, tokenizations));
=======
                    List<Affiliation> affiliations = parsers.getAffiliationAddressParser().processReflow(res, tokenizations);
                    resHeader.setFullAffiliations(affiliations);
>>>>>>> 41f3bbb3
                    resHeader.attachEmails();
                    boolean attached = false;
                    if (fragmentedAuthors && !hasMarker) {
                        if (resHeader.getFullAffiliations() != null) {
                            if (authorSegments != null) {
                                if (resHeader.getFullAffiliations().size() == authorSegments.length) {
                                    int k = 0;
                                    List<Person> persons = resHeader.getFullAuthors();
                                    if (persons != null) {
                                        for (Person pers : persons) {
                                            if (k < authorsBlocks.size()) {
                                                int indd = authorsBlocks.get(k);
                                                if (indd < resHeader.getFullAffiliations().size()) {
                                                    pers.addAffiliation(resHeader.getFullAffiliations().get(indd));
                                                }
                                            }
                                            k++;
                                        }
                                    }
                                    attached = true;
                                    resHeader.setFullAffiliations(null);
                                    resHeader.setAffiliation(null);
                                }
                            }
                        }
                    }
                    if (!attached) {
                        resHeader.attachAffiliations();
                    }

                    if (resHeader.getEditors() != null) {
//                        ArrayList<String> edits = new ArrayList<String>();
//                        edits.add(resHeader.getEditors());

                        resHeader.setFullEditors(parsers.getAuthorParser().processingHeader(resHeader.getEditors()));
                        // resHeader.setFullEditors(authorParser.processingCitation(edits));
                    }

                    if (resHeader.getReference() != null) {
                        BiblioItem refer = parsers.getCitationParser().processing(resHeader.getReference(), 0);
                        if (refer != null)
                            BiblioItem.correct(resHeader, refer);
                    }
                }

                // keyword post-processing
                if (resHeader.getKeyword() != null) {
                    String keywords = TextUtilities.dehyphenize(resHeader.getKeyword());
                    keywords = BiblioItem.cleanKeywords(keywords);
                    resHeader.setKeyword(keywords.replace("\n", " ").replace("  ", " "));
                    List<Keyword> keywordsSegmented = BiblioItem.segmentKeywords(keywords);
                    if ((keywordsSegmented != null) && (keywordsSegmented.size() > 0))
                        resHeader.setKeywords(keywordsSegmented);
                }

                // DOI pass
                List<String> dois = doc.getDOIMatches();
                if (dois != null) {
                    if ((dois.size() == 1) && (resHeader != null)) {
                        resHeader.setDOI(dois.get(0));
                    }
                }

<<<<<<< HEAD
                //if (consolidate)
                {
                    resHeader = consolidateHeader(resHeader, consolidate);
                }
=======
                resHeader = consolidateHeader(resHeader, consolidate);
>>>>>>> 41f3bbb3

                // normalization of dates
                if (resHeader != null) {
                    if (resHeader.getPublicationDate() != null) {
                        List<Date> dates = parsers.getDateParser().processing(resHeader.getPublicationDate());
                        // most basic heuristic, we take the first date - to be
                        // revised...
                        if (dates != null) {
                            if (dates.size() > 0) {
                                resHeader.setNormalizedPublicationDate(dates.get(0));
                            }
                        }
                    }

                    if (resHeader.getSubmissionDate() != null) {
                        List<Date> dates = parsers.getDateParser().processing(resHeader.getSubmissionDate());
                        if (dates != null) {
                            if (dates.size() > 0) {
                                resHeader.setNormalizedSubmissionDate(dates.get(0));
                            }
                        }
                    }
                }
            }
        } else {
            LOGGER.debug("WARNING: header is empty.");
        }

        doc.setResHeader(resHeader);

<<<<<<< HEAD
        TEIFormatter teiFormatter = new TEIFormatter(doc);
        StringBuilder tei = teiFormatter.toTEIHeader(resHeader, null, GrobidAnalysisConfig.builder().consolidateHeader(consolidate)
            .generateTeiCoordinates(generateCoordinates).build());
=======
        TEIFormatter teiFormatter = new TEIFormatter(doc, null);
        StringBuilder tei = teiFormatter.toTEIHeader(resHeader, null, null, GrobidAnalysisConfig.builder().consolidateHeader(consolidate).build());
>>>>>>> 41f3bbb3
        tei.append("\t</text>\n");
        tei.append("</TEI>\n");
        //LOGGER.debug(tei.toString());
        return tei.toString();
    }

    /**
     * Header processing after application of the segmentation model (new approach)
     */
    public String processingHeaderSection(int consolidate, Document doc, BiblioItem resHeader) {
        try {
            SortedSet<DocumentPiece> documentHeaderParts = doc.getDocumentPart(SegmentationLabels.HEADER);
            List<LayoutToken> tokenizations = doc.getTokenizations();

            if (documentHeaderParts != null) {
                List<LayoutToken> tokenizationsHeader = new ArrayList<LayoutToken>();

                for (DocumentPiece docPiece : documentHeaderParts) {
                    DocumentPointer dp1 = docPiece.getLeft();
                    DocumentPointer dp2 = docPiece.getRight();

                    int tokens = dp1.getTokenDocPos();
                    int tokene = dp2.getTokenDocPos();
                    for (int i = tokens; i < tokene; i++) {
                        tokenizationsHeader.add(tokenizations.get(i));
                    }
                }

                //String header = getSectionHeaderFeatured(doc, documentHeaderParts, true);
                Pair<String, List<LayoutToken>> featuredHeader = getSectionHeaderFeatured(doc, documentHeaderParts, true);
                String header = featuredHeader.getLeft();
                List<LayoutToken> headerTokenization = featuredHeader.getRight();
                String res = null;
                if ((header != null) && (header.trim().length() > 0)) {
                    res = label(header);
<<<<<<< HEAD
                    resHeader = resultExtraction(res, true, tokenizationsHeader, resHeader);
=======
                    resHeader = resultExtraction(res, true, headerTokenization, resHeader, doc);
>>>>>>> 41f3bbb3
                }

                // language identification
                String contentSample = "";
                if (resHeader.getTitle() != null)
                    contentSample += resHeader.getTitle();
                if (resHeader.getAbstract() != null)
                    contentSample += "\n" + resHeader.getAbstract();
                if (contentSample.length() < 200) {
                    // we need more textual content to ensure that the language identification will be
                    // correct
                    SortedSet<DocumentPiece> documentBodyParts = doc.getDocumentPart(SegmentationLabels.BODY);
                    StringBuilder contentBuffer = new StringBuilder();
                    for (DocumentPiece docPiece : documentBodyParts) {
                        DocumentPointer dp1 = docPiece.getLeft();
                        DocumentPointer dp2 = docPiece.getRight();

                        int tokens = dp1.getTokenDocPos();
                        int tokene = dp2.getTokenDocPos();
                        for (int i = tokens; i < tokene; i++) {
                            contentBuffer.append(tokenizations.get(i));
                            contentBuffer.append(" ");
                        }
                    }
                    contentSample += " " + contentBuffer.toString();
                }
                Language langu = languageUtilities.runLanguageId(contentSample);
                if (langu != null) {
                    String lang = langu.getLang();
                    doc.setLanguage(lang);
                    resHeader.setLanguage(lang);
                }

                if (resHeader != null) {
                    if (resHeader.getAbstract() != null) {
                        resHeader.setAbstract(TextUtilities.dehyphenizeHard(resHeader.getAbstract()));
                        //resHeader.setAbstract(TextUtilities.dehyphenize(resHeader.getAbstract()));
                    }
                    BiblioItem.cleanTitles(resHeader);
                    if (resHeader.getTitle() != null) {
                        // String temp =
                        // utilities.dehyphenizeHard(resHeader.getTitle());
                        String temp = TextUtilities.dehyphenize(resHeader.getTitle());
                        temp = temp.trim();
                        if (temp.length() > 1) {
                            if (temp.startsWith("1"))
                                temp = temp.substring(1, temp.length());
                            temp = temp.trim();
                        }
                        resHeader.setTitle(temp);
                    }
                    if (resHeader.getBookTitle() != null) {
                        resHeader.setBookTitle(TextUtilities.dehyphenize(resHeader.getBookTitle()));
                    }

                    resHeader.setOriginalAuthors(resHeader.getAuthors());
                    boolean fragmentedAuthors = false;
                    boolean hasMarker = false;
                    List<Integer> authorsBlocks = new ArrayList<Integer>();
                    String[] authorSegments = null;
                    if (resHeader.getAuthors() != null) {
//                        List<String> auts;
                        authorSegments = resHeader.getAuthors().split("\n");
                        if (authorSegments.length > 1) {
                            fragmentedAuthors = true;
                        }
                        for (int k = 0; k < authorSegments.length; k++) {
//                            auts = new ArrayList<String>();
//                            auts.add(authorSegments[k]);
//                            List<Person> localAuthors = parsers.getAuthorParser().processingHeader(auts);
                            List<Person> localAuthors = parsers.getAuthorParser().processingHeader(authorSegments[k]);
                            if (localAuthors != null) {
                                for (Person pers : localAuthors) {
                                    resHeader.addFullAuthor(pers);
                                    if (pers.getMarkers() != null) {
                                        hasMarker = true;
                                    }
                                    authorsBlocks.add(k);
                                }
                            }
                        }
                    }

                    resHeader.setFullAffiliations(
                        parsers.getAffiliationAddressParser().processReflow(res, tokenizations));
                    resHeader.attachEmails();
                    boolean attached = false;
                    if (fragmentedAuthors && !hasMarker) {
                        if (resHeader.getFullAffiliations() != null) {
                            if (authorSegments != null) {
                                if (resHeader.getFullAffiliations().size() == authorSegments.length) {
                                    int k = 0;
                                    List<Person> persons = resHeader.getFullAuthors();
                                    for (Person pers : persons) {
                                        if (k < authorsBlocks.size()) {
                                            int indd = authorsBlocks.get(k);
                                            if (indd < resHeader.getFullAffiliations().size()) {
                                                pers.addAffiliation(resHeader.getFullAffiliations().get(indd));
                                            }
                                        }
                                        k++;
                                    }
                                    attached = true;
                                    resHeader.setFullAffiliations(null);
                                    resHeader.setAffiliation(null);
                                }
                            }
                        }
                    }
                    if (!attached) {
                        resHeader.attachAffiliations();
                    }

                    if (resHeader.getEditors() != null) {
//                        List<String> edits = new ArrayList<String>();
//                        edits.add(resHeader.getEditors());
                        resHeader.setFullEditors(parsers.getAuthorParser().processingHeader(resHeader.getEditors()));
//                        resHeader.setFullEditors(parsers.getAuthorParser().processingHeader(edits));
                        // resHeader.setFullEditors(authorParser.processingCitation(edits));
                    }

                    if (resHeader.getReference() != null) {
                        BiblioItem refer = parsers.getCitationParser().processing(resHeader.getReference(), 0);
                        BiblioItem.correct(resHeader, refer);
                    }
                }

                // keyword post-processing
                if (resHeader.getKeyword() != null) {
                    String keywords = TextUtilities.dehyphenize(resHeader.getKeyword());
                    keywords = BiblioItem.cleanKeywords(keywords);
                    resHeader.setKeyword(keywords.replace("\n", " ").replace("  ", " "));
                    List<Keyword> keywordsSegmented = BiblioItem.segmentKeywords(keywords);
                    if ((keywordsSegmented != null) && (keywordsSegmented.size() > 0))
                        resHeader.setKeywords(keywordsSegmented);
                }

                // DOI pass
                List<String> dois = doc.getDOIMatches();
                if (dois != null) {
                    if ((dois.size() == 1) && (resHeader != null)) {
                        resHeader.setDOI(dois.get(0));
                    }
                }

<<<<<<< HEAD
                //if (consolidate)
                {
                    resHeader = consolidateHeader(resHeader, consolidate);
                }
=======
                resHeader = consolidateHeader(resHeader, consolidate);
>>>>>>> 41f3bbb3

                // normalization of dates
                if (resHeader != null) {
                    if (resHeader.getPublicationDate() != null) {
                        List<Date> dates = parsers.getDateParser().processing(resHeader.getPublicationDate());
                        // most basic heuristic, we take the first date - to be
                        // revised...
                        if (dates != null) {
                            if (dates.size() > 0) {
                                resHeader.setNormalizedPublicationDate(dates.get(0));
                            }
                        }
                    }

                    if (resHeader.getSubmissionDate() != null) {
                        List<Date> dates = parsers.getDateParser().processing(resHeader.getSubmissionDate());
                        if (dates != null) {
                            if (dates.size() > 0) {
                                resHeader.setNormalizedSubmissionDate(dates.get(0));
                            }
                        }
                    }
                }

                TEIFormatter teiFormatter = new TEIFormatter(doc, null);
                StringBuilder tei = teiFormatter.toTEIHeader(resHeader, null, null, GrobidAnalysisConfig.defaultInstance());
                tei.append("\t</text>\n");
                tei.append("</TEI>\n");
                return tei.toString();
            }
        } catch (Exception e) {
            throw new GrobidException("An exception occurred while running Grobid.", e);
        }
        return null;
    }


    /**
     * Return the header section with features to be processed by the CRF model
     */
    public Pair<String, List<LayoutToken>> getSectionHeaderFeatured(Document doc,
                                           SortedSet<DocumentPiece> documentHeaderParts,
                                           boolean withRotation) {
        FeatureFactory featureFactory = FeatureFactory.getInstance();
        StringBuilder header = new StringBuilder();
        String currentFont = null;
        int currentFontSize = -1;

        // vector for features
        FeaturesVectorHeader features;
        boolean endblock;
        //for (Integer blocknum : blockDocumentHeaders) {
        List<Block> blocks = doc.getBlocks();
        if ((blocks == null) || blocks.size() == 0) {
            return null;
        }

        List<LayoutToken> headerTokenizations = new ArrayList<LayoutToken>();

        for (DocumentPiece docPiece : documentHeaderParts) {
            DocumentPointer dp1 = docPiece.getLeft();
            DocumentPointer dp2 = docPiece.getRight();

            for (int blockIndex = dp1.getBlockPtr(); blockIndex <= dp2.getBlockPtr(); blockIndex++) {
                Block block = blocks.get(blockIndex);
                boolean newline;
                boolean previousNewline = false;
                endblock = false;
                List<LayoutToken> tokens = block.getTokens();
                if (tokens == null)
                    continue;
                int n = 0;
                if (blockIndex == dp1.getBlockPtr()) {
                    //n = block.getStartToken();
                    n = dp1.getTokenDocPos() - block.getStartToken();
                }
                while (n < tokens.size()) {
                    if (blockIndex == dp2.getBlockPtr()) {
                        if (n > dp2.getTokenDocPos() - block.getStartToken()) {
                            break;
                        }
                    }

                    LayoutToken token = tokens.get(n);
                    headerTokenizations.add(token);
                    features = new FeaturesVectorHeader();
                    features.token = token;
                    String text = token.getText();
                    if (text == null) {
                        n++;
                        continue;
                    }
                    //text = text.trim();
                    //text = text.replace(" ", "").replace("\t", "").replace("\u00A0", "");
                    text = text.replace(" ", "");
                    if (text.length() == 0) {
                        n++;
                        continue;
                    }

                    //if (text.equals("\n") || text.equals("\r")) {
                    if (text.equals("\n")) {
                        newline = true;
                        previousNewline = true;
                        n++;
                        continue;
                    } else
                        newline = false;

                    if (previousNewline) {
                        newline = true;
                        previousNewline = false;
                    }

                    // final sanitisation and filtering
                    text = text.replaceAll("[ \n]", "");
                    if (TextUtilities.filterLine(text)) {
                        n++;
                        continue;
                    }

                    features.string = text;

                    if (newline)
                        features.lineStatus = "LINESTART";
                    Matcher m0 = featureFactory.isPunct.matcher(text);
                    if (m0.find()) {
                        features.punctType = "PUNCT";
                    }
                    if (text.equals("(") || text.equals("[")) {
                        features.punctType = "OPENBRACKET";

                    } else if (text.equals(")") || text.equals("]")) {
                        features.punctType = "ENDBRACKET";

                    } else if (text.equals(".")) {
                        features.punctType = "DOT";

                    } else if (text.equals(",")) {
                        features.punctType = "COMMA";

                    } else if (text.equals("-")) {
                        features.punctType = "HYPHEN";

                    } else if (text.equals("\"") || text.equals("\'") || text.equals("`")) {
                        features.punctType = "QUOTE";

                    }

                    if (n == 0) {
                        // beginning of block
                        features.lineStatus = "LINESTART";
                        features.blockStatus = "BLOCKSTART";
                    } else if (n == tokens.size() - 1) {
                        // end of block
                        features.lineStatus = "LINEEND";
                        previousNewline = true;
                        features.blockStatus = "BLOCKEND";
                        endblock = true;
                    } else {
                        // look ahead to see if we are at the end of a line within the block
                        boolean endline = false;

                        int ii = 1;
                        boolean endloop = false;
                        while ((n + ii < tokens.size()) && (!endloop)) {
                            LayoutToken tok = tokens.get(n + ii);
                            if (tok != null) {
                                String toto = tok.getText();
                                if (toto != null) {
                                    if (toto.equals("\n") || text.equals("\r")) {
                                        endline = true;
                                        endloop = true;
                                    } else {
                                        if ((toto.trim().length() != 0)
<<<<<<< HEAD
                                            && (!text.equals("\u00A0"))
                                            && (!(toto.contains("@IMAGE")))
                                            && (!(toto.contains("@PAGE")))
                                            && (!text.contains(".pbm"))
                                            && (!text.contains(".ppm"))
                                            && (!text.contains(".png"))
                                            && (!text.contains(".vec"))
                                            && (!text.contains(".jpg"))) {
=======
                                                && (!text.equals("\u00A0"))
                                                && (!(toto.contains("@IMAGE")))
                                                && (!(toto.contains("@PAGE")))
                                                && (!text.contains(".pbm"))
                                                && (!text.contains(".ppm"))
                                                && (!text.contains(".png"))
                                                && (!text.contains(".svg"))
                                                && (!text.contains(".jpg"))) {
>>>>>>> 41f3bbb3
                                            endloop = true;
                                        }
                                    }
                                }
                            }

                            if (n + ii == tokens.size() - 1) {
                                endblock = true;
                                endline = true;
                            }

                            ii++;
                        }

                        if ((!endline) && !(newline)) {
                            features.lineStatus = "LINEIN";
                        } else if (!newline) {
                            features.lineStatus = "LINEEND";
                            previousNewline = true;
                        }

                        if ((!endblock) && (features.blockStatus == null))
                            features.blockStatus = "BLOCKIN";
                        else if (features.blockStatus == null)
                            features.blockStatus = "BLOCKEND";

                    }

                    if (text.length() == 1) {
                        features.singleChar = true;
                    }

                    if (Character.isUpperCase(text.charAt(0))) {
                        features.capitalisation = "INITCAP";
                    }

                    if (featureFactory.test_all_capital(text)) {
                        features.capitalisation = "ALLCAP";
                    }

                    if (featureFactory.test_digit(text)) {
                        features.digit = "CONTAINSDIGITS";
                    }

                    if (featureFactory.test_common(text)) {
                        features.commonName = true;
                    }

                    if (featureFactory.test_names(text)) {
                        features.properName = true;
                    }

                    if (featureFactory.test_month(text)) {
                        features.month = true;
                    }

                    if (text.contains("-")) {
                        features.containDash = true;
                    }

                    Matcher m = featureFactory.isDigit.matcher(text);
                    if (m.find()) {
                        features.digit = "ALLDIGIT";
                    }

                    Matcher m2 = featureFactory.year.matcher(text);
                    if (m2.find()) {
                        features.year = true;
                    }

                    Matcher m3 = featureFactory.email.matcher(text);
                    if (m3.find()) {
                        features.email = true;
                    }

                    Matcher m4 = featureFactory.http.matcher(text);
                    if (m4.find()) {
                        features.http = true;
                    }

                    if (currentFont == null) {
                        currentFont = token.getFont();
                        features.fontStatus = "NEWFONT";
                    } else if (!currentFont.equals(token.getFont())) {
                        currentFont = token.getFont();
                        features.fontStatus = "NEWFONT";
                    } else
                        features.fontStatus = "SAMEFONT";

                    int newFontSize = (int) token.getFontSize();
                    if (currentFontSize == -1) {
                        currentFontSize = newFontSize;
                        features.fontSize = "HIGHERFONT";
                    } else if (currentFontSize == newFontSize) {
                        features.fontSize = "SAMEFONTSIZE";
                    } else if (currentFontSize < newFontSize) {
                        features.fontSize = "HIGHERFONT";
                        currentFontSize = newFontSize;
                    } else if (currentFontSize > newFontSize) {
                        features.fontSize = "LOWERFONT";
                        currentFontSize = newFontSize;
                    }

                    if (token.getBold())
                        features.bold = true;

                    if (token.getItalic())
                        features.italic = true;

                    if (token.getRotation())
                        features.rotation = true;

                    // CENTERED
                    // LEFTAJUSTED

                    if (features.capitalisation == null)
                        features.capitalisation = "NOCAPS";

                    if (features.digit == null)
                        features.digit = "NODIGIT";

                    if (features.punctType == null)
                        features.punctType = "NOPUNCT";

                    header.append(features.printVector(withRotation));

                    n++;
                }
            }
        }

        return Pair.of(header.toString(), headerTokenizations);
    }


    /**
     * Process the header of the specified pdf and format the result as training
     * data.
     *
     * @param inputFile  path to input file
     * @param pathHeader path to header
     * @param pathTEI    path to TEI
     */
    public Document createTrainingHeader(String inputFile, String pathHeader, String pathTEI) {
        DocumentSource documentSource = null;
        try {
            File file = new File(inputFile);
            String pdfFileName = file.getName();

            //Document doc = parsers.getSegmentationParser().processing(file, GrobidAnalysisConfig.defaultInstance());
            documentSource = DocumentSource.fromPdf(file);
            Document doc = parsers.getSegmentationParser().processing(documentSource, GrobidAnalysisConfig.defaultInstance());

            //documentSource = DocumentSource.fromPdf(file);
            //Document doc = new Document(documentSource);

            //doc.addTokenizedDocument();
            /*if (doc.getBlocks() == null) {
                throw new GrobidException("PDF parsing resulted in empty content");
            }*/

            SortedSet<DocumentPiece> documentHeaderParts = doc.getDocumentPart(SegmentationLabels.HEADER);
            List<LayoutToken> tokenizationsFull = doc.getTokenizations();

            if (documentHeaderParts != null) {
                List<LayoutToken> tokenizations = new ArrayList<LayoutToken>();

                for (DocumentPiece docPiece : documentHeaderParts) {
                    DocumentPointer dp1 = docPiece.getLeft();
                    DocumentPointer dp2 = docPiece.getRight();

                    int tokens = dp1.getTokenDocPos();
                    int tokene = dp2.getTokenDocPos();
                    for (int i = tokens; i < tokene; i++) {
                        tokenizations.add(tokenizationsFull.get(i));
                    }
                }
                //String header = getSectionHeaderFeatured(doc, documentHeaderParts, true);
                Pair<String, List<LayoutToken>> featuredHeader = getSectionHeaderFeatured(doc, documentHeaderParts, true);
                String header = featuredHeader.getLeft();
                String rese = null;
                if ((header != null) && (header.trim().length() > 0)) {
                    rese = label(header);
                    //String header = doc.getHeaderFeatured(true, true);
                    //List<LayoutToken> tokenizations = doc.getTokenizationsHeader();

                    // we write the header untagged
                    String outPathHeader = pathHeader + File.separator + pdfFileName.replace(".pdf", ".header");
                    Writer writer = new OutputStreamWriter(new FileOutputStream(new File(outPathHeader), false), "UTF-8");
                    writer.write(header + "\n");
                    writer.close();

                    // buffer for the header block
                    StringBuilder bufferHeader = trainingExtraction(rese, true, tokenizations);
                    Language lang = languageUtilities.runLanguageId(bufferHeader.toString());
                    if (lang != null) {
                        doc.setLanguage(lang.getLang());
                    }

                    // buffer for the affiliation+address block
                    StringBuilder bufferAffiliation =
                        parsers.getAffiliationAddressParser().trainingExtraction(rese, tokenizations);
                    // buffer for the date block
                    StringBuilder bufferDate = null;
                    // we need to rebuild the found date string as it appears
                    String input = "";
                    int q = 0;
                    StringTokenizer st = new StringTokenizer(rese, "\n");
                    while (st.hasMoreTokens() && (q < tokenizations.size())) {
                        String line = st.nextToken();
                        String theTotalTok = tokenizations.get(q).getText();
                        String theTok = tokenizations.get(q).getText();
                        while (theTok.equals(" ") || theTok.equals("\t") || theTok.equals("\n") || theTok.equals("\r")) {
                            q++;
                            if ((q > 0) && (q < tokenizations.size())) {
                                theTok = tokenizations.get(q).getText();
                                theTotalTok += theTok;
                            }
                        }
                        if (line.endsWith("<date>")) {
                            input += theTotalTok;
                        }
                        q++;
                    }
                    if (input.trim().length() > 1) {
                        List<String> inputs = new ArrayList<String>();
                        inputs.add(input.trim());
                        bufferDate = parsers.getDateParser().trainingExtraction(inputs);
                    }

                    // buffer for the name block
                    StringBuilder bufferName = null;
                    // we need to rebuild the found author string as it appears
                    input = "";
                    q = 0;
                    st = new StringTokenizer(rese, "\n");
                    while (st.hasMoreTokens() && (q < tokenizations.size())) {
                        String line = st.nextToken();
                        String theTotalTok = tokenizations.get(q).getText();
                        String theTok = tokenizations.get(q).getText();
                        while (theTok.equals(" ") || theTok.equals("\t") || theTok.equals("\n") || theTok.equals("\r")) {
                            q++;
                            if ((q > 0) && (q < tokenizations.size())) {
                                theTok = tokenizations.get(q).getText();
                                theTotalTok += theTok;
                            }
                        }
                        if (line.endsWith("<author>")) {
                            input += theTotalTok;
                        }
                        q++;
                    }
                    if (input.length() > 1) {
                        //List<String> inputs = new ArrayList<String>();
                        //inputs.add(input.trim());
                        bufferName = parsers.getAuthorParser().trainingExtraction(input.trim(), true);
                    }

                    // buffer for the reference block
                    StringBuilder bufferReference = null;
                    // we need to rebuild the found citation string as it appears
                    input = "";
                    q = 0;
                    st = new StringTokenizer(rese, "\n");
                    while (st.hasMoreTokens() && (q < tokenizations.size())) {
                        String line = st.nextToken();
                        String theTotalTok = tokenizations.get(q).getText();
                        String theTok = tokenizations.get(q).getText();
                        while (theTok.equals(" ") || theTok.equals("\t") || theTok.equals("\n") || theTok.equals("\r")) {
                            q++;
                            if ((q > 0) && (q < tokenizations.size())) {
                                theTok = tokenizations.get(q).getText();
                                theTotalTok += theTok;
                            }
                        }
                        if (line.endsWith("<reference>")) {
                            input += theTotalTok;
                        }
                        q++;
                    }
                    if (input.length() > 1) {
                        List<String> inputs = new ArrayList<String>();
                        inputs.add(input.trim());
                        bufferReference = parsers.getCitationParser().trainingExtraction(inputs);
                    }

                    // write the TEI file to reflect the extract layout of the text as
                    // extracted from the pdf
                    writer = new OutputStreamWriter(new FileOutputStream(new File(pathTEI + File.separator
                        + pdfFileName.replace(".pdf", GrobidProperties.FILE_ENDING_TEI_HEADER)), false), "UTF-8");
                    writer.write("<?xml version=\"1.0\" ?>\n<tei>\n\t<teiHeader>\n\t\t<fileDesc xml:id=\""
                        + pdfFileName.replace(".pdf", "")
                        + "\"/>\n\t</teiHeader>\n\t<text");

                    if (lang != null) {
                        // TODO: why English (Slava)
                        writer.write(" xml:lang=\"en\"");
                    }
                    writer.write(">\n\t\t<front>\n");

                    writer.write(bufferHeader.toString());
                    writer.write("\n\t\t</front>\n\t</text>\n</tei>\n");
                    writer.close();

                    if (bufferAffiliation != null) {
                        if (bufferAffiliation.length() > 0) {
                            Writer writerAffiliation = new OutputStreamWriter(new FileOutputStream(new File(pathTEI +
                                File.separator
                                + pdfFileName.replace(".pdf", ".affiliation.tei.xml")), false), "UTF-8");
                            writerAffiliation.write("<?xml version=\"1.0\" encoding=\"UTF-8\"?>");
                            writerAffiliation.write("\n<tei xmlns=\"http://www.tei-c.org/ns/1.0\""
                                + " xmlns:xlink=\"http://www.w3.org/1999/xlink\" " + "xmlns:mml=\"http://www.w3.org/1998/Math/MathML\">");
                            writerAffiliation.write("\n\t<teiHeader>\n\t\t<fileDesc>\n\t\t\t<sourceDesc>");
                            writerAffiliation.write("\n\t\t\t\t<biblStruct>\n\t\t\t\t\t<analytic>\n\t\t\t\t\t\t<author>\n\n");

                            writerAffiliation.write(bufferAffiliation.toString());

                            writerAffiliation.write("\n\t\t\t\t\t\t</author>\n\t\t\t\t\t</analytic>");
                            writerAffiliation.write("\n\t\t\t\t</biblStruct>\n\t\t\t</sourceDesc>\n\t\t</fileDesc>");
                            writerAffiliation.write("\n\t</teiHeader>\n</tei>\n");
                            writerAffiliation.close();
                        }
                    }

                    if (bufferDate != null) {
                        if (bufferDate.length() > 0) {
                            Writer writerDate = new OutputStreamWriter(new FileOutputStream(new File(pathTEI +
                                File.separator
                                + pdfFileName.replace(".pdf", ".date.xml")), false), "UTF-8");
                            writerDate.write("<?xml version=\"1.0\" encoding=\"UTF-8\"?>\n");
                            writerDate.write("<dates>\n");

                            writerDate.write(bufferDate.toString());

                            writerDate.write("</dates>\n");
                            writerDate.close();
                        }
                    }

                    if (bufferName != null) {
                        if (bufferName.length() > 0) {
                            Writer writerName = new OutputStreamWriter(new FileOutputStream(new File(pathTEI +
                                File.separator
                                + pdfFileName.replace(".pdf", ".authors.tei.xml")), false), "UTF-8");
                            writerName.write("<?xml version=\"1.0\" encoding=\"UTF-8\"?>");
                            writerName.write("\n<tei xmlns=\"http://www.tei-c.org/ns/1.0\"" + " xmlns:xlink=\"http://www.w3.org/1999/xlink\" "
                                + "xmlns:mml=\"http://www.w3.org/1998/Math/MathML\">");
                            writerName.write("\n\t<teiHeader>\n\t\t<fileDesc>\n\t\t\t<sourceDesc>");
                            writerName.write("\n\t\t\t\t<biblStruct>\n\t\t\t\t\t<analytic>\n\n\t\t\t\t\t\t<author>");
                            writerName.write("\n\t\t\t\t\t\t\t<persName>\n");

                            writerName.write(bufferName.toString());

                            writerName.write("\t\t\t\t\t\t\t</persName>\n");
                            writerName.write("\t\t\t\t\t\t</author>\n\n\t\t\t\t\t</analytic>");
                            writerName.write("\n\t\t\t\t</biblStruct>\n\t\t\t</sourceDesc>\n\t\t</fileDesc>");
                            writerName.write("\n\t</teiHeader>\n</tei>\n");
                            writerName.close();
                        }
                    }

                    if (bufferReference != null) {
                        if (bufferReference.length() > 0) {
                            Writer writerReference = new OutputStreamWriter(new FileOutputStream(new File(pathTEI +
                                File.separator
                                + pdfFileName.replace(".pdf", ".header-reference.xml")), false), "UTF-8");
                            writerReference.write("<?xml version=\"1.0\" encoding=\"UTF-8\"?>\n");
                            writerReference.write("<citations>\n");

                            writerReference.write(bufferReference.toString());

                            writerReference.write("</citations>\n");
                            writerReference.close();
                        }
                    }
                }
            } else {
                System.out.println("no header found");
            }
            return doc;
        } catch (Exception e) {
            e.printStackTrace();
            throw new GrobidException("An exception occurred while running Grobid.", e);
        } finally {
            DocumentSource.close(documentSource, true, true, true);
        }
    }

<<<<<<< HEAD
    public BiblioItem resultExtraction(String result, boolean intro, List<LayoutToken> tokenizations, BiblioItem biblio) {
=======
    /**
     * Extract results from a labelled header. If boolean intro is true, the
     * extraction is stopped at the first "intro" tag identified (this tag marks
     * the begining of the description).
     *
     * @param result        result
     * @param intro         if intro
     * @param tokenizations list of tokens
     * @param biblio        biblio item
     * @return a biblio item
     */
    public BiblioItem resultExtraction(String result, boolean intro, List<LayoutToken> tokenizations, BiblioItem biblio, Document doc) {
//        StringTokenizer st = new StringTokenizer(result, "\n");
        biblio.generalResultMapping(doc, result, tokenizations);
        List<String> lines = Splitter.on("\n").splitToList(result);
        String s1 = null;
        String s2 = null;
        String lastTag = null;
>>>>>>> 41f3bbb3

        TaggingLabel lastClusterLabel = null;
        TaggingTokenClusteror clusteror = new TaggingTokenClusteror(GrobidModels.HEADER, result, tokenizations);

        String tokenLabel = null;
        List<TaggingTokenCluster> clusters = clusteror.cluster();
        for (TaggingTokenCluster cluster : clusters) {
            if (cluster == null) {
                continue;
            }
<<<<<<< HEAD
            TaggingLabel clusterLabel = cluster.getTaggingLabel();
            Engine.getCntManager().i(clusterLabel);

            String clusterContent = LayoutTokensUtil.normalizeDehyphenizeText(cluster.concatTokens());
            //String clusterNonDehypenizedContent = LayoutTokensUtil.toText(cluster.concatTokens());
            if (clusterLabel.equals(TaggingLabels.HEADER_TITLE)) {
                if (biblio.getTitle() != null)
                    biblio.setTitle(biblio.getTitle() + clusterContent);
                else
                    biblio.setTitle(clusterContent);
                List<LayoutToken> tokens = getLayoutTokens(cluster);
                biblio.addTitleTokens(tokens);
            } else if (clusterLabel.equals(TaggingLabels.HEADER_AUTHOR)) {
                if (biblio.getAuthors() != null)
                    biblio.setAuthors(biblio.getAuthors() + clusterContent);
                else
                    biblio.setAuthors(clusterContent);
                List<LayoutToken> tokens = getLayoutTokens(cluster);
                biblio.addAuthorsTokens(tokens);
            } else if (clusterLabel.equals(TaggingLabels.HEADER_TECH)) {
=======
            String delimiter = "\t";
            if (tok.indexOf(delimiter) == -1)
                delimiter = " "; 
            StringTokenizer stt = new StringTokenizer(tok, delimiter);
            List<String> localFeatures = new ArrayList<String>();
            int i = 0;

            // boolean newLine = false;
            int ll = stt.countTokens();
            LayoutToken layoutToken = null;
            while (stt.hasMoreTokens()) {
                String s = stt.nextToken().trim();
                if (i == 0) {
                    //s2 = TextUtilities.HTMLEncode(s);
                    s2 = s;
                    int p0 = p;
                    boolean strop = false;
                    while ((!strop) && (p < tokenizations.size())) {
                        layoutToken = tokenizations.get(p);
                        String tokOriginal = layoutToken.getText();
                        if (tokOriginal.equals(" ")) {
                            addSpace = true;
                        } else if (tokOriginal.equals(s)) {
                            strop = true;
                        }
                        p++;
                    }
                    if (p == tokenizations.size()) {
                        // either we are at the end of the header, or we might have
                        // a problematic token in tokenization for some reasons
                        if ((p - p0) > 2) {
                            // we loose the synchronicity, so we reinit p for the next token
                            p = p0;
                        }
                    }
                } else if (i == ll - 1) {
                    s1 = s;
                } else {
                    // if (s.equals("LINESTART"))
                    // newLine = true;
                    localFeatures.add(s);
                }
                i++;
            }

            if ((s1.equals("<title>")) || (s1.equals("I-<title>"))) {
                if (biblio.getTitle() != null) {
                    if (localFeatures.contains("LINESTART")) {
                        biblio.setTitle(biblio.getTitle() + " " + s2);
                    } else if (addSpace) {
                        biblio.setTitle(biblio.getTitle() + " " + s2);
                    } else
                        biblio.setTitle(biblio.getTitle() + s2);
                } else
                    biblio.setTitle(s2);
            } else if ((s1.equals("<author>")) || (s1.equals("I-<author>"))) {
                if ((lastTag == null) || ((lastTag != null) && (lastTag.endsWith("<author>")))) {
                    if (biblio.getAuthors() != null) {
                        if (addSpace) {
                            biblio.setAuthors(biblio.getAuthors() + " " + s2);
                            biblio.addAuthorsToken(new LayoutToken(" ", TaggingLabels.HEADER_AUTHOR));
                        } else {
                            biblio.setAuthors(biblio.getAuthors() + s2);
                        }
                    } else {
                        biblio.setAuthors(s2);
                    }
                } else {
                    if (biblio.getAuthors() != null) {
                        if (addSpace) {
                            biblio.setAuthors(biblio.getAuthors() + " \n" + s2);
                            biblio.addAuthorsToken(new LayoutToken(" ", TaggingLabels.HEADER_AUTHOR)).addAuthorsToken(new LayoutToken("\n", TaggingLabels.HEADER_AUTHOR));
                        } else {
                            biblio.setAuthors(biblio.getAuthors() + "\n" + s2);
                            biblio.addAuthorsToken(new LayoutToken("\n", TaggingLabels.HEADER_AUTHOR));
                        }
                    } else {
                        biblio.setAuthors(s2);
                    }
                }
                biblio.addAuthorsToken(layoutToken);
            } else if ((s1.equals("<tech>")) || (s1.equals("I-<tech>"))) {
>>>>>>> 41f3bbb3
                biblio.setItem(BiblioItem.TechReport);
                if (biblio.getBookType() != null) {
                    biblio.setBookType(biblio.getBookType() + clusterContent);
                } else
                    biblio.setBookType(clusterContent);

            } else if (clusterLabel.equals(TaggingLabels.HEADER_LOCATION)) {

                if (biblio.getLocation() != null) {
                    biblio.setLocation(biblio.getLocation() + clusterContent);
                } else
                    biblio.setLocation(clusterContent);

            } else if (clusterLabel.equals(TaggingLabels.HEADER_DATE)) {
                // it appears that the same date is quite often repeated,
                // we should check, before adding a new date segment, if it is
                // not already present

                if (biblio.getPublicationDate() != null) {
                    biblio.setPublicationDate(biblio.getPublicationDate() + clusterContent);
                } else
                    biblio.setPublicationDate(clusterContent);
            } else if (clusterLabel.equals(TaggingLabels.HEADER_DATESUB)) {
                // it appears that the same date is quite often repeated,
                // we should check, before adding a new date segment, if it is
                // not already present

                if (biblio.getSubmissionDate() != null) {
                    biblio.setSubmissionDate(biblio.getSubmissionDate() + clusterContent);
                } else
                    biblio.setSubmissionDate(clusterContent);
            } else if (clusterLabel.equals(TaggingLabels.HEADER_PAGE)) {
                if (biblio.getPageRange() != null) {
                    biblio.setPageRange(biblio.getPageRange() + clusterContent);
                } else
                    biblio.setPageRange(clusterContent);
            } else if (clusterLabel.equals(TaggingLabels.HEADER_EDITOR)) {
                if (biblio.getEditors() != null) {
                    biblio.setEditors(biblio.getEditors() + clusterContent);
                } else
                    biblio.setEditors(clusterContent);
            } else if (clusterLabel.equals(TaggingLabels.HEADER_INSTITUTION)) {
                if (biblio.getInstitution() != null) {
                    biblio.setInstitution(biblio.getInstitution() + clusterContent);
                } else
                    biblio.setInstitution(clusterContent);
            } else if (clusterLabel.equals(TaggingLabels.HEADER_NOTE)) {
                if (biblio.getNote() != null) {
                    biblio.setNote(biblio.getNote() + clusterContent);
                } else
                    biblio.setNote(clusterContent);
            } else if (clusterLabel.equals(TaggingLabels.HEADER_ABSTRACT)) {
                if (biblio.getAbstract() != null) {
                    biblio.setAbstract(biblio.getAbstract() + clusterContent);
                } else
                    biblio.setAbstract(clusterContent);
                List<LayoutToken> tokens = getLayoutTokens(cluster);
                biblio.addAbstractTokens(tokens);
            } else if (clusterLabel.equals(TaggingLabels.HEADER_REFERENCE)) {
                if (biblio.getReference() != null) {
                    biblio.setReference(biblio.getReference() + clusterContent);
                } else
                    biblio.setReference(clusterContent);
            } else if (clusterLabel.equals(TaggingLabels.HEADER_GRANT)) {
                if (biblio.getGrant() != null) {
                    biblio.setGrant(biblio.getGrant() + clusterContent);
                } else
                    biblio.setGrant(clusterContent);
            } else if (clusterLabel.equals(TaggingLabels.HEADER_COPYRIGHT)) {
                if (biblio.getCopyright() != null) {
                    biblio.setCopyright(biblio.getCopyright() + clusterContent);
                } else
                    biblio.setCopyright(clusterContent);
            } else if (clusterLabel.equals(TaggingLabels.HEADER_AFFILIATION)) {
                // affiliation **makers** should be marked SINGLECHAR LINESTART
                if (biblio.getAffiliation() != null) {
                    biblio.setAffiliation(biblio.getAffiliation() + clusterContent);
                } else
                    biblio.setAffiliation(clusterContent);
            } else if (clusterLabel.equals(TaggingLabels.HEADER_ADDRESS)) {
                if (biblio.getAddress() != null) {
                    biblio.setAddress(biblio.getAddress() + clusterContent);
                } else
                    biblio.setAddress(clusterContent);
            } else if (clusterLabel.equals(TaggingLabels.HEADER_EMAIL)) {
                if (biblio.getEmail() != null) {
                    biblio.setEmail(biblio.getEmail() + clusterContent);
                } else
                    biblio.setEmail(clusterContent);
            } else if (clusterLabel.equals(TaggingLabels.HEADER_PUBNUM)) {
                if (biblio.getPubnum() != null) {
                    biblio.setPubnum(biblio.getPubnum() + clusterContent);
                } else
                    biblio.setPubnum(clusterContent);
            } else if (clusterLabel.equals(TaggingLabels.HEADER_KEYWORD)) {
                if (biblio.getKeyword() != null) {
                        biblio.setKeyword(biblio.getKeyword() + clusterContent);
                } else
                    biblio.setKeyword(clusterContent);
            } else if (clusterLabel.equals(TaggingLabels.HEADER_PHONE)) {
                if (biblio.getPhone() != null) {
                    biblio.setPhone(biblio.getPhone() + clusterContent);
                } else
                    biblio.setPhone(clusterContent);
            } else if (clusterLabel.equals(TaggingLabels.HEADER_DEGREE)) {
                if (biblio.getDegree() != null) {
                    biblio.setDegree(biblio.getDegree() + clusterContent);
                } else
                    biblio.setDegree(clusterContent);
            } else if (clusterLabel.equals(TaggingLabels.HEADER_WEB)) {
                if (biblio.getWeb() != null) {
                    biblio.setWeb(biblio.getWeb() + clusterContent);
                } else
                    biblio.setWeb(clusterContent);
            } else if (clusterLabel.equals(TaggingLabels.HEADER_DEDICATION)) {
                if (biblio.getDedication() != null) {
                    biblio.setDedication(biblio.getDedication() + clusterContent);
                } else
                    biblio.setDedication(clusterContent);
            } else if (clusterLabel.equals(TaggingLabels.HEADER_SUBMISSION)) {
                if (biblio.getSubmission() != null) {
                    biblio.setSubmission(biblio.getSubmission() + clusterContent);
                } else
                    biblio.setSubmission(clusterContent);
            } else if (clusterLabel.equals(TaggingLabels.HEADER_ENTITLE)) {
                if (biblio.getEnglishTitle() != null) {
//                    if (cluster.getFeatureBlock().contains("LINESTART")) {
//                        biblio.setEnglishTitle(biblio.getEnglishTitle() + " " + clusterContent);
//                    } else
                        biblio.setEnglishTitle(biblio.getEnglishTitle() + clusterContent);
                } else
                    biblio.setEnglishTitle(clusterContent);
            } else if (clusterLabel.equals(TaggingLabels.HEADER_INTRO)) {
                return biblio;
            }

        }
        return biblio;
    }
    private List<LayoutToken> getLayoutTokens(TaggingTokenCluster cluster) {
        List<LayoutToken> tokens = new ArrayList<>();

        for (LabeledTokensContainer container : cluster.getLabeledTokensContainers()) {
            tokens.addAll(container.getLayoutTokens());
        }

        return tokens;
    }

    /**
     * Extract results from a labelled header in the training format without any
     * string modification.
     *
     * @param result        result
     * @param intro         if intro
     * @param tokenizations list of tokens
     * @return a result
     */
    public StringBuilder trainingExtraction(String result, boolean intro, List<LayoutToken> tokenizations) {
        // this is the main buffer for the whole header
        StringBuilder buffer = new StringBuilder();

        StringTokenizer st = new StringTokenizer(result, "\n");
        String s1 = null;
        String s2 = null;
        String lastTag = null;

        int p = 0;

        while (st.hasMoreTokens()) {
            boolean addSpace = false;
            String tok = st.nextToken().trim();

            if (tok.length() == 0) {
                continue;
            }
            StringTokenizer stt = new StringTokenizer(tok, "\t");
            // List<String> localFeatures = new ArrayList<String>();
            int i = 0;

            boolean newLine = false;
            int ll = stt.countTokens();
            while (stt.hasMoreTokens()) {
                String s = stt.nextToken().trim();
                if (i == 0) {
                    s2 = TextUtilities.HTMLEncode(s);
                    //s2 = s;

                    boolean strop = false;
                    while ((!strop) && (p < tokenizations.size())) {
                        String tokOriginal = tokenizations.get(p).t();
                        if (tokOriginal.equals(" ")
                            || tokOriginal.equals("\u00A0")) {
                            addSpace = true;
                        } else if (tokOriginal.equals(s)) {
                            strop = true;
                        }
                        p++;
                    }
                } else if (i == ll - 1) {
                    s1 = s;
                } else {
                    if (s.equals("LINESTART"))
                        newLine = true;
                    // localFeatures.add(s);
                }
                i++;
            }

            if (newLine) {
                buffer.append("<lb/>");
            }

            String lastTag0 = null;
            if (lastTag != null) {
                if (lastTag.startsWith("I-")) {
                    lastTag0 = lastTag.substring(2, lastTag.length());
                } else {
                    lastTag0 = lastTag;
                }
            }
            String currentTag0 = null;
            if (s1 != null) {
                if (s1.startsWith("I-")) {
                    currentTag0 = s1.substring(2, s1.length());
                } else {
                    currentTag0 = s1;
                }
            }

            if (lastTag != null) {
                testClosingTag(buffer, currentTag0, lastTag0);
            }

            boolean output;

            output = writeField(buffer, s1, lastTag0, s2, "<title>", "<docTitle>\n\t<titlePart>", addSpace);
            if (!output) {
                output = writeField(buffer, s1, lastTag0, s2, "<author>", "<byline>\n\t<docAuthor>", addSpace);
            }
            if (!output) {
                output = writeField(buffer, s1, lastTag0, s2, "<location>", "<address>", addSpace);
            }
            if (!output) {
                output = writeField(buffer, s1, lastTag0, s2, "<address>", "<address>", addSpace);
            }
            if (!output) {
                output = writeField(buffer, s1, lastTag0, s2, "<date>", "<date>", addSpace);
            }
            if (!output) {
                output = writeField(buffer, s1, lastTag0, s2, "<date-submission>", "<date type=\"submission\">", addSpace);
            }
            if (!output) {
                output = writeField(buffer, s1, lastTag0, s2, "<booktitle>", "<booktitle>", addSpace);
            }
            if (!output) {
                output = writeField(buffer, s1, lastTag0, s2, "<pages>", "<pages>", addSpace);
            }
            if (!output) {
                output = writeField(buffer, s1, lastTag0, s2, "<publisher>", "<publisher>", addSpace);
            }
            if (!output) {
                output = writeField(buffer, s1, lastTag0, s2, "<journal>", "<journal>", addSpace);
            }
            if (!output) {
                output = writeField(buffer, s1, lastTag0, s2, "<institution>", "<byline>\n\t<affiliation>", addSpace);
            }
            if (!output) {
                output = writeField(buffer, s1, lastTag0, s2, "<affiliation>", "<byline>\n\t<affiliation>", addSpace);
            }
            if (!output) {
                output = writeField(buffer, s1, lastTag0, s2, "<volume>", "<volume>", addSpace);
            }
            if (!output) {
                output = writeField(buffer, s1, lastTag0, s2, "<editor>", "<editor>", addSpace);
            }
            if (!output) {
                output = writeField(buffer, s1, lastTag0, s2, "<note>", "<note type=\"other\">", addSpace);
            }
            if (!output) {
                output = writeField(buffer, s1, lastTag0, s2, "<abstract>", "<div type=\"abstract\">", addSpace);
            }
            if (!output) {
                output = writeField(buffer, s1, lastTag0, s2, "<email>", "<email>", addSpace);
            }
            if (!output) {
                output = writeField(buffer, s1, lastTag0, s2, "<pubnum>", "<idno>", addSpace);
            }
            if (!output) {
                output = writeField(buffer, s1, lastTag0, s2, "<keyword>", "<keyword>", addSpace);
            }
            if (!output) {
                output = writeField(buffer, s1, lastTag0, s2, "<phone>", "<phone>", addSpace);
            }
            if (!output) {
                output = writeField(buffer, s1, lastTag0, s2, "<degree>", "<note type=\"degree\">", addSpace);
            }
            if (!output) {
                output = writeField(buffer, s1, lastTag0, s2, "<web>", "<ptr type=\"web\">", addSpace);
            }
            if (!output) {
                output = writeField(buffer, s1, lastTag0, s2, "<dedication>", "<dedication>", addSpace);
            }
            if (!output) {
                output = writeField(buffer, s1, lastTag0, s2, "<submission>", "<note type=\"submission\">", addSpace);
            }
            if (!output) {
                output = writeField(buffer, s1, lastTag0, s2, "<entitle>", "<note type=\"title\">", addSpace);
            }
            if (!output) {
                output = writeField(buffer, s1, lastTag0, s2, "<reference>", "<reference>", addSpace);
            }
            if (!output) {
                output = writeField(buffer, s1, lastTag0, s2, "<copyright>", "<note type=\"copyright\">", addSpace);
            }
            if (!output) {
                // noinspection UnusedAssignment
                output = writeField(buffer, s1, lastTag0, s2, "<grant>", "<note type=\"grant\">", addSpace);
            }
            if (!output) {
                output = writeField(buffer, s1, lastTag0, s2, "<intro>", "<p type=\"introduction\">", addSpace);
            }

            /*if (((s1.equals("<intro>")) || (s1.equals("I-<intro>"))) && intro) {
                break;
            }*/
            lastTag = s1;

            if (!st.hasMoreTokens()) {
                if (lastTag != null) {
                    testClosingTag(buffer, "", currentTag0);
                }
            }
        }

        return buffer;
    }

    private void testClosingTag(StringBuilder buffer, String currentTag0, String lastTag0) {
        if (!currentTag0.equals(lastTag0)) {
            // we close the current tag
            if (lastTag0.equals("<title>")) {
                buffer.append("</titlePart>\n\t</docTitle>\n");
            } else if (lastTag0.equals("<author>")) {
                buffer.append("</docAuthor>\n\t</byline>\n");
            } else if (lastTag0.equals("<location>")) {
                buffer.append("</address>\n");
            } else if (lastTag0.equals("<date>")) {
                buffer.append("</date>\n");
            } else if (lastTag0.equals("<abstract>")) {
                buffer.append("</div>\n");
            } else if (lastTag0.equals("<address>")) {
                buffer.append("</address>\n");
            } else if (lastTag0.equals("<date-submission>")) {
                buffer.append("</date>\n");
            } else if (lastTag0.equals("<booktitle>")) {
                buffer.append("</booktitle>\n");
            } else if (lastTag0.equals("<pages>")) {
                buffer.append("</pages>\n");
            } else if (lastTag0.equals("<email>")) {
                buffer.append("</email>\n");
            } else if (lastTag0.equals("<publisher>")) {
                buffer.append("</publisher>\n");
            } else if (lastTag0.equals("<institution>")) {
                buffer.append("</affiliation>\n\t</byline>\n");
            } else if (lastTag0.equals("<keyword>")) {
                buffer.append("</keyword>\n");
            } else if (lastTag0.equals("<affiliation>")) {
                buffer.append("</affiliation>\n\t</byline>\n");
            } else if (lastTag0.equals("<note>")) {
                buffer.append("</note>\n");
            } else if (lastTag0.equals("<reference>")) {
                buffer.append("</reference>\n");
            } else if (lastTag0.equals("<copyright>")) {
                buffer.append("</note>\n");
            } else if (lastTag0.equals("<grant>")) {
                buffer.append("</note>\n");
            } else if (lastTag0.equals("<entitle>")) {
                buffer.append("</note>\n");
            } else if (lastTag0.equals("<submission>")) {
                buffer.append("</note>\n");
            } else if (lastTag0.equals("<dedication>")) {
                buffer.append("</dedication>\n");
            } else if (lastTag0.equals("<web>")) {
                buffer.append("</ptr>\n");
            } else if (lastTag0.equals("<phone>")) {
                buffer.append("</phone>\n");
            } else if (lastTag0.equals("<pubnum>")) {
                buffer.append("</idno>\n");
            } else if (lastTag0.equals("<degree>")) {
                buffer.append("</note>\n");
            } else if (lastTag0.equals("<intro>")) {
                buffer.append("</p>\n");
            }
        }

    }

    private boolean writeField(StringBuilder buffer, String s1, String lastTag0, String s2, String field, String
        outField, boolean addSpace) {
        boolean result = false;
        if ((s1.equals(field)) || (s1.equals("I-" + field))) {
            result = true;
            if (s1.equals(lastTag0) || (s1).equals("I-" + lastTag0)) {
                if (addSpace)
                    buffer.append(" ").append(s2);
                else
                    buffer.append(s2);
            } else
                buffer.append("\n\t").append(outField).append(s2);
        }
        return result;
    }

    /**
     * Consolidate an existing list of recognized citations based on access to
     * external internet bibliographic databases.
     *
     * @param resHeader original biblio item
     * @return consolidated biblio item
     */
    public BiblioItem consolidateHeader(BiblioItem resHeader, int consolidate) {
        if (consolidate == 0) {
            // not consolidation
            return resHeader;
        }
        Consolidation consolidator = null;
        try {
            consolidator = Consolidation.getInstance();
            if (consolidator.getCntManager() == null)
                consolidator.setCntManager(cntManager);
            /*List<BiblioItem> bibis = new ArrayList<BiblioItem>();
            boolean valid = consolidator.consolidate(resHeader, bibis);
            if ((valid) && (bibis.size() > 0)) {
                BiblioItem bibo = bibis.get(0);
                if (bibo != null) {
                    if (consolidate == 1)
                        BiblioItem.correct(resHeader, bibo);
                    else if (consolidate == 2)
                        BiblioItem.injectDOI(resHeader, bibo);
                }
            }*/
            BiblioItem bib = consolidator.consolidate(resHeader, null);
            if (bib != null) {
                if (consolidate == 1)
                    BiblioItem.correct(resHeader, bib);
                else if (consolidate == 2)
                    BiblioItem.injectDOI(resHeader, bib);
            }
        } catch (Exception e) {
            throw new GrobidException("An exception occured while running bibliographical data consolidation.", e);
        }
        return resHeader;
    }

    @Override
    public void close() throws IOException {
        super.close();
    }
}<|MERGE_RESOLUTION|>--- conflicted
+++ resolved
@@ -1,19 +1,10 @@
 package org.grobid.core.engines;
 
-import com.google.common.base.Splitter;
 import org.apache.commons.lang3.tuple.ImmutablePair;
 import org.apache.commons.lang3.tuple.Pair;
 import org.grobid.core.GrobidModels;
-import org.grobid.core.data.BiblioItem;
-import org.grobid.core.data.Date;
-import org.grobid.core.data.Affiliation;
-import org.grobid.core.data.Keyword;
-import org.grobid.core.data.Person;
-import org.grobid.core.document.Document;
-import org.grobid.core.document.DocumentPiece;
-import org.grobid.core.document.DocumentPointer;
-import org.grobid.core.document.DocumentSource;
-import org.grobid.core.document.TEIFormatter;
+import org.grobid.core.data.*;
+import org.grobid.core.document.*;
 import org.grobid.core.engines.config.GrobidAnalysisConfig;
 import org.grobid.core.engines.label.SegmentationLabels;
 import org.grobid.core.engines.label.TaggingLabel;
@@ -28,23 +19,13 @@
 import org.grobid.core.tokenization.LabeledTokensContainer;
 import org.grobid.core.tokenization.TaggingTokenCluster;
 import org.grobid.core.tokenization.TaggingTokenClusteror;
-import org.grobid.core.utilities.Consolidation;
-import org.grobid.core.utilities.GrobidProperties;
-import org.grobid.core.utilities.LanguageUtilities;
-import org.grobid.core.utilities.LayoutTokensUtil;
-import org.grobid.core.utilities.TextUtilities;
+import org.grobid.core.utilities.*;
 import org.grobid.core.utilities.counters.CntManager;
-
 import org.slf4j.Logger;
 import org.slf4j.LoggerFactory;
 
-import java.io.File;
-import java.io.FileOutputStream;
-import java.io.IOException;
-import java.io.OutputStreamWriter;
-import java.io.Writer;
+import java.io.*;
 import java.util.ArrayList;
-import java.util.Iterator;
 import java.util.List;
 import java.util.SortedSet;
 import java.util.StringTokenizer;
@@ -132,7 +113,7 @@
 
         if ((header != null) && (header.trim().length() > 0)) {
             String res = label(header);
-            resHeader = resultExtraction(res, true, tokenizations, resHeader, doc);
+            resHeader = resultExtraction(res, true, tokenizations, resHeader);
 
             // language identification
             String contentSample = "";
@@ -204,13 +185,8 @@
                         }
                     }
 
-<<<<<<< HEAD
-                    resHeader.setFullAffiliations(
-                        parsers.getAffiliationAddressParser().processReflow(res, tokenizations));
-=======
                     List<Affiliation> affiliations = parsers.getAffiliationAddressParser().processReflow(res, tokenizations);
                     resHeader.setFullAffiliations(affiliations);
->>>>>>> 41f3bbb3
                     resHeader.attachEmails();
                     boolean attached = false;
                     if (fragmentedAuthors && !hasMarker) {
@@ -274,14 +250,7 @@
                     }
                 }
 
-<<<<<<< HEAD
-                //if (consolidate)
-                {
-                    resHeader = consolidateHeader(resHeader, consolidate);
-                }
-=======
                 resHeader = consolidateHeader(resHeader, consolidate);
->>>>>>> 41f3bbb3
 
                 // normalization of dates
                 if (resHeader != null) {
@@ -312,14 +281,12 @@
 
         doc.setResHeader(resHeader);
 
-<<<<<<< HEAD
-        TEIFormatter teiFormatter = new TEIFormatter(doc);
-        StringBuilder tei = teiFormatter.toTEIHeader(resHeader, null, GrobidAnalysisConfig.builder().consolidateHeader(consolidate)
-            .generateTeiCoordinates(generateCoordinates).build());
-=======
         TEIFormatter teiFormatter = new TEIFormatter(doc, null);
-        StringBuilder tei = teiFormatter.toTEIHeader(resHeader, null, null, GrobidAnalysisConfig.builder().consolidateHeader(consolidate).build());
->>>>>>> 41f3bbb3
+        StringBuilder tei = teiFormatter.toTEIHeader(resHeader, null, null,
+            GrobidAnalysisConfig.builder()
+                .consolidateHeader(consolidate)
+                .generateTeiCoordinates(generateCoordinates)
+                .build());
         tei.append("\t</text>\n");
         tei.append("</TEI>\n");
         //LOGGER.debug(tei.toString());
@@ -355,11 +322,7 @@
                 String res = null;
                 if ((header != null) && (header.trim().length() > 0)) {
                     res = label(header);
-<<<<<<< HEAD
-                    resHeader = resultExtraction(res, true, tokenizationsHeader, resHeader);
-=======
-                    resHeader = resultExtraction(res, true, headerTokenization, resHeader, doc);
->>>>>>> 41f3bbb3
+                    resHeader = resultExtraction(res, true, headerTokenization, resHeader);
                 }
 
                 // language identification
@@ -444,7 +407,7 @@
                     }
 
                     resHeader.setFullAffiliations(
-                        parsers.getAffiliationAddressParser().processReflow(res, tokenizations));
+                            parsers.getAffiliationAddressParser().processReflow(res, tokenizations));
                     resHeader.attachEmails();
                     boolean attached = false;
                     if (fragmentedAuthors && !hasMarker) {
@@ -505,14 +468,7 @@
                     }
                 }
 
-<<<<<<< HEAD
-                //if (consolidate)
-                {
-                    resHeader = consolidateHeader(resHeader, consolidate);
-                }
-=======
                 resHeader = consolidateHeader(resHeader, consolidate);
->>>>>>> 41f3bbb3
 
                 // normalization of dates
                 if (resHeader != null) {
@@ -688,16 +644,6 @@
                                         endloop = true;
                                     } else {
                                         if ((toto.trim().length() != 0)
-<<<<<<< HEAD
-                                            && (!text.equals("\u00A0"))
-                                            && (!(toto.contains("@IMAGE")))
-                                            && (!(toto.contains("@PAGE")))
-                                            && (!text.contains(".pbm"))
-                                            && (!text.contains(".ppm"))
-                                            && (!text.contains(".png"))
-                                            && (!text.contains(".vec"))
-                                            && (!text.contains(".jpg"))) {
-=======
                                                 && (!text.equals("\u00A0"))
                                                 && (!(toto.contains("@IMAGE")))
                                                 && (!(toto.contains("@PAGE")))
@@ -706,7 +652,6 @@
                                                 && (!text.contains(".png"))
                                                 && (!text.contains(".svg"))
                                                 && (!text.contains(".jpg"))) {
->>>>>>> 41f3bbb3
                                             endloop = true;
                                         }
                                     }
@@ -908,7 +853,7 @@
 
                     // buffer for the affiliation+address block
                     StringBuilder bufferAffiliation =
-                        parsers.getAffiliationAddressParser().trainingExtraction(rese, tokenizations);
+                            parsers.getAffiliationAddressParser().trainingExtraction(rese, tokenizations);
                     // buffer for the date block
                     StringBuilder bufferDate = null;
                     // we need to rebuild the found date string as it appears
@@ -996,10 +941,10 @@
                     // write the TEI file to reflect the extract layout of the text as
                     // extracted from the pdf
                     writer = new OutputStreamWriter(new FileOutputStream(new File(pathTEI + File.separator
-                        + pdfFileName.replace(".pdf", GrobidProperties.FILE_ENDING_TEI_HEADER)), false), "UTF-8");
+                            + pdfFileName.replace(".pdf", GrobidProperties.FILE_ENDING_TEI_HEADER)), false), "UTF-8");
                     writer.write("<?xml version=\"1.0\" ?>\n<tei>\n\t<teiHeader>\n\t\t<fileDesc xml:id=\""
-                        + pdfFileName.replace(".pdf", "")
-                        + "\"/>\n\t</teiHeader>\n\t<text");
+                            + pdfFileName.replace(".pdf", "")
+                            + "\"/>\n\t</teiHeader>\n\t<text");
 
                     if (lang != null) {
                         // TODO: why English (Slava)
@@ -1014,11 +959,11 @@
                     if (bufferAffiliation != null) {
                         if (bufferAffiliation.length() > 0) {
                             Writer writerAffiliation = new OutputStreamWriter(new FileOutputStream(new File(pathTEI +
-                                File.separator
-                                + pdfFileName.replace(".pdf", ".affiliation.tei.xml")), false), "UTF-8");
+                                    File.separator
+                                    + pdfFileName.replace(".pdf", ".affiliation.tei.xml")), false), "UTF-8");
                             writerAffiliation.write("<?xml version=\"1.0\" encoding=\"UTF-8\"?>");
                             writerAffiliation.write("\n<tei xmlns=\"http://www.tei-c.org/ns/1.0\""
-                                + " xmlns:xlink=\"http://www.w3.org/1999/xlink\" " + "xmlns:mml=\"http://www.w3.org/1998/Math/MathML\">");
+                                    + " xmlns:xlink=\"http://www.w3.org/1999/xlink\" " + "xmlns:mml=\"http://www.w3.org/1998/Math/MathML\">");
                             writerAffiliation.write("\n\t<teiHeader>\n\t\t<fileDesc>\n\t\t\t<sourceDesc>");
                             writerAffiliation.write("\n\t\t\t\t<biblStruct>\n\t\t\t\t\t<analytic>\n\t\t\t\t\t\t<author>\n\n");
 
@@ -1034,8 +979,8 @@
                     if (bufferDate != null) {
                         if (bufferDate.length() > 0) {
                             Writer writerDate = new OutputStreamWriter(new FileOutputStream(new File(pathTEI +
-                                File.separator
-                                + pdfFileName.replace(".pdf", ".date.xml")), false), "UTF-8");
+                                    File.separator
+                                    + pdfFileName.replace(".pdf", ".date.xml")), false), "UTF-8");
                             writerDate.write("<?xml version=\"1.0\" encoding=\"UTF-8\"?>\n");
                             writerDate.write("<dates>\n");
 
@@ -1049,11 +994,11 @@
                     if (bufferName != null) {
                         if (bufferName.length() > 0) {
                             Writer writerName = new OutputStreamWriter(new FileOutputStream(new File(pathTEI +
-                                File.separator
-                                + pdfFileName.replace(".pdf", ".authors.tei.xml")), false), "UTF-8");
+                                    File.separator
+                                    + pdfFileName.replace(".pdf", ".authors.tei.xml")), false), "UTF-8");
                             writerName.write("<?xml version=\"1.0\" encoding=\"UTF-8\"?>");
                             writerName.write("\n<tei xmlns=\"http://www.tei-c.org/ns/1.0\"" + " xmlns:xlink=\"http://www.w3.org/1999/xlink\" "
-                                + "xmlns:mml=\"http://www.w3.org/1998/Math/MathML\">");
+                                    + "xmlns:mml=\"http://www.w3.org/1998/Math/MathML\">");
                             writerName.write("\n\t<teiHeader>\n\t\t<fileDesc>\n\t\t\t<sourceDesc>");
                             writerName.write("\n\t\t\t\t<biblStruct>\n\t\t\t\t\t<analytic>\n\n\t\t\t\t\t\t<author>");
                             writerName.write("\n\t\t\t\t\t\t\t<persName>\n");
@@ -1071,8 +1016,8 @@
                     if (bufferReference != null) {
                         if (bufferReference.length() > 0) {
                             Writer writerReference = new OutputStreamWriter(new FileOutputStream(new File(pathTEI +
-                                File.separator
-                                + pdfFileName.replace(".pdf", ".header-reference.xml")), false), "UTF-8");
+                                    File.separator
+                                    + pdfFileName.replace(".pdf", ".header-reference.xml")), false), "UTF-8");
                             writerReference.write("<?xml version=\"1.0\" encoding=\"UTF-8\"?>\n");
                             writerReference.write("<citations>\n");
 
@@ -1095,9 +1040,7 @@
         }
     }
 
-<<<<<<< HEAD
-    public BiblioItem resultExtraction(String result, boolean intro, List<LayoutToken> tokenizations, BiblioItem biblio) {
-=======
+
     /**
      * Extract results from a labelled header. If boolean intro is true, the
      * extraction is stopped at the first "intro" tag identified (this tag marks
@@ -1109,14 +1052,7 @@
      * @param biblio        biblio item
      * @return a biblio item
      */
-    public BiblioItem resultExtraction(String result, boolean intro, List<LayoutToken> tokenizations, BiblioItem biblio, Document doc) {
-//        StringTokenizer st = new StringTokenizer(result, "\n");
-        biblio.generalResultMapping(doc, result, tokenizations);
-        List<String> lines = Splitter.on("\n").splitToList(result);
-        String s1 = null;
-        String s2 = null;
-        String lastTag = null;
->>>>>>> 41f3bbb3
+    public BiblioItem resultExtraction(String result, boolean intro, List<LayoutToken> tokenizations, BiblioItem biblio) {
 
         TaggingLabel lastClusterLabel = null;
         TaggingTokenClusteror clusteror = new TaggingTokenClusteror(GrobidModels.HEADER, result, tokenizations);
@@ -1127,7 +1063,6 @@
             if (cluster == null) {
                 continue;
             }
-<<<<<<< HEAD
             TaggingLabel clusterLabel = cluster.getTaggingLabel();
             Engine.getCntManager().i(clusterLabel);
 
@@ -1148,90 +1083,6 @@
                 List<LayoutToken> tokens = getLayoutTokens(cluster);
                 biblio.addAuthorsTokens(tokens);
             } else if (clusterLabel.equals(TaggingLabels.HEADER_TECH)) {
-=======
-            String delimiter = "\t";
-            if (tok.indexOf(delimiter) == -1)
-                delimiter = " "; 
-            StringTokenizer stt = new StringTokenizer(tok, delimiter);
-            List<String> localFeatures = new ArrayList<String>();
-            int i = 0;
-
-            // boolean newLine = false;
-            int ll = stt.countTokens();
-            LayoutToken layoutToken = null;
-            while (stt.hasMoreTokens()) {
-                String s = stt.nextToken().trim();
-                if (i == 0) {
-                    //s2 = TextUtilities.HTMLEncode(s);
-                    s2 = s;
-                    int p0 = p;
-                    boolean strop = false;
-                    while ((!strop) && (p < tokenizations.size())) {
-                        layoutToken = tokenizations.get(p);
-                        String tokOriginal = layoutToken.getText();
-                        if (tokOriginal.equals(" ")) {
-                            addSpace = true;
-                        } else if (tokOriginal.equals(s)) {
-                            strop = true;
-                        }
-                        p++;
-                    }
-                    if (p == tokenizations.size()) {
-                        // either we are at the end of the header, or we might have
-                        // a problematic token in tokenization for some reasons
-                        if ((p - p0) > 2) {
-                            // we loose the synchronicity, so we reinit p for the next token
-                            p = p0;
-                        }
-                    }
-                } else if (i == ll - 1) {
-                    s1 = s;
-                } else {
-                    // if (s.equals("LINESTART"))
-                    // newLine = true;
-                    localFeatures.add(s);
-                }
-                i++;
-            }
-
-            if ((s1.equals("<title>")) || (s1.equals("I-<title>"))) {
-                if (biblio.getTitle() != null) {
-                    if (localFeatures.contains("LINESTART")) {
-                        biblio.setTitle(biblio.getTitle() + " " + s2);
-                    } else if (addSpace) {
-                        biblio.setTitle(biblio.getTitle() + " " + s2);
-                    } else
-                        biblio.setTitle(biblio.getTitle() + s2);
-                } else
-                    biblio.setTitle(s2);
-            } else if ((s1.equals("<author>")) || (s1.equals("I-<author>"))) {
-                if ((lastTag == null) || ((lastTag != null) && (lastTag.endsWith("<author>")))) {
-                    if (biblio.getAuthors() != null) {
-                        if (addSpace) {
-                            biblio.setAuthors(biblio.getAuthors() + " " + s2);
-                            biblio.addAuthorsToken(new LayoutToken(" ", TaggingLabels.HEADER_AUTHOR));
-                        } else {
-                            biblio.setAuthors(biblio.getAuthors() + s2);
-                        }
-                    } else {
-                        biblio.setAuthors(s2);
-                    }
-                } else {
-                    if (biblio.getAuthors() != null) {
-                        if (addSpace) {
-                            biblio.setAuthors(biblio.getAuthors() + " \n" + s2);
-                            biblio.addAuthorsToken(new LayoutToken(" ", TaggingLabels.HEADER_AUTHOR)).addAuthorsToken(new LayoutToken("\n", TaggingLabels.HEADER_AUTHOR));
-                        } else {
-                            biblio.setAuthors(biblio.getAuthors() + "\n" + s2);
-                            biblio.addAuthorsToken(new LayoutToken("\n", TaggingLabels.HEADER_AUTHOR));
-                        }
-                    } else {
-                        biblio.setAuthors(s2);
-                    }
-                }
-                biblio.addAuthorsToken(layoutToken);
-            } else if ((s1.equals("<tech>")) || (s1.equals("I-<tech>"))) {
->>>>>>> 41f3bbb3
                 biblio.setItem(BiblioItem.TechReport);
                 if (biblio.getBookType() != null) {
                     biblio.setBookType(biblio.getBookType() + clusterContent);
@@ -1630,8 +1481,7 @@
 
     }
 
-    private boolean writeField(StringBuilder buffer, String s1, String lastTag0, String s2, String field, String
-        outField, boolean addSpace) {
+    private boolean writeField(StringBuilder buffer, String s1, String lastTag0, String s2, String field, String outField, boolean addSpace) {
         boolean result = false;
         if ((s1.equals(field)) || (s1.equals("I-" + field))) {
             result = true;
