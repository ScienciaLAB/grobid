--- conflicted
+++ resolved
@@ -105,11 +105,7 @@
                 throw new GrobidException("PDF parsing resulted in empty content");
             }
 
-<<<<<<< HEAD
-            String tei = processingHeaderBlock(config, doc, resHeader);
-=======
             String tei = processingHeaderBlock(config.getConsolidateHeader(), doc, resHeader);
->>>>>>> 5c58af70
             return Pair.of(tei, doc);
         } catch (Exception e) {
             throw new GrobidException(e, GrobidExceptionStatus.GENERAL);
@@ -123,11 +119,7 @@
     /**
      * Header processing after identification of the header blocks with heuristics (old approach)
      */
-<<<<<<< HEAD
-    public String processingHeaderBlock(GrobidAnalysisConfig config, Document doc, BiblioItem resHeader) throws Exception {
-=======
     public String processingHeaderBlock(int consolidate, Document doc, BiblioItem resHeader) throws Exception {
->>>>>>> 5c58af70
         String header;
         //if (doc.getBlockDocumentHeaders() == null) {
         header = doc.getHeaderFeatured(true, true);
@@ -276,14 +268,9 @@
                     }
                 }
 
-<<<<<<< HEAD
-                if (config.isConsolidateHeader()) {
-                    resHeader = consolidateHeader(resHeader);
-=======
-                //if (consolidate) 
+                //if (consolidate)
                 {
                     resHeader = consolidateHeader(resHeader, consolidate);
->>>>>>> 5c58af70
                 }
 
                 // normalization of dates
@@ -495,7 +482,7 @@
                     }
                 }
 
-                //if (consolidate) 
+                //if (consolidate)
                 {
                     resHeader = consolidateHeader(resHeader, consolidate);
                 }
