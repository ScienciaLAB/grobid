--- conflicted
+++ resolved
@@ -150,11 +150,7 @@
 
             // header processing
 			BiblioItem resHeader = new BiblioItem();
-<<<<<<< HEAD
-           	parsers.getHeaderParser().processingHeaderBlock(config, doc, resHeader);
-=======
            	parsers.getHeaderParser().processingHeaderBlock(config.getConsolidateHeader(), doc, resHeader);
->>>>>>> 5c58af70
            	// above the old version of the header block identification, because more robust
            	if ((resHeader.getTitle() == null) || (resHeader.getTitle().trim().length() == 0) ||
            		 (resHeader.getAuthors() == null) || (resHeader.getFullAuthors() == null) ||
@@ -181,7 +177,7 @@
 						if (bibo != null) {
                             if (config.getConsolidateCitations() == 1)
                                 BiblioItem.correct(resCitation, bibo);
-                            else if (config.getConsolidateCitations() == 2) 
+                            else if (config.getConsolidateCitations() == 2)
                                 BiblioItem.injectDOI(resCitation, bibo);
 						}
 					}
