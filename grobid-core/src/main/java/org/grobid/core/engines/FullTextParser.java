package org.grobid.core.engines;

import com.google.common.collect.Iterables;

import org.apache.commons.lang3.tuple.Pair;
import org.apache.commons.io.FileUtils;

import org.grobid.core.GrobidModels;
import org.grobid.core.data.BibDataSet;
import org.grobid.core.data.BiblioItem;
import org.grobid.core.data.Figure;
import org.grobid.core.data.Table;
import org.grobid.core.data.Equation;
import org.grobid.core.data.Metadata;
import org.grobid.core.data.Person;
import org.grobid.core.document.Document;
import org.grobid.core.document.DocumentPiece;
import org.grobid.core.document.DocumentPointer;
import org.grobid.core.document.DocumentSource;
import org.grobid.core.document.TEIFormatter;
import org.grobid.core.engines.citations.LabeledReferenceResult;
import org.grobid.core.engines.citations.ReferenceSegmenter;
import org.grobid.core.engines.config.GrobidAnalysisConfig;
import org.grobid.core.engines.counters.CitationParserCounters;
import org.grobid.core.engines.label.SegmentationLabels;
import org.grobid.core.engines.label.TaggingLabels;
import org.grobid.core.engines.label.TaggingLabel;
import org.grobid.core.engines.tagging.GenericTaggerUtils;
import org.grobid.core.exceptions.GrobidException;
import org.grobid.core.exceptions.GrobidResourceException;
import org.grobid.core.features.FeatureFactory;
import org.grobid.core.features.FeaturesVectorFulltext;
import org.grobid.core.lang.Language;
import org.grobid.core.layout.*;
import org.grobid.core.tokenization.TaggingTokenCluster;
import org.grobid.core.tokenization.TaggingTokenClusteror;
import org.grobid.core.utilities.LanguageUtilities;
import org.grobid.core.utilities.TextUtilities;
import org.grobid.core.utilities.KeyGen;
import org.grobid.core.utilities.LayoutTokensUtil;
import org.grobid.core.utilities.GrobidProperties;
import org.grobid.core.utilities.Consolidation;
import org.grobid.core.utilities.matching.ReferenceMarkerMatcher;
import org.grobid.core.utilities.matching.EntityMatcherException;

import org.slf4j.Logger;
import org.slf4j.LoggerFactory;

import java.io.File;
import java.io.FileOutputStream;
import java.io.IOException;
import java.io.OutputStreamWriter;
import java.io.Writer;

import java.util.Arrays;
import java.util.ArrayList;
import java.util.List;
import java.util.Map;
import java.util.HashMap;
import java.util.SortedSet;
import java.util.StringTokenizer;
import java.util.TreeSet;
import java.util.regex.Matcher;

import static org.apache.commons.lang3.StringUtils.*;

/**
 * @author Patrice Lopez
 */
public class FullTextParser extends AbstractParser {
    private static final Logger LOGGER = LoggerFactory.getLogger(FullTextParser.class);

    //private LanguageUtilities languageUtilities = LanguageUtilities.getInstance();

    //	private String tmpPathName = null;
//    private Document doc = null;
    private File tmpPath = null;
//    private String pathXML = null;
//	private BiblioItem resHeader = null;

	// default bins for relative position
	private static final int NBBINS_POSITION = 12;

	// default bins for inter-block spacing
	private static final int NBBINS_SPACE = 5;

	// default bins for block character density
	private static final int NBBINS_DENSITY = 5;

	// projection scale for line length
	private static final int LINESCALE = 10;

    private EngineParsers parsers;

    /**
     * TODO some documentation...
     */
    public FullTextParser(EngineParsers parsers) {
        super(GrobidModels.FULLTEXT);
        this.parsers = parsers;
        tmpPath = GrobidProperties.getTempPath();
    }

	public Document processing(File inputPdf,
							   GrobidAnalysisConfig config) throws Exception {
		DocumentSource documentSource = 
			DocumentSource.fromPdf(inputPdf, config.getStartPage(), config.getEndPage(), 
				config.getPdfAssetPath() != null, true, false);
		return processing(documentSource, config);
	}

	/**
     * Machine-learning recognition of the complete full text structures.
     *
     * @param documentSource input
     * @param config config
     * @return the document object with built TEI
     */
    public Document processing(DocumentSource documentSource,
                               GrobidAnalysisConfig config) {
        if (tmpPath == null) {
            throw new GrobidResourceException("Cannot process pdf file, because temp path is null.");
        }
        if (!tmpPath.exists()) {
            throw new GrobidResourceException("Cannot process pdf file, because temp path '" +
                    tmpPath.getAbsolutePath() + "' does not exists.");
        }
        try {
			// general segmentation
			Document doc = parsers.getSegmentationParser().processing(documentSource, config);
			SortedSet<DocumentPiece> documentBodyParts = doc.getDocumentPart(SegmentationLabels.BODY);

            // header processing
            BiblioItem resHeader = new BiblioItem();
            Pair<String, LayoutTokenization> featSeg = null;
            parsers.getHeaderParser().processingHeaderBlock(config.getConsolidateHeader(), doc, resHeader);
            // above the old version of the header block identification, because more robust
            if ((resHeader.getTitle() == null) || (resHeader.getTitle().trim().length() == 0) ||
                 (resHeader.getAuthors() == null) || (resHeader.getFullAuthors() == null) ||
                 (resHeader.getFullAuthors().size() == 0) ) {
                resHeader = new BiblioItem();
                parsers.getHeaderParser().processingHeaderSection(config.getConsolidateHeader(), doc, resHeader);
                if (doc.getMetadata() != null) {
                    Metadata metadata = doc.getMetadata();
                    if (metadata.getTitle() != null)
                        resHeader.setTitle(metadata.getTitle());
                    if (metadata.getAuthor() != null) {
                        resHeader.setAuthors(metadata.getAuthor());
                        resHeader.setOriginalAuthors(metadata.getAuthor());
                        List<Person> localAuthors = parsers.getAuthorParser().processingHeader(metadata.getAuthor());
                        if (localAuthors != null) {
                            for (Person pers : localAuthors) {
                                resHeader.addFullAuthor(pers);
                            }
                        }
                    }
                    if ( (metadata.getTitle() != null) && (metadata.getAuthor() != null) ) {
                        parsers.getHeaderParser().consolidateHeader(resHeader, config.getConsolidateHeader());
                    }
                }
                // above, use the segmentation model result
            }
            // structure the abstract using the fulltext model
            if ( (resHeader.getAbstract() != null) && (resHeader.getAbstract().length() > 0) ) {
                List<LayoutToken> abstractTokens = resHeader.getLayoutTokens(TaggingLabels.HEADER_ABSTRACT);
                if ( (abstractTokens != null) && (abstractTokens.size()>0) ) {
                    SortedSet<DocumentPiece> documentParts = new TreeSet<DocumentPiece>();
                    int endInd = abstractTokens.size()-1;
                    int posStartAbstract = getDocIndexToken(doc, abstractTokens.get(0));
                    int posEndAbstract = getDocIndexToken(doc, abstractTokens.get(endInd));
                    DocumentPointer dp1 = new DocumentPointer(doc, abstractTokens.get(0).getBlockPtr(), posStartAbstract);
                    DocumentPointer dp2 = new DocumentPointer(doc, abstractTokens.get(endInd).getBlockPtr(), posEndAbstract);
                    DocumentPiece piece = new DocumentPiece(dp1, dp2);
                    documentParts.add(piece);
                    featSeg = getBodyTextFeatured(doc, documentParts);
                    String rese2 = null;
                    List<LayoutToken> tokenizationsAbstract = null;
                    if (featSeg != null) {
                        // if featSeg is null, it usually means that no body segment is found in the
                        // document segmentation
                        String abstractText = featSeg.getLeft();
                        tokenizationsAbstract = featSeg.getRight().getTokenization();
                        if (isNotEmpty(trim(abstractText))) 
                            rese2 = label(abstractText);
                        resHeader.setLabeledAbstract(rese2);
                        resHeader.setLayoutTokensForLabel(tokenizationsAbstract, TaggingLabels.HEADER_ABSTRACT);
                    }
                }
            }

            // citation processing
            // consolidation, if selected, is not done individually for each citation but 
            // in a second stage for all citations
            List<BibDataSet> resCitations = parsers.getCitationParser().
                processingReferenceSection(doc, parsers.getReferenceSegmenterParser(), 0);

            // consolidate the set
            if (config.getConsolidateCitations() != 0) {
                Consolidation consolidator = Consolidation.getInstance();
                if (consolidator.getCntManager() == null)
                    consolidator.setCntManager(Engine.getCntManager());
                try {
                    Map<Integer,BiblioItem> resConsolidation = consolidator.consolidate(resCitations);
                    for(int i=0; i<resCitations.size(); i++) {
                        BiblioItem resCitation = resCitations.get(i).getResBib();
                        BiblioItem bibo = resConsolidation.get(i);
                        if (bibo != null) {
                            if (config.getConsolidateCitations() == 1)
                                BiblioItem.correct(resCitation, bibo);
                            else if (config.getConsolidateCitations() == 2) 
                                BiblioItem.injectDOI(resCitation, bibo);
                        }
                    }
                } catch(Exception e) {
                    throw new GrobidException(
                    "An exception occured while running consolidation on bibliographical references.", e);
                } 
            }
            //if (resCitations.size() == 0)
            //    System.out.println("!!!!!! article without citations !!!!");
            doc.setBibDataSets(resCitations);

			// full text processing
			featSeg = getBodyTextFeatured(doc, documentBodyParts);
			String rese = null;
			LayoutTokenization layoutTokenization = null;
			List<Figure> figures = null;
			List<Table> tables = null;
			List<Equation> equations = null;
			if (featSeg != null) {
				// if featSeg is null, it usually means that no body segment is found in the
				// document segmentation
				String bodytext = featSeg.getLeft();
				layoutTokenization = featSeg.getRight();
				//tokenizationsBody = featSeg.getB().getTokenization();
                //layoutTokensBody = featSeg.getB().getLayoutTokens();
				if ( (bodytext != null) && (bodytext.trim().length() > 0) ) {				
					rese = label(bodytext);
				} else {
					LOGGER.debug("Fulltext model: The input to the CRF processing is empty");
				}

				// we apply now the figure and table models based on the fulltext labeled output
				figures = processFigures(rese, layoutTokenization.getTokenization(), doc);
                // further parse the caption
                for(Figure figure : figures) {
                    if ((figure.getCaptionLayoutTokens() != null) && (figure.getCaptionLayoutTokens().size() > 0) ) {
                        Pair<String, List<LayoutToken>> captionProcess = processShort(figure.getCaptionLayoutTokens(), doc);
                        figure.setLabeledCaption(captionProcess.getLeft());
                        figure.setCaptionLayoutTokens(captionProcess.getRight());
                    }
                }

				tables = processTables(rese, layoutTokenization.getTokenization(), doc);
                // further parse the caption
                for(Table table : tables) {
                    if ( (table.getCaptionLayoutTokens() != null) && (table.getCaptionLayoutTokens().size() > 0) ) {
                        Pair<String, List<LayoutToken>> captionProcess = processShort(table.getCaptionLayoutTokens(), doc);
                        table.setLabeledCaption(captionProcess.getLeft());
                        table.setCaptionLayoutTokens(captionProcess.getRight());
                    }
                }

				equations = processEquations(rese, layoutTokenization.getTokenization(), doc);
			} else {
				LOGGER.debug("Fulltext model: The featured body is empty");
			}

<<<<<<< HEAD
            // header processing
			BiblioItem resHeader = new BiblioItem();
           	parsers.getHeaderParser().processingHeaderBlock(
           	    config.getConsolidateHeader(), doc, resHeader, config.getGenerateTeiCoordinates());
           	// above the old version of the header block identification, because more robust
           	if ((resHeader.getTitle() == null) || (resHeader.getTitle().trim().length() == 0) ||
           		 (resHeader.getAuthors() == null) || (resHeader.getFullAuthors() == null) ||
				 (resHeader.getFullAuthors().size() == 0) ) {
           		resHeader = new BiblioItem();
				parsers.getHeaderParser().processingHeaderSection(config.getConsolidateHeader(), doc, resHeader);
				// above, use the segmentation model result
			}

            // citation processing
            // consolidation, if selected, is not done individually for each citation but 
            // in a second stage for all citations
            List<BibDataSet> resCitations = parsers.getCitationParser().
				processingReferenceSection(doc, parsers.getReferenceSegmenterParser(), 0);

			// consolidate the set
			if (config.getConsolidateCitations() != 0) {
				Consolidation consolidator = new Consolidation(Engine.getCntManager());
				try {
					Map<Integer,BiblioItem> resConsolidation = consolidator.consolidate(resCitations);
					for(int i=0; i<resCitations.size(); i++) {
						BiblioItem resCitation = resCitations.get(i).getResBib();
						BiblioItem bibo = resConsolidation.get(i);
						if (bibo != null) {
                            if (config.getConsolidateCitations() == 1)
                                BiblioItem.correct(resCitation, bibo);
                            else if (config.getConsolidateCitations() == 2)
                                BiblioItem.injectDOI(resCitation, bibo);
						}
					}
				} catch(Exception e) {
					throw new GrobidException(
                    "An exception occured while running consolidation on bibliographical references.", e);
				} finally {
					//consolidator.close();
				}
			}
            doc.setBibDataSets(resCitations);

            if (resCitations != null) {
                for (BibDataSet bds : resCitations) {
                    String marker = bds.getRefSymbol();
                    if (marker != null) {
                        marker = marker.replace(".", "");
                        marker = marker.replace(" ", "");
                        bds.setRefSymbol(marker);
                    }
                }
            }

=======
            
>>>>>>> 41f3bbb3
			// possible annexes (view as a piece of full text similar to the body)
			documentBodyParts = doc.getDocumentPart(SegmentationLabels.ANNEX);
            featSeg = getBodyTextFeatured(doc, documentBodyParts);
			String rese2 = null;
			List<LayoutToken> tokenizationsBody2 = null;
			if (featSeg != null) {
				// if featSeg is null, it usually means that no body segment is found in the
				// document segmentation
				String bodytext = featSeg.getLeft();
				tokenizationsBody2 = featSeg.getRight().getTokenization();
				if (isNotEmpty(trim(bodytext))) 
	            	rese2 = label(bodytext);
				//System.out.println(rese);
			}

            // final combination
            toTEI(doc, // document
				rese, rese2, // labeled data for body and annex
				layoutTokenization, tokenizationsBody2, // tokenization for body and annex
				resHeader, // header 
				figures, tables, equations, 
				config);
            return doc;
        } catch (GrobidException e) {
			throw e;
		} catch (Exception e) {
            throw new GrobidException("An exception occurred while running Grobid.", e);
        }
    }

    /**
     * Process a simple segment of layout tokens with the full text model
     */
    public Pair<String, List<LayoutToken>> processShort(List<LayoutToken> tokens, Document doc) {
        SortedSet<DocumentPiece> documentParts = new TreeSet<DocumentPiece>();

        // we need to identify all the continuous chunks of tokens, and ignore the others
        List<List<LayoutToken>> tokenChunks = new ArrayList<List<LayoutToken>>();
        List<LayoutToken> currentChunk = new ArrayList<LayoutToken>();
        int currentPos = 0;
        for(LayoutToken token : tokens) {
            if (currentChunk.size() == 0) {
                currentChunk.add(token);
                currentPos = token.getOffset() + token.getText().length();
            } else {
                int tokenPos = token.getOffset();
                if (currentPos+1 == tokenPos) {
                    // continous
                    currentChunk.add(token);
                    currentPos = token.getOffset() + token.getText().length();
                } else {
                    // new chunk
                    tokenChunks.add(currentChunk);
                    currentChunk = new ArrayList<LayoutToken>();
                    currentChunk.add(token);
                    currentPos = token.getOffset() + token.getText().length();
                }
            }
        }
        // add last chunk
        tokenChunks.add(currentChunk);

        for(List<LayoutToken> chunk : tokenChunks) {
            int endInd = chunk.size()-1;
            int posStartAbstract = getDocIndexToken(doc, chunk.get(0));
            int posEndAbstract = getDocIndexToken(doc, chunk.get(endInd));
            DocumentPointer dp1 = new DocumentPointer(doc, chunk.get(0).getBlockPtr(), posStartAbstract);
            DocumentPointer dp2 = new DocumentPointer(doc, chunk.get(endInd).getBlockPtr(), posEndAbstract);
            DocumentPiece piece = new DocumentPiece(dp1, dp2);
            documentParts.add(piece);
        }
        Pair<String, LayoutTokenization> featSeg = getBodyTextFeatured(doc, documentParts);
        String res = null;
        List<LayoutToken> layoutTokenization = null;
        if (featSeg != null) {
            String featuredText = featSeg.getLeft();
            LayoutTokenization layouts = featSeg.getRight();    
            if (layouts != null)
                layoutTokenization = layouts.getTokenization();
            if ( (featuredText != null) && (featuredText.trim().length() > 0) ) {               
                res = label(featuredText);
            }
        }
        return Pair.of(res, layoutTokenization);
    }

	static public Pair<String, LayoutTokenization> getBodyTextFeatured(Document doc,
                                                                       SortedSet<DocumentPiece> documentBodyParts) {
		if ((documentBodyParts == null) || (documentBodyParts.size() == 0)) {
			return null;
		}
		FeatureFactory featureFactory = FeatureFactory.getInstance();
        StringBuilder fulltext = new StringBuilder();
        String currentFont = null;
        int currentFontSize = -1;

		List<Block> blocks = doc.getBlocks();
		if ( (blocks == null) || blocks.size() == 0) {
			return null;
		}

        // vector for features
        FeaturesVectorFulltext features;
        FeaturesVectorFulltext previousFeatures = null;

        ReferenceMarkerMatcher referenceMarkerMatcher = null;

        // if bibliographical references are available from the bibliographical reference section, we look if we have
        // a numbering associated to the bibliographical references (bib. ref. callout will likely be numerical then)
        String bibRefCalloutType = "UNKNOWN";
        List<BibDataSet> bibDataSets = doc.getBibDataSets();
        if (bibDataSets != null) {
            try {
                referenceMarkerMatcher = doc.getReferenceMarkerMatcher();          
                // we look at the exising extracted labels in the bibliographical section (if available and if any) and set
                // the value based on the majority of labels
                int nbNumbType = 0;
                int nbAuthorType = 0;
                for(BibDataSet bibDataSet : bibDataSets) {
                    if ((bibDataSet == null) || (bibDataSet.getRefSymbol() == null))
                        continue;
                    boolean isNumb = referenceMarkerMatcher.isNumberedCitationReference(bibDataSet.getRefSymbol());
                    if (isNumb) {
                        nbNumbType++;
                        continue;
                    } 
                    boolean isAuthor = referenceMarkerMatcher.isAuthorCitationStyle(bibDataSet.getRefSymbol());
                    if (isAuthor)
                        nbAuthorType++;
                }
                if (nbNumbType > (bibDataSets.size() / 2))
                    bibRefCalloutType = "NUMBER";
                else if (nbNumbType > (bibDataSets.size() / 2))
                    bibRefCalloutType = "AUTHOR";
            } catch(EntityMatcherException e) {
                e.printStackTrace();
                LOGGER.info("Could not build the bibliographical matcher", e);
            }
        }
		boolean endblock;
        boolean endPage = true;
        boolean newPage = true;
        //boolean start = true;
        int mm = 0; // page position
        int nn = 0; // document position
        double lineStartX = Double.NaN;
		boolean indented = false;
        int fulltextLength = 0;
        int pageLength = 0; // length of the current page
		double lowestPos = 0.0;
		double spacingPreviousBlock = 0.0;
		int currentPage = 0;

		List<LayoutToken> layoutTokens = new ArrayList<LayoutToken>();
		fulltextLength = getFulltextLength(doc, documentBodyParts, fulltextLength);

		// System.out.println("fulltextLength: " + fulltextLength);

		for(DocumentPiece docPiece : documentBodyParts) {
			DocumentPointer dp1 = docPiece.getLeft();
			DocumentPointer dp2 = docPiece.getRight();

			//int blockPos = dp1.getBlockPtr();
			for(int blockIndex = dp1.getBlockPtr(); blockIndex <= dp2.getBlockPtr(); blockIndex++) {
				boolean graphicVector = false;
	    		boolean graphicBitmap = false;
            	Block block = blocks.get(blockIndex);
            	// length of the page where the current block is
            	double pageHeight = block.getPage().getHeight();
				int localPage = block.getPage().getNumber();
				if (localPage != currentPage) {
					newPage = true;
					currentPage = localPage;
	                mm = 0;
					lowestPos = 0.0;
					spacingPreviousBlock = 0.0;
				} 

	            /*if (start) {
	                newPage = true;
	                start = false;
	            }*/

	            boolean newline;
	            boolean previousNewline = false;
	            endblock = false;

	            /*if (endPage) {
	                newPage = true;
	                mm = 0;
					lowestPos = 0.0;
	            }*/

                if (lowestPos >  block.getY()) {
                    // we have a vertical shift, which can be due to a change of column or other particular layout formatting 
                    spacingPreviousBlock = doc.getMaxBlockSpacing() / 5.0; // default
                }
                else
                    spacingPreviousBlock = block.getY() - lowestPos;

	            String localText = block.getText();
                if (TextUtilities.filterLine(localText)) {
                    continue;
                }
	            /*if (localText != null) {
	                if (localText.contains("@PAGE")) {
	                    mm = 0;
	                    // pageLength = 0;
	                    endPage = true;
	                    newPage = false;
	                } else {
	                    endPage = false;
	                }
	            }*/

                // character density of the block
                double density = 0.0;
                if ( (block.getHeight() != 0.0) && (block.getWidth() != 0.0) &&
                     (localText != null) && (!localText.contains("@PAGE")) &&
                     (!localText.contains("@IMAGE")) )
                    density = (double)localText.length() / (block.getHeight() * block.getWidth());

                // check if we have a graphical object connected to the current block
                List<GraphicObject> localImages = Document.getConnectedGraphics(block, doc);
                if (localImages != null) {
                	for(GraphicObject localImage : localImages) {
                		if (localImage.getType() == GraphicObjectType.BITMAP)
                			graphicVector = true;
                		if (localImage.getType() == GraphicObjectType.VECTOR)
                			graphicBitmap = true;
                	}
                }

	            List<LayoutToken> tokens = block.getTokens();
	            if (tokens == null) {
	                continue;
	            }

				int n = 0;// token position in current block
				if (blockIndex == dp1.getBlockPtr()) {
//					n = dp1.getTokenDocPos() - block.getStartToken();
					n = dp1.getTokenBlockPos();
				}
				int lastPos = tokens.size();
				// if it's a last block from a document piece, it may end earlier
				if (blockIndex == dp2.getBlockPtr()) {
					lastPos = dp2.getTokenBlockPos();
					if (lastPos >= tokens.size()) {
						LOGGER.error("DocumentPointer for block " + blockIndex + " points to " +
							dp2.getTokenBlockPos() + " token, but block token size is " +
							tokens.size());
						lastPos = tokens.size();
					}
				}

	            while (n < lastPos) {
					if (blockIndex == dp2.getBlockPtr()) {
						//if (n > block.getEndToken()) {
						if (n > dp2.getTokenDocPos() - block.getStartToken()) {
							break;
						}
					}

					LayoutToken token = tokens.get(n);
					layoutTokens.add(token);

					features = new FeaturesVectorFulltext();
	                features.token = token;

	                double coordinateLineY = token.getY();

	                String text = token.getText();
	                if ( (text == null) || (text.length() == 0)) {
	                    n++;
	                    //mm++;
	                    //nn++;
	                    continue;
	                }
	                //text = text.replaceAll("\\s+", "");
	                text = text.replace(" ", "");
	                if (text.length() == 0) {
	                    n++;
	                    mm++;
	                    nn++;
	                    continue;
	                }

	                //if (text.equals("\n") || text.equals("\r") ) {
	                if (text.equals("\n")) {
	                    newline = true;
	                    previousNewline = true;
	                    n++;
	                    mm++;
	                    nn++;
	                    continue;
	                } else
	                    newline = false;

	                // final sanitisation and filtering
	                text = text.replaceAll("[ \n]", "");
	                if (TextUtilities.filterLine(text)) {
						n++;
	                    continue;
	                }

	                if (previousNewline) {
	                    newline = true;
	                    previousNewline = false;
						if ((token != null) && (previousFeatures != null)) {
							double previousLineStartX = lineStartX;
	                        lineStartX = token.getX();
	                        double characterWidth = token.width / text.length();
							if (!Double.isNaN(previousLineStartX)) {
								if (previousLineStartX - lineStartX > characterWidth)
	                                indented = false;
	                            else if (lineStartX - previousLineStartX > characterWidth)
	        					    indented = true;
	        					// Indentation ends if line start is > 1 character width to the left of previous line start
	        					// Indentation starts if line start is > 1 character width to the right of previous line start
	                            // Otherwise indentation is unchanged
							}
						}
	                }
//System.out.println(text + "\t" + token.getX() + "\t" + lineStartX + "\t" + indented);
	                features.string = text;

	                if (graphicBitmap) {
	                	features.bitmapAround = true;
	                }
	                if (graphicVector) {
	                	features.vectorAround = true;
	                }

	                if (newline) {
	                    features.lineStatus = "LINESTART";
	                    if (token != null)
		                    lineStartX = token.getX();
		                // be sure that previous token is closing a line, except if it's a starting line
	                    if (previousFeatures != null) {
	                    	if (!previousFeatures.lineStatus.equals("LINESTART"))
		                    	previousFeatures.lineStatus = "LINEEND";
	                    }
	                }
	                Matcher m0 = featureFactory.isPunct.matcher(text);
	                if (m0.find()) {
	                    features.punctType = "PUNCT";
	                }
                    if (text.equals("(") || text.equals("[")) {
                        features.punctType = "OPENBRACKET";

                    } else if (text.equals(")") || text.equals("]")) {
                        features.punctType = "ENDBRACKET";

                    } else if (text.equals(".")) {
                        features.punctType = "DOT";

                    } else if (text.equals(",")) {
                        features.punctType = "COMMA";

                    } else if (text.equals("-")) {
                        features.punctType = "HYPHEN";

                    } else if (text.equals("\"") || text.equals("\'") || text.equals("`")) {
                        features.punctType = "QUOTE";
                    }

                    if (indented) {
	                	features.alignmentStatus = "LINEINDENT";
	                }
	                else {
	                	features.alignmentStatus = "ALIGNEDLEFT";
	                }

	                if (n == 0) {
	                    features.lineStatus = "LINESTART";
	                    // be sure that previous token is closing a line, except if it's a starting line
	                    if (previousFeatures != null) {
	                    	if (!previousFeatures.lineStatus.equals("LINESTART"))
		                    	previousFeatures.lineStatus = "LINEEND";
	                    }
	                    if (token != null)
		                    lineStartX = token.getX();
	                    features.blockStatus = "BLOCKSTART";
	                } else if (n == tokens.size() - 1) {
	                    features.lineStatus = "LINEEND";
	                    previousNewline = true;
	                    features.blockStatus = "BLOCKEND";
	                    endblock = true;
	                } else {
	                    // look ahead...
	                    boolean endline = false;

	                    int ii = 1;
	                    boolean endloop = false;
	                    while ((n + ii < tokens.size()) && (!endloop)) {
	                        LayoutToken tok = tokens.get(n + ii);
	                        if (tok != null) {
	                            String toto = tok.getText();
	                            if (toto != null) {
	                                if (toto.equals("\n")) {
	                                    endline = true;
	                                    endloop = true;
	                                } else {
	                                    if ((toto.length() != 0)
	                                            && (!(toto.startsWith("@IMAGE")))
												&& (!(toto.startsWith("@PAGE")))
	                                            && (!text.contains(".pbm"))
	                                            && (!text.contains(".svg"))
                                                && (!text.contains(".png"))
	                                            && (!text.contains(".jpg"))) {
	                                        endloop = true;
	                                    }
	                                }
	                            }
	                        }

	                        if (n + ii == tokens.size() - 1) {
	                            endblock = true;
	                            endline = true;
	                        }

	                        ii++;
	                    }

	                    if ((!endline) && !(newline)) {
	                        features.lineStatus = "LINEIN";
	                    }
						else if (!newline) {
	                        features.lineStatus = "LINEEND";
	                        previousNewline = true;
	                    }

	                    if ((!endblock) && (features.blockStatus == null))
	                        features.blockStatus = "BLOCKIN";
	                    else if (features.blockStatus == null) {
	                        features.blockStatus = "BLOCKEND";
	                        //endblock = true;
	                    }
	                }

	                if (text.length() == 1) {
	                    features.singleChar = true;
	                }

	                if (Character.isUpperCase(text.charAt(0))) {
	                    features.capitalisation = "INITCAP";
	                }

	                if (featureFactory.test_all_capital(text)) {
	                    features.capitalisation = "ALLCAP";
	                }

	                if (featureFactory.test_digit(text)) {
	                    features.digit = "CONTAINSDIGITS";
	                }

	                Matcher m = featureFactory.isDigit.matcher(text);
	                if (m.find()) {
	                    features.digit = "ALLDIGIT";
	                }

	                if (currentFont == null) {
	                    currentFont = token.getFont();
	                    features.fontStatus = "NEWFONT";
	                } else if (!currentFont.equals(token.getFont())) {
	                    currentFont = token.getFont();
	                    features.fontStatus = "NEWFONT";
	                } else
	                    features.fontStatus = "SAMEFONT";

	                int newFontSize = (int) token.getFontSize();
	                if (currentFontSize == -1) {
	                    currentFontSize = newFontSize;
	                    features.fontSize = "HIGHERFONT";
	                } else if (currentFontSize == newFontSize) {
	                    features.fontSize = "SAMEFONTSIZE";
	                } else if (currentFontSize < newFontSize) {
	                    features.fontSize = "HIGHERFONT";
	                    currentFontSize = newFontSize;
	                } else if (currentFontSize > newFontSize) {
	                    features.fontSize = "LOWERFONT";
	                    currentFontSize = newFontSize;
	                }

	                if (token.getBold())
	                    features.bold = true;

	                if (token.getItalic())
	                    features.italic = true;

	                if (features.capitalisation == null)
	                    features.capitalisation = "NOCAPS";

	                if (features.digit == null)
	                    features.digit = "NODIGIT";

	                if (features.punctType == null)
	                    features.punctType = "NOPUNCT";

	                features.relativeDocumentPosition = featureFactory
	                        .linearScaling(nn, fulltextLength, NBBINS_POSITION);
	                // System.out.println(mm + " / " + pageLength);
	                features.relativePagePositionChar = featureFactory
	                        .linearScaling(mm, pageLength, NBBINS_POSITION);

	                int pagePos = featureFactory
                        .linearScaling(coordinateLineY, pageHeight, NBBINS_POSITION);
					if (pagePos > NBBINS_POSITION)
						pagePos = NBBINS_POSITION;
	                features.relativePagePosition = pagePos;
//System.out.println((coordinateLineY) + " " + (pageHeight) + " " + NBBINS_POSITION + " " + pagePos); 

                    if (spacingPreviousBlock != 0.0) {
                        features.spacingWithPreviousBlock = featureFactory
                            .linearScaling(spacingPreviousBlock - doc.getMinBlockSpacing(),
                                    doc.getMaxBlockSpacing() - doc.getMinBlockSpacing(), NBBINS_SPACE);
                    }

                    if (density != -1.0) {
                        features.characterDensity = featureFactory
                            .linearScaling(density - doc.getMinCharacterDensity(), doc.getMaxCharacterDensity() - doc.getMinCharacterDensity(), NBBINS_DENSITY);
//System.out.println((density-doc.getMinCharacterDensity()) + " " + (doc.getMaxCharacterDensity()-doc.getMinCharacterDensity()) + " " + NBBINS_DENSITY + " " + features.characterDensity);
                    }

                    features.calloutType = bibRefCalloutType;

                    // check of the token is a known bib ref label
                    if ((referenceMarkerMatcher != null) && ( referenceMarkerMatcher.isKnownLabel(text) || referenceMarkerMatcher.isKnownFirstAuthor(text) ))
                        features.calloutKnown = true;

	                // fulltext.append(features.printVector());
	                if (previousFeatures != null) {
						if (features.blockStatus.equals("BLOCKSTART") &&
							previousFeatures.blockStatus.equals("BLOCKIN")) {
							// this is a post-correction due to the fact that the last character of a block
							// can be a space or EOL character
							previousFeatures.blockStatus = "BLOCKEND";
							previousFeatures.lineStatus = "LINEEND";
						}
                        fulltext.append(previousFeatures.printVector());
                    }
	                n++;
	                mm += text.length();
	                nn += text.length();
	                previousFeatures = features;
            	}
                // lowest position of the block
                lowestPos = block.getY() + block.getHeight();

            	//blockPos++;
			}
        }
        if (previousFeatures != null) {
            fulltext.append(previousFeatures.printVector());

        }

        return Pair.of(fulltext.toString(),
            new LayoutTokenization(layoutTokens));
	}

	/**
	 * Evaluate the length of the fulltext
	 */
	private static int getFulltextLength(Document doc, SortedSet<DocumentPiece> documentBodyParts, int fulltextLength) {
		for(DocumentPiece docPiece : documentBodyParts) {
			DocumentPointer dp1 = docPiece.getLeft();
			DocumentPointer dp2 = docPiece.getRight();

            int tokenStart = dp1.getTokenDocPos();
            int tokenEnd = dp2.getTokenDocPos();
            for (int i = tokenStart; i <= tokenEnd && i < doc.getTokenizations().size(); i++) {
                //tokenizationsBody.add(tokenizations.get(i));
				fulltextLength += doc.getTokenizations().get(i).getText().length();
            }
		}
		return fulltextLength;
	}

    /**
     * Return the index of a token in a document tokenization
     */
    private static int getDocIndexToken(Document doc, LayoutToken token) {
        int blockPtr = token.getBlockPtr();
        Block block = doc.getBlocks().get(blockPtr);
        int startTokenBlockPos = block.getStartToken();
        List<LayoutToken> tokens = doc.getTokenizations();
        int i = startTokenBlockPos;
        for(; i < tokens.size(); i++) {
            int offset = tokens.get(i).getOffset();
            if (offset >= token.getOffset())
                break;
        } 
        return i;
    }

    /**
     * Process the specified pdf and format the result as training data for all the models.
     *
     * @param inputFile input file
     * @param pathFullText path to fulltext
     * @param pathTEI path to TEI
     * @param id id
     */
    public Document createTraining(File inputFile,
                                   String pathFullText,
                                   String pathTEI,
                                   int id) {
        if (tmpPath == null)
            throw new GrobidResourceException("Cannot process pdf file, because temp path is null.");
        if (!tmpPath.exists()) {
            throw new GrobidResourceException("Cannot process pdf file, because temp path '" +
                    tmpPath.getAbsolutePath() + "' does not exists.");
        }
        DocumentSource documentSource = null;
        try {
            if (!inputFile.exists()) {
               	throw new GrobidResourceException("Cannot train for fulltext, becuase file '" +
                       inputFile.getAbsolutePath() + "' does not exists.");
           	}
           	String pdfFileName = inputFile.getName();

           	// SEGMENTATION MODEL
            documentSource = DocumentSource.fromPdf(inputFile, -1, -1, false, true, true);
            Document doc = new Document(documentSource);
            doc.addTokenizedDocument(GrobidAnalysisConfig.defaultInstance());

            if (doc.getBlocks() == null) {
                throw new Exception("PDF parsing resulted in empty content");
            }
            doc.produceStatistics();

            String fulltext = //getAllTextFeatured(doc, false);
                    parsers.getSegmentationParser().getAllLinesFeatured(doc);
            List<LayoutToken> tokenizations = doc.getTokenizationsFulltext();

            // we write first the full text untagged (but featurized with segmentation features)
            String outPathFulltext = pathFullText + File.separator + 
                pdfFileName.replace(".pdf", ".training.segmentation");
            Writer writer = new OutputStreamWriter(new FileOutputStream(new File(outPathFulltext), false), "UTF-8");
            writer.write(fulltext + "\n");
            writer.close();

            // also write the raw text as seen before segmentation
            StringBuffer rawtxt = new StringBuffer();
            for(LayoutToken txtline : tokenizations) {
                rawtxt.append(txtline.getText());
            }
            String outPathRawtext = pathFullText + File.separator +
                pdfFileName.replace(".pdf", ".training.segmentation.rawtxt");
            FileUtils.writeStringToFile(new File(outPathRawtext), rawtxt.toString(), "UTF-8");

            if (isNotBlank(fulltext)) {
                String rese = parsers.getSegmentationParser().label(fulltext);
                StringBuffer bufferFulltext = parsers.getSegmentationParser().trainingExtraction(rese, tokenizations, doc);

                // write the TEI file to reflect the extact layout of the text as extracted from the pdf
                writer = new OutputStreamWriter(new FileOutputStream(new File(pathTEI +
                        File.separator + 
                        pdfFileName.replace(".pdf", ".training.segmentation.tei.xml")), false), "UTF-8");
                writer.write("<?xml version=\"1.0\" ?>\n<tei>\n\t<teiHeader>\n\t\t<fileDesc xml:id=\"" + id +
                        "\"/>\n\t</teiHeader>\n\t<text xml:lang=\"en\">\n");

                writer.write(bufferFulltext.toString());
                writer.write("\n\t</text>\n</tei>\n");
                writer.close();
            }

            doc = parsers.getSegmentationParser().processing(documentSource, 
                GrobidAnalysisConfig.defaultInstance());

            // REFERENCE SEGMENTER MODEL
            String referencesStr = doc.getDocumentPartText(SegmentationLabels.REFERENCES);
            if (!referencesStr.isEmpty()) {
                //String tei = parsers.getReferenceSegmenterParser().createTrainingData2(referencesStr, id);
                Pair<String,String> result =
                    parsers.getReferenceSegmenterParser().createTrainingData(doc, id);
                String tei = result.getLeft();
                String raw = result.getRight();
                if (tei != null) {
                    String outPath = pathTEI + "/" +
                        pdfFileName.replace(".pdf", ".training.references.referenceSegmenter.tei.xml");
                    writer = new OutputStreamWriter(new FileOutputStream(new File(outPath), false), "UTF-8");
                    writer.write(tei + "\n");
                    writer.close();

                    // generate also the raw vector file with the features
                    outPath = pathTEI + "/" + pdfFileName.replace(".pdf", ".training.references.referenceSegmenter");
                    writer = new OutputStreamWriter(new FileOutputStream(new File(outPath), false), "UTF-8");
                    writer.write(raw + "\n");
                    writer.close();

                    // also write the raw text as it is before reference segmentation
                    outPathRawtext = pathTEI + "/" + pdfFileName
                        .replace(".pdf", ".training.references.referenceSegmenter.rawtxt");
                    Writer strWriter = new OutputStreamWriter(
                        new FileOutputStream(new File(outPathRawtext), false), "UTF-8");
                    strWriter.write(referencesStr + "\n");
                    strWriter.close();
                }
            }

            // BIBLIO REFERENCE MODEL
            StringBuilder allBufferReference = new StringBuilder();
            if (!referencesStr.isEmpty()) {
                cntManager.i(CitationParserCounters.NOT_EMPTY_REFERENCES_BLOCKS);
            }
            ReferenceSegmenter referenceSegmenter = parsers.getReferenceSegmenterParser();
            List<LabeledReferenceResult> references = referenceSegmenter.extract(doc);
            List<BibDataSet> resCitations = parsers.getCitationParser().
                processingReferenceSection(doc, referenceSegmenter, 0);
            doc.setBibDataSets(resCitations);

            if (references == null) {
                cntManager.i(CitationParserCounters.NULL_SEGMENTED_REFERENCES_LIST);
            } else {
                cntManager.i(CitationParserCounters.SEGMENTED_REFERENCES, references.size());
            
                List<String> allInput = new ArrayList<String>();
                for (LabeledReferenceResult ref : references) {
                    allInput.add(ref.getReferenceText());
                }
                StringBuilder bufferReference = parsers.getCitationParser().trainingExtraction(allInput);
                if (bufferReference != null) {
                    bufferReference.append("\n");

                    Writer writerReference = new OutputStreamWriter(new FileOutputStream(new File(pathTEI +
                            File.separator +
                            pdfFileName.replace(".pdf", ".training.references.tei.xml")), false), "UTF-8");

                    writerReference.write("<?xml version=\"1.0\" ?>\n<TEI xmlns=\"http://www.tei-c.org/ns/1.0\" " +
                                            "xmlns:xlink=\"http://www.w3.org/1999/xlink\" " +
                                            "\n xmlns:mml=\"http://www.w3.org/1998/Math/MathML\">\n");
                    if (id == -1) {
                        writerReference.write("\t<teiHeader/>\n\t<text>\n\t\t<front/>\n\t\t<body/>\n\t\t<back>\n");
                    }
                    else {
                        writerReference.write("\t<teiHeader>\n\t\t<fileDesc xml:id=\"" + id +
                            "\"/>\n\t</teiHeader>\n\t<text>\n\t\t<front/>\n\t\t<body/>\n\t\t<back>\n");
                    }
                    writerReference.write("<listBibl>\n");

                    writerReference.write(bufferReference.toString());

                    writerReference.write("\t\t</listBibl>\n\t</back>\n\t</text>\n</TEI>\n");
                    writerReference.close();

                    // BIBLIO REFERENCE AUTHOR NAMES
                    Writer writerName = new OutputStreamWriter(new FileOutputStream(new File(pathTEI +
                            File.separator +
                            pdfFileName.replace(".pdf", ".training.references.authors.tei.xml")), false), "UTF-8");

                    writerName.write("<?xml version=\"1.0\" ?>\n<TEI xmlns=\"http://www.tei-c.org/ns/1.0\" " +
                                            "xmlns:xlink=\"http://www.w3.org/1999/xlink\" " +
                                            "\n xmlns:mml=\"http://www.w3.org/1998/Math/MathML\">\n");
                    writerName.write("\t<teiHeader>\n\t\t<fileDesc>\n\t\t\t<sourceDesc>\n" +
                                     "\t\t\t\t<biblStruct>\n\t\t\t\t\t<analytic>\n\n");

                    for (LabeledReferenceResult ref : references) {
                        if ( (ref.getReferenceText() != null) && (ref.getReferenceText().trim().length() > 0) ) {
                            BiblioItem bib = parsers.getCitationParser().processing(ref.getReferenceText(), 0);
                            String authorSequence = bib.getAuthors();
                            if ((authorSequence != null) && (authorSequence.trim().length() > 0) ) {
                                /*List<String> inputs = new ArrayList<String>();
                                inputs.add(authorSequence);*/
                                StringBuilder bufferName = parsers.getAuthorParser().trainingExtraction(authorSequence, false);
                                if ( (bufferName != null) && (bufferName.length()>0) ) {
                                    writerName.write("\n\t\t\t\t\t\t<author>");
                                    writerName.write(bufferName.toString());
                                    writerName.write("</author>\n");
                                }
                            }
                        }
                    }

                    writerName.write("\n\t\t\t\t\t</analytic>");
                    writerName.write("\n\t\t\t\t</biblStruct>\n\t\t\t</sourceDesc>\n\t\t</fileDesc>");
                    writerName.write("\n\t</teiHeader>\n</TEI>\n");
                    writerName.close();
                }
            }

            // FULLTEXT MODEL (body)
			SortedSet<DocumentPiece> documentBodyParts = doc.getDocumentPart(SegmentationLabels.BODY);
			if (documentBodyParts != null) {
				Pair<String, LayoutTokenization> featSeg = getBodyTextFeatured(doc, documentBodyParts);
				if (featSeg != null) {
					// if no textual body part found, nothing to generate


    				String bodytext = featSeg.getLeft();
    				List<LayoutToken> tokenizationsBody = featSeg.getRight().getTokenization();

    	            // we write the full text untagged
    	            outPathFulltext = pathFullText + File.separator
    					+ pdfFileName.replace(".pdf", ".training.fulltext");
    	            writer = new OutputStreamWriter(new FileOutputStream(new File(outPathFulltext), false), "UTF-8");
    	            writer.write(bodytext + "\n");
    	            writer.close();

    //              StringTokenizer st = new StringTokenizer(fulltext, "\n");
    	            String rese = label(bodytext);
    				//System.out.println(rese);
    	            StringBuilder bufferFulltext = trainingExtraction(rese, tokenizationsBody);

    	            // write the TEI file to reflect the extract layout of the text as extracted from the pdf
    	            writer = new OutputStreamWriter(new FileOutputStream(new File(pathTEI +
    	                    File.separator +
    						pdfFileName.replace(".pdf", ".training.fulltext.tei.xml")), false), "UTF-8");
    				if (id == -1) {
    					writer.write("<?xml version=\"1.0\" ?>\n<tei>\n\t<teiHeader/>\n\t<text xml:lang=\"en\">\n");
    				}
    				else {
    					writer.write("<?xml version=\"1.0\" ?>\n<tei>\n\t<teiHeader>\n\t\t<fileDesc xml:id=\"" + id +
    	                    "\"/>\n\t</teiHeader>\n\t<text xml:lang=\"en\">\n");
    				}
    	            writer.write(bufferFulltext.toString());
    	            writer.write("\n\t</text>\n</tei>\n");
    	            writer.close();

    	            // training data for FIGURES
    	            Pair<String,String> trainingFigure = processTrainingDataFigures(rese, tokenizationsBody, inputFile.getName());
    	            if (trainingFigure.getLeft().trim().length() > 0) {
    		            String outPathFigures = pathFullText + File.separator
    						+ pdfFileName.replace(".pdf", ".training.figure");
    					writer = new OutputStreamWriter(new FileOutputStream(new File(outPathFigures), false), "UTF-8");
    		            writer.write(trainingFigure.getRight() + "\n\n");
    		            writer.close();

    					String outPathFiguresTEI = pathTEI + File.separator
    						+ pdfFileName.replace(".pdf", ".training.figure.tei.xml");
    					writer = new OutputStreamWriter(new FileOutputStream(new File(outPathFiguresTEI), false), "UTF-8");
    		            writer.write(trainingFigure.getLeft() + "\n");
    		            writer.close();
    		        }

    	            // training data for TABLES
    		        Pair<String,String> trainingTable = processTrainingDataTables(rese, tokenizationsBody, inputFile.getName());
    	            if (trainingTable.getLeft().trim().length() > 0) {
    		            String outPathTables = pathFullText + File.separator
    						+ pdfFileName.replace(".pdf", ".training.table");
    					writer = new OutputStreamWriter(new FileOutputStream(new File(outPathTables), false), "UTF-8");
    		            writer.write(trainingTable.getRight() + "\n\n");
    		            writer.close();

    					String outPathTablesTEI = pathTEI + File.separator
    						+ pdfFileName.replace(".pdf", ".training.table.tei.xml");
    					writer = new OutputStreamWriter(new FileOutputStream(new File(outPathTablesTEI), false), "UTF-8");
    		            writer.write(trainingTable.getLeft() + "\n");
    		            writer.close();
    		        }
                }
            }

			// HEADER MODEL
	        SortedSet<DocumentPiece> documentHeaderParts = doc.getDocumentPart(SegmentationLabels.HEADER);
            List<LayoutToken> tokenizationsFull = doc.getTokenizations();
            if (documentHeaderParts != null) {
                List<LayoutToken> headerTokenizations = new ArrayList<LayoutToken>();

                for (DocumentPiece docPiece : documentHeaderParts) {
                    DocumentPointer dp1 = docPiece.getLeft();
                    DocumentPointer dp2 = docPiece.getRight();

                    int tokens = dp1.getTokenDocPos();
                    int tokene = dp2.getTokenDocPos();
                    for (int i = tokens; i < tokene; i++) {
                        headerTokenizations.add(tokenizationsFull.get(i));
                    }
                }
                //String header = parsers.getHeaderParser().getSectionHeaderFeatured(doc, documentHeaderParts, true);
                Pair<String, List<LayoutToken>> featuredHeader = parsers.getHeaderParser().getSectionHeaderFeatured(doc, documentHeaderParts, true);
                String header = featuredHeader.getLeft();

                if ((header != null) && (header.trim().length() > 0)) {
                    String rese = parsers.getHeaderParser().label(header);
                    //String header = doc.getHeaderFeatured(true, true);
                    //List<LayoutToken> tokenizations = doc.getTokenizationsHeader();

                    // we write the header untagged
                    String outPathHeader = pathTEI + File.separator + pdfFileName.replace(".pdf", ".training.header");
                    writer = new OutputStreamWriter(new FileOutputStream(new File(outPathHeader), false), "UTF-8");
                    writer.write(header + "\n");
                    writer.close();

                    // buffer for the header block
                    StringBuilder bufferHeader = parsers.getHeaderParser().trainingExtraction(rese, true, headerTokenizations);
                    Language lang = LanguageUtilities.getInstance().runLanguageId(bufferHeader.toString());
                    if (lang != null) {
                        doc.setLanguage(lang.getLang());
                    }

                    // buffer for the affiliation+address block
                    StringBuilder bufferAffiliation =
                            parsers.getAffiliationAddressParser().trainingExtraction(rese, headerTokenizations);
                    
                    // buffer for the date block
                    StringBuilder bufferDate = null;
                    // we need to rebuild the found date string as it appears
                    String input = "";
                    int q = 0;
                    StringTokenizer st = new StringTokenizer(rese, "\n");
                    while (st.hasMoreTokens() && (q < headerTokenizations.size())) {
                        String line = st.nextToken();
                        String theTotalTok = headerTokenizations.get(q).getText();
                        String theTok = headerTokenizations.get(q).getText();
                        while (theTok.equals(" ") || theTok.equals("\t") || theTok.equals("\n") || theTok.equals("\r")) {
                            q++;
                            if ((q > 0) && (q < headerTokenizations.size())) {
                                theTok = headerTokenizations.get(q).getText();
                                theTotalTok += theTok;
                            }
                        }
                        if (line.endsWith("<date>")) {
                            input += theTotalTok;
                        }
                        q++;
                    }
                    if (input.trim().length() > 1) {
                        List<String> inputs = new ArrayList<String>();
                        inputs.add(input.trim());
                        bufferDate = parsers.getDateParser().trainingExtraction(inputs);
                    }

                    // buffer for the name block
                    StringBuilder bufferName = null;
                    // we need to rebuild the found author string as it appears
                    input = "";
                    q = 0;
                    st = new StringTokenizer(rese, "\n");
                    while (st.hasMoreTokens() && (q < headerTokenizations.size())) {
                        String line = st.nextToken();
                        String theTotalTok = headerTokenizations.get(q).getText();
                        String theTok = headerTokenizations.get(q).getText();
                        while (theTok.equals(" ") || theTok.equals("\t") || theTok.equals("\n") || theTok.equals("\r")) {
                            q++;
                            if ((q > 0) && (q < headerTokenizations.size())) {
                                theTok = headerTokenizations.get(q).getText();
                                theTotalTok += theTok;
                            }
                        }
                        if (line.endsWith("<author>")) {
                            input += theTotalTok;
                        }
                        q++;
                    }
                    if (input.length() > 1) {
                        /*List<String> inputs = new ArrayList<String>();
                        inputs.add(input.trim());*/
                        bufferName = parsers.getAuthorParser().trainingExtraction(input, true);
                    }

                    // buffer for the reference block
                    StringBuilder bufferReference = null;
                    // we need to rebuild the found citation string as it appears
                    input = "";
                    q = 0;
                    st = new StringTokenizer(rese, "\n");
                    while (st.hasMoreTokens() && (q < headerTokenizations.size())) {
                        String line = st.nextToken();
                        String theTotalTok = headerTokenizations.get(q).getText();
                        String theTok = headerTokenizations.get(q).getText();
                        while (theTok.equals(" ") || theTok.equals("\t") || theTok.equals("\n") || theTok.equals("\r")) {
                            q++;
                            if ((q > 0) && (q < headerTokenizations.size())) {
                                theTok = headerTokenizations.get(q).getText();
                                theTotalTok += theTok;
                            }
                        }
                        if (line.endsWith("<reference>")) {
                            input += theTotalTok;
                        }
                        q++;
                    }
                    if (input.length() > 1) {
                        List<String> inputs = new ArrayList<String>();
                        inputs.add(input.trim());
                        bufferReference = parsers.getCitationParser().trainingExtraction(inputs);
                    }

                    // write the training TEI file for header which reflects the extract layout of the text as
                    // extracted from the pdf
                    writer = new OutputStreamWriter(new FileOutputStream(new File(pathTEI + File.separator
                            + pdfFileName.replace(".pdf", ".training.header.tei.xml")), false), "UTF-8");
                    writer.write("<?xml version=\"1.0\" ?>\n<tei>\n\t<teiHeader>\n\t\t<fileDesc xml:id=\""
                            + pdfFileName.replace(".pdf", "")
                            + "\"/>\n\t</teiHeader>\n\t<text");

                    if (lang != null) {
                        writer.write(" xml:lang=\"" + lang.getLang() + "\"");
                    }
                    writer.write(">\n\t\t<front>\n");

                    writer.write(bufferHeader.toString());
                    writer.write("\n\t\t</front>\n\t</text>\n</tei>\n");
                    writer.close();

                    // AFFILIATION-ADDRESS model
                    if (bufferAffiliation != null) {
                        if (bufferAffiliation.length() > 0) {
                            Writer writerAffiliation = new OutputStreamWriter(new FileOutputStream(new File(pathTEI +
                                    File.separator
                                    + pdfFileName.replace(".pdf", ".training.header.affiliation.tei.xml")), false), "UTF-8");
                            writerAffiliation.write("<?xml version=\"1.0\" encoding=\"UTF-8\"?>");
                            writerAffiliation.write("\n<tei xmlns=\"http://www.tei-c.org/ns/1.0\""
                                    + " xmlns:xlink=\"http://www.w3.org/1999/xlink\" " + "xmlns:mml=\"http://www.w3.org/1998/Math/MathML\">");
                            writerAffiliation.write("\n\t<teiHeader>\n\t\t<fileDesc>\n\t\t\t<sourceDesc>");
                            writerAffiliation.write("\n\t\t\t\t<biblStruct>\n\t\t\t\t\t<analytic>\n\t\t\t\t\t\t<author>\n\n");

                            writerAffiliation.write(bufferAffiliation.toString());

                            writerAffiliation.write("\n\t\t\t\t\t\t</author>\n\t\t\t\t\t</analytic>");
                            writerAffiliation.write("\n\t\t\t\t</biblStruct>\n\t\t\t</sourceDesc>\n\t\t</fileDesc>");
                            writerAffiliation.write("\n\t</teiHeader>\n</tei>\n");
                            writerAffiliation.close();
                        }
                    }

                    // DATE MODEL (for dates in header)
                    if (bufferDate != null) {
                        if (bufferDate.length() > 0) {
                            Writer writerDate = new OutputStreamWriter(new FileOutputStream(new File(pathTEI +
                                    File.separator
                                    + pdfFileName.replace(".pdf", ".training.header.date.xml")), false), "UTF-8");
                            writerDate.write("<?xml version=\"1.0\" encoding=\"UTF-8\"?>\n");
                            writerDate.write("<dates>\n");

                            writerDate.write(bufferDate.toString());

                            writerDate.write("</dates>\n");
                            writerDate.close();
                        }
                    }

                    // HEADER AUTHOR NAME model
                    if (bufferName != null) {
                        if (bufferName.length() > 0) {
                            Writer writerName = new OutputStreamWriter(new FileOutputStream(new File(pathTEI +
                                    File.separator
                                    + pdfFileName.replace(".pdf", ".training.header.authors.tei.xml")), false), "UTF-8");
                            writerName.write("<?xml version=\"1.0\" encoding=\"UTF-8\"?>");
                            writerName.write("\n<tei xmlns=\"http://www.tei-c.org/ns/1.0\"" + " xmlns:xlink=\"http://www.w3.org/1999/xlink\" "
                                    + "xmlns:mml=\"http://www.w3.org/1998/Math/MathML\">");
                            writerName.write("\n\t<teiHeader>\n\t\t<fileDesc>\n\t\t\t<sourceDesc>");
                            writerName.write("\n\t\t\t\t<biblStruct>\n\t\t\t\t\t<analytic>\n\n\t\t\t\t\t\t<author>");
                            writerName.write("\n\t\t\t\t\t\t\t<persName>\n");

                            writerName.write(bufferName.toString());

                            writerName.write("\t\t\t\t\t\t\t</persName>\n");
                            writerName.write("\t\t\t\t\t\t</author>\n\n\t\t\t\t\t</analytic>");
                            writerName.write("\n\t\t\t\t</biblStruct>\n\t\t\t</sourceDesc>\n\t\t</fileDesc>");
                            writerName.write("\n\t</teiHeader>\n</tei>\n");
                            writerName.close();
                        }
                    }

                    // CITATION MODEL (for bibliographical reference in header)
                    if (bufferReference != null) {
                        if (bufferReference.length() > 0) {
                            Writer writerReference = new OutputStreamWriter(new FileOutputStream(new File(pathTEI +
                                    File.separator
                                    + pdfFileName.replace(".pdf", ".training.header.reference.xml")), false), "UTF-8");
                            writerReference.write("<?xml version=\"1.0\" encoding=\"UTF-8\"?>\n");
                            writerReference.write("<citations>\n");

                            writerReference.write(bufferReference.toString());

                            writerReference.write("</citations>\n");
                            writerReference.close();
                        }
                    }
                }	
            }

			return doc;

        } catch (Exception e) {
            throw new GrobidException("An exception occurred while running Grobid training" +
                    " data generation for full text.", e);
        } finally {
            DocumentSource.close(documentSource, true, true, true);
        }
    }

    /**
     * Extract results from a labelled full text in the training format without any string modification.
     *
     * @param result reult
     * @param tokenizations toks
     * @return extraction
     */
    private StringBuilder trainingExtraction(String result,
                                            List<LayoutToken> tokenizations) {
        // this is the main buffer for the whole full text
        StringBuilder buffer = new StringBuilder();
        try {
            StringTokenizer st = new StringTokenizer(result, "\n");
            String s1 = null;
            String s2 = null;
            String lastTag = null;
			//System.out.println(tokenizations.toString());
			//System.out.println(result);
            // current token position
            int p = 0;
            boolean start = true;
            boolean openFigure = false;
            boolean headFigure = false;
            boolean descFigure = false;
            boolean tableBlock = false;

            while (st.hasMoreTokens()) {
                boolean addSpace = false;
                String tok = st.nextToken().trim();

                if (tok.length() == 0) {
                    continue;
                }
                StringTokenizer stt = new StringTokenizer(tok, " \t");
                List<String> localFeatures = new ArrayList<String>();
                int i = 0;

                boolean newLine = false;
                int ll = stt.countTokens();
                while (stt.hasMoreTokens()) {
                    String s = stt.nextToken().trim();
                    if (i == 0) {
                        s2 = TextUtilities.HTMLEncode(s); // lexical token
						int p0 = p;
                        boolean strop = false;
                        while ((!strop) && (p < tokenizations.size())) {
                            String tokOriginal = tokenizations.get(p).t();
                            if (tokOriginal.equals(" ")
							 || tokOriginal.equals("\u00A0")) {
                                addSpace = true;
                            }
							else if (tokOriginal.equals("\n")) {
								newLine = true;
							}
							else if (tokOriginal.equals(s)) {
                                strop = true;
                            }
                            p++;
                        }
						if (p == tokenizations.size()) {
							// either we are at the end of the header, or we might have
							// a problematic token in tokenization for some reasons
							if ((p - p0) > 2) {
								// we loose the synchronicity, so we reinit p for the next token
								p = p0;
							}
						}
                    } else if (i == ll - 1) {
                        s1 = s; // current tag
                    } else {
                        if (s.equals("LINESTART"))
                            newLine = true;
                        localFeatures.add(s);
                    }
                    i++;
                }

                if (newLine && !start) {
                    buffer.append("<lb/>");
                }

                String lastTag0 = null;
                if (lastTag != null) {
                    if (lastTag.startsWith("I-")) {
                        lastTag0 = lastTag.substring(2, lastTag.length());
                    } else {
                        lastTag0 = lastTag;
                    }
                }
                String currentTag0 = null;
                if (s1 != null) {
                    if (s1.startsWith("I-")) {
                        currentTag0 = s1.substring(2, s1.length());
                    } else {
                        currentTag0 = s1;
                    }
                }

                boolean closeParagraph = false;
                if (lastTag != null) {
                    closeParagraph = testClosingTag(buffer, currentTag0, lastTag0, s1);
                }

                boolean output;

                //output = writeField(buffer, s1, lastTag0, s2, "<header>", "<front>", addSpace, 3);
                //if (!output) {
                    output = writeField(buffer, s1, lastTag0, s2, "<other>",
						"<note type=\"other\">", addSpace, 3, false);
                //}
                // for paragraph we must distinguish starting and closing tags
                if (!output) {
                    if (closeParagraph) {
                        output = writeFieldBeginEnd(buffer, s1, "", s2, "<paragraph>",
							"<p>", addSpace, 3, false);
                    } else {
                        output = writeFieldBeginEnd(buffer, s1, lastTag, s2, "<paragraph>",
							"<p>", addSpace, 3, false);
                    }
                }
                /*if (!output) {
                    if (closeParagraph) {
                        output = writeField(buffer, s1, "", s2, "<reference_marker>", "<label>", addSpace, 3);
                    } else
                        output = writeField(buffer, s1, lastTag0, s2, "<reference_marker>", "<label>", addSpace, 3);
                }*/
                if (!output) {
                    output = writeField(buffer, s1, lastTag0, s2, "<citation_marker>", "<ref type=\"biblio\">",
                            addSpace, 3, false);
                }
                if (!output) {
                    output = writeField(buffer, s1, lastTag0, s2, "<table_marker>", "<ref type=\"table\">",
                            addSpace, 3, false);
                }
                if (!output) {
                    output = writeField(buffer, s1, lastTag0, s2, "<equation_marker>", "<ref type=\"formula\">",
                            addSpace, 3, false);
                }
                if (!output) {
                    output = writeField(buffer, s1, lastTag0, s2, "<section>",
						"<head>", addSpace, 3, false);
                }
                /*if (!output) {
                    output = writeField(buffer, s1, lastTag0, s2, "<subsection>", 
						"<head>", addSpace, 3, false);
                }*/
                if (!output) {
                    output = writeField(buffer, s1, lastTag0, s2, "<equation>",
						"<formula>", addSpace, 4, false);
                }
                if (!output) {
                    output = writeField(buffer, s1, lastTag0, s2, "<equation_label>", 
						"<label>", addSpace, 4, false);
                }
                if (!output) {
                    output = writeField(buffer, s1, lastTag0, s2, "<figure_marker>",
						"<ref type=\"figure\">", addSpace, 3, false);
                }
				if (!output) {
                    output = writeField(buffer, s1, lastTag0, s2, "<figure>",
						"<figure>", addSpace, 3, false);
                }
				if (!output) {
                    output = writeField(buffer, s1, lastTag0, s2, "<table>",
						"<figure type=\"table\">", addSpace, 3, false);
                }
                // for item we must distinguish starting and closing tags
                if (!output) {
                    output = writeFieldBeginEnd(buffer, s1, lastTag, s2, "<item>",
						"<item>", addSpace, 3, false);
                }

                lastTag = s1;

                if (!st.hasMoreTokens()) {
                    if (lastTag != null) {
                        testClosingTag(buffer, "", currentTag0, s1);
                    }
                }
                if (start) {
                    start = false;
                }
            }

            return buffer;
        } catch (Exception e) {
			e.printStackTrace();
            throw new GrobidException("An exception occured while running Grobid.", e);
        }
    }

    /**
     * TODO some documentation...
     *
     * @param buffer buffer
     * @param s1
     * @param lastTag0
     * @param s2
     * @param field
     * @param outField
     * @param addSpace
     * @param nbIndent
     * @return
     */
    public static boolean writeField(StringBuilder buffer,
                               String s1,
                               String lastTag0,
                               String s2,
                               String field,
                               String outField,
                               boolean addSpace,
                               int nbIndent,
					 	  	   boolean generateIDs) {
        boolean result = false;
		if (s1 == null) {
			return result;
		}
        if ((s1.equals(field)) || (s1.equals("I-" + field))) {
            result = true;
			String divID = null;
			if (generateIDs) {
				divID = KeyGen.getKey().substring(0,7);
				if (outField.charAt(outField.length()-2) == '>')
					outField = outField.substring(0, outField.length()-2) + " xml:id=\"_"+ divID + "\">";
			}
            if (s1.equals(lastTag0) || s1.equals("I-" + lastTag0)) {
                if (addSpace)
                    buffer.append(" ").append(s2);
                else
                    buffer.append(s2);
            }
            /*else if (lastTag0 == null) {
                   for(int i=0; i<nbIndent; i++) {
                       buffer.append("\t");
                   }
                     buffer.append(outField+s2);
               }*/
            else if (field.equals("<citation_marker>")) {
                if (addSpace)
                    buffer.append(" ").append(outField).append(s2);
                else
                    buffer.append(outField).append(s2);
            } else if (field.equals("<figure_marker>")) {
                if (addSpace)
                    buffer.append(" ").append(outField).append(s2);
                else
                    buffer.append(outField).append(s2);
            } else if (field.equals("<table_marker>")) {
                if (addSpace)
                    buffer.append(" ").append(outField).append(s2);
                else
                    buffer.append(outField).append(s2);
            } else if (field.equals("<equation_marker>")) {
                if (addSpace)
                    buffer.append(" ").append(outField).append(s2);
                else
                    buffer.append(outField).append(s2);
            } /*else if (field.equals("<label>")) {
                if (addSpace)
                    buffer.append(" ").append(outField).append(s2);
                else
                    buffer.append(outField).append(s2);
            } */ /*else if (field.equals("<reference_marker>")) {
                if (!lastTag0.equals("<reference>") && !lastTag0.equals("<reference_marker>")) {
                    for (int i = 0; i < nbIndent; i++) {
                        buffer.append("\t");
                    }
                    buffer.append("<bibl>");
                }
                if (addSpace)
                    buffer.append(" ").append(outField).append(s2);
                else
                    buffer.append(outField).append(s2);
            }*/ else if (lastTag0 == null) {
                for (int i = 0; i < nbIndent; i++) {
                    buffer.append("\t");
                }
                buffer.append(outField).append(s2);
            } else if (!lastTag0.equals("<citation_marker>") 
            	&& !lastTag0.equals("<figure_marker>")
            	&& !lastTag0.equals("<equation_marker>")
                    //&& !lastTag0.equals("<figure>")
                    ) {
                for (int i = 0; i < nbIndent; i++) {
                    buffer.append("\t");
                }
                buffer.append(outField).append(s2);
            } else {
                if (addSpace)
                    buffer.append(" ").append(s2);
                else
                    buffer.append(s2);
            }
        }
        return result;
    }

    /**
     * This is for writing fields for fields where begin and end of field matter, like paragraph or item
     *
     * @param buffer
     * @param s1
     * @param lastTag0
     * @param s2
     * @param field
     * @param outField
     * @param addSpace
     * @param nbIndent
     * @return
     */
    public static boolean writeFieldBeginEnd(StringBuilder buffer,
                                       String s1,
                                       String lastTag0,
                                       String s2,
                                       String field,
                                       String outField,
                                       boolean addSpace,
                                       int nbIndent,
									   boolean generateIDs) {
        boolean result = false;
		if (s1 == null) {
			return false;
		}
        if ((s1.equals(field)) || (s1.equals("I-" + field))) {
            result = true;
			if (lastTag0 == null) {
				lastTag0 = "";
			}
			String divID;
			if (generateIDs) {
				divID = KeyGen.getKey().substring(0,7);
				if (outField.charAt(outField.length()-2) == '>')
					outField = outField.substring(0, outField.length()-2) + " xml:id=\"_"+ divID + "\">";
			}
            if (lastTag0.equals("I-" + field)) {
                if (addSpace)
                    buffer.append(" ").append(s2);
                else
                    buffer.append(s2);
            } else if (lastTag0.equals(field) && s1.equals(field)) {
                if (addSpace)
                    buffer.append(" ").append(s2);
                else
                    buffer.append(s2);
            } else if (!lastTag0.equals("<citation_marker>") && !lastTag0.equals("<figure_marker>")
                    && !lastTag0.equals("<table_marker>") && !lastTag0.equals("<equation_marker>")) {
                for (int i = 0; i < nbIndent; i++) {
                    buffer.append("\t");
                }
                buffer.append(outField).append(s2);
            } else {
                if (addSpace)
                    buffer.append(" ").append(s2);
                else
                    buffer.append(s2);
            }
        }
        return result;
    }

    /**
     * TODO some documentation
     *
     * @param buffer
     * @param currentTag0
     * @param lastTag0
     * @param currentTag
     * @return
     */
    private static boolean testClosingTag(StringBuilder buffer,
                                   String currentTag0,
                                   String lastTag0,
                                   String currentTag) {
        boolean res = false;
        // reference_marker and citation_marker are two exceptions because they can be embedded

        if (!currentTag0.equals(lastTag0) || currentTag.equals("I-<paragraph>") || currentTag.equals("I-<item>")) {
            if (currentTag0.equals("<citation_marker>") || currentTag0.equals("<equation_marker>") ||
				currentTag0.equals("<figure_marker>") || currentTag0.equals("<table_marker>")) {
                return res;
            }

            res = false;
            // we close the current tag
            if (lastTag0.equals("<other>")) {
                buffer.append("</note>\n\n");

            } else if (lastTag0.equals("<paragraph>") &&
						!currentTag0.equals("<citation_marker>") &&
						!currentTag0.equals("<table_marker>") &&
						!currentTag0.equals("<equation_marker>") &&
						!currentTag0.equals("<figure_marker>")
				) {
                buffer.append("</p>\n\n");
                res = true;

            } else if (lastTag0.equals("<section>")) {
                buffer.append("</head>\n\n");
            } else if (lastTag0.equals("<subsection>")) {
                buffer.append("</head>\n\n");
            } else if (lastTag0.equals("<equation>")) {
                buffer.append("</formula>\n\n");
            } else if (lastTag0.equals("<equation_label>")) {
                buffer.append("</label>\n\n");
            } else if (lastTag0.equals("<table>")) {
                buffer.append("</table>\n\n");
            } else if (lastTag0.equals("<figure>")) {
                buffer.append("</figure>\n\n");
            } else if (lastTag0.equals("<item>")) {
                buffer.append("</item>\n\n");
            } /*else if (lastTag0.equals("<label>")) {
                buffer.append("</label>\n\n");
            } 
			else if (lastTag0.equals("<content>")) {
                buffer.append("</content>\n\n");
            } */
			else if (lastTag0.equals("<citation_marker>")) {
                buffer.append("</ref>");

            } else if (lastTag0.equals("<figure_marker>")) {
                buffer.append("</ref>");
            } else if (lastTag0.equals("<table_marker>")) {
                buffer.append("</ref>");
            } else if (lastTag0.equals("<equation_marker>")) {
                buffer.append("</ref>");
            } else {
                res = false;

            }

        }
        return res;
    }


    /**
     * Process figures identified by the full text model
     */
    private List<Figure> processFigures(String rese, List<LayoutToken> layoutTokens, Document doc) {

        List<Figure> results = new ArrayList<>();

        TaggingTokenClusteror clusteror = new TaggingTokenClusteror(GrobidModels.FULLTEXT, rese, layoutTokens, true);

        for (TaggingTokenCluster cluster : Iterables.filter(clusteror.cluster(),
				new TaggingTokenClusteror.LabelTypePredicate(TaggingLabels.FIGURE))) {
            List<LayoutToken> tokenizationFigure = cluster.concatTokens();
            Figure result = parsers.getFigureParser().processing(
                    tokenizationFigure,
                    cluster.getFeatureBlock()
            );
			SortedSet<Integer> blockPtrs = new TreeSet<>();
			for (LayoutToken lt : tokenizationFigure) {
				if (!LayoutTokensUtil.spaceyToken(lt.t()) && !LayoutTokensUtil.newLineToken(lt.t())) {
					blockPtrs.add(lt.getBlockPtr());
				}
			}
			result.setBlockPtrs(blockPtrs);

            result.setLayoutTokens(tokenizationFigure);

			// the first token could be a space from previous page
			for (LayoutToken lt : tokenizationFigure) {
				if (!LayoutTokensUtil.spaceyToken(lt.t()) && !LayoutTokensUtil.newLineToken(lt.t())) {
					result.setPage(lt.getPage());
					break;
				}
			}

            results.add(result);
            result.setId("" + (results.size() - 1));
        }

        doc.setFigures(results);
		doc.assignGraphicObjectsToFigures();
        return results;
    }


    /**
     * Create training data for the figures as identified by the full text model.
     * Return the pair (TEI fragment, CRF raw data).
     */
    private Pair<String,String> processTrainingDataFigures(String rese,
    		List<LayoutToken> tokenizations, String id) {
    	StringBuilder tei = new StringBuilder();
    	StringBuilder featureVector = new StringBuilder();
    	int nb = 0;
    	StringTokenizer st1 = new StringTokenizer(rese, "\n");
    	boolean openFigure = false;
    	StringBuilder figureBlock = new StringBuilder();
    	List<LayoutToken> tokenizationsFigure = new ArrayList<LayoutToken>();
    	List<LayoutToken> tokenizationsBuffer = null;
    	int p = 0; // position in tokenizations
    	int i = 0;
    	while(st1.hasMoreTokens()) {
    		String row = st1.nextToken();
    		String[] s = row.split("\t");
    		String token = s[0].trim();
			int p0 = p;
            boolean strop = false;
            tokenizationsBuffer = new ArrayList<LayoutToken>();
            while ((!strop) && (p < tokenizations.size())) {
                String tokOriginal = tokenizations.get(p).getText().trim();
                if (openFigure)
                	tokenizationsFigure.add(tokenizations.get(p));
                tokenizationsBuffer.add(tokenizations.get(p));
                if (tokOriginal.equals(token)) {
                    strop = true;
                }
                p++;
            }
			if (p == tokenizations.size()) {
				// either we are at the end of the header, or we might have
				// a problematic token in tokenization for some reasons
				if ((p - p0) > 2) {
					// we loose the synchronicity, so we reinit p for the next token
					p = p0;
					continue;
				}
			}

    		int ll = s.length;
    		String label = s[ll-1];
    		String plainLabel = GenericTaggerUtils.getPlainLabel(label);
    		if (label.equals("<figure>") || ((label.equals("I-<figure>") && !openFigure))) {
    			if (!openFigure) {
    				for(LayoutToken lTok : tokenizationsBuffer) {
    					tokenizationsFigure.add(lTok);
    				}
    				openFigure = true;
    			}
    			// we remove the label in the CRF row
    			int ind = row.lastIndexOf("\t");
    			figureBlock.append(row.substring(0, ind)).append("\n");
    		}
    		else if (label.equals("I-<figure>") || openFigure) {
    			// remove last token
    			if (tokenizationsFigure.size() > 0) {
    				int nbToRemove = tokenizationsBuffer.size();
    				for(int q=0; q<nbToRemove; q++)
		    			tokenizationsFigure.remove(tokenizationsFigure.size()-1);
	    		}
    			// parse the recognized figure area
//System.out.println(tokenizationsFigure.toString());
//System.out.println(figureBlock.toString()); 
	    		//adjustment
	    		if ((p != tokenizations.size()) && (tokenizations.get(p).getText().equals("\n") ||
	    											tokenizations.get(p).getText().equals("\r") ||
	    											tokenizations.get(p).getText().equals(" ")) ) {
	    			tokenizationsFigure.add(tokenizations.get(p));
	    			p++;
	    		}
	    		while((tokenizationsFigure.size() > 0) &&
	    				(tokenizationsFigure.get(0).getText().equals("\n") ||
	    				tokenizationsFigure.get(0).getText().equals(" ")) )
	    			tokenizationsFigure.remove(0);

    			// process the "accumulated" figure
    			Pair<String,String> trainingData = parsers.getFigureParser()
    				.createTrainingData(tokenizationsFigure, figureBlock.toString(), "Fig" + nb);
    			tokenizationsFigure = new ArrayList<LayoutToken>();
				figureBlock = new StringBuilder();
    			if (trainingData!= null) {
	    			if (tei.length() == 0) {
	    				tei.append(parsers.getFigureParser().getTEIHeader(id)).append("\n\n");
	    			}
	    			if (trainingData.getLeft() != null)
		    			tei.append(trainingData.getLeft()).append("\n\n");
		    		if (trainingData.getRight() != null)
	    				featureVector.append(trainingData.getRight()).append("\n\n");
	    		}

    			if (label.equals("I-<figure>")) {
    				for(LayoutToken lTok : tokenizationsBuffer) {
    					tokenizationsFigure.add(lTok);
    				}
    				int ind = row.lastIndexOf("\t");
	    			figureBlock.append(row.substring(0, ind)).append("\n");
	    		}
    			else {
	    			openFigure = false;
	    		}
    			nb++;
    		}
    		else
    			openFigure = false;
    	}

    	if (tei.length() != 0) {
    		tei.append("\n    </text>\n" +
                "</tei>\n");
    	}
    	return Pair.of(tei.toString(), featureVector.toString());
    }

    /**
     * Process tables identified by the full text model
     */
    private List<Table> processTables(String rese,
									List<LayoutToken> tokenizations,
									Document doc) {
		List<Table> results = new ArrayList<>();
		TaggingTokenClusteror clusteror = new TaggingTokenClusteror(GrobidModels.FULLTEXT, rese, tokenizations, true);

		for (TaggingTokenCluster cluster : Iterables.filter(clusteror.cluster(),
				new TaggingTokenClusteror.LabelTypePredicate(TaggingLabels.TABLE))) {
			List<LayoutToken> tokenizationTable = cluster.concatTokens();
			Table result = parsers.getTableParser().processing(
					tokenizationTable,
					cluster.getFeatureBlock()
			);

			SortedSet<Integer> blockPtrs = new TreeSet<>();
			for (LayoutToken lt : tokenizationTable) {
				if (!LayoutTokensUtil.spaceyToken(lt.t()) && !LayoutTokensUtil.newLineToken(lt.t())) {
					blockPtrs.add(lt.getBlockPtr());
				}
			}
			result.setBlockPtrs(blockPtrs);
			result.setLayoutTokens(tokenizationTable);

			// the first token could be a space from previous page
			for (LayoutToken lt : tokenizationTable) {
				if (!LayoutTokensUtil.spaceyToken(lt.t()) && !LayoutTokensUtil.newLineToken(lt.t())) {
					result.setPage(lt.getPage());
					break;
				}
			}
			results.add(result);
			result.setId("" + (results.size() - 1));
		}

		doc.setTables(results);
		doc.postProcessTables();

		return results;
	}


 	/**
     * Create training data for the table as identified by the full text model.
     * Return the pair (TEI fragment, CRF raw data).
     */
    private Pair<String,String> processTrainingDataTables(String rese,
    	List<LayoutToken> tokenizations, String id) {
    	StringBuilder tei = new StringBuilder();
    	StringBuilder featureVector = new StringBuilder();
    	int nb = 0;
    	StringTokenizer st1 = new StringTokenizer(rese, "\n");
    	boolean openTable = false;
    	StringBuilder tableBlock = new StringBuilder();
    	List<LayoutToken> tokenizationsTable = new ArrayList<LayoutToken>();
    	List<LayoutToken> tokenizationsBuffer = null;
    	int p = 0; // position in tokenizations
    	int i = 0;
    	while(st1.hasMoreTokens()) {
    		String row = st1.nextToken();
    		String[] s = row.split("\t");
    		String token = s[0].trim();
//System.out.println(s0 + "\t" + tokenizations.get(p).getText().trim());
			int p0 = p;
            boolean strop = false;
            tokenizationsBuffer = new ArrayList<LayoutToken>();
            while ((!strop) && (p < tokenizations.size())) {
                String tokOriginal = tokenizations.get(p).getText().trim();
                if (openTable)
                	tokenizationsTable.add(tokenizations.get(p));
                tokenizationsBuffer.add(tokenizations.get(p));
                if (tokOriginal.equals(token)) {
                    strop = true;
                }
                p++;
            }
			if (p == tokenizations.size()) {
				// either we are at the end of the header, or we might have
				// a problematic token in tokenization for some reasons
				if ((p - p0) > 2) {
					// we loose the synchronicity, so we reinit p for the next token
					p = p0;
					continue;
				}
			}

    		int ll = s.length;
    		String label = s[ll-1];
    		String plainLabel = GenericTaggerUtils.getPlainLabel(label);
    		if (label.equals("<table>") || (label.equals("I-<table>") && !openTable) ) {
    			if (!openTable) {
    				for(LayoutToken lTok : tokenizationsBuffer) {
    					tokenizationsTable.add(lTok);
    				}
    				openTable = true;
    			}
    			// we remove the label in the CRF row
    			int ind = row.lastIndexOf("\t");
    			tableBlock.append(row.substring(0, ind)).append("\n");
    		}
    		else if (label.equals("I-<table>") || openTable) {
    			// remove last token
    			if (tokenizationsTable.size() > 0) {
    				int nbToRemove = tokenizationsBuffer.size();
    				for(int q=0; q<nbToRemove; q++)
		    			tokenizationsTable.remove(tokenizationsTable.size()-1);
	    		}
    			// parse the recognized table area
//System.out.println(tokenizationsTable.toString());
//System.out.println(tableBlock.toString()); 
	    		//adjustment
	    		if ((p != tokenizations.size()) && (tokenizations.get(p).getText().equals("\n") ||
	    											tokenizations.get(p).getText().equals("\r") ||
	    											tokenizations.get(p).getText().equals(" ")) ) {
	    			tokenizationsTable.add(tokenizations.get(p));
	    			p++;
	    		}
	    		while( (tokenizationsTable.size() > 0) &&
	    				(tokenizationsTable.get(0).getText().equals("\n") ||
	    				tokenizationsTable.get(0).getText().equals(" ")) )
	    			tokenizationsTable.remove(0);

    			// process the "accumulated" table
    			Pair<String,String> trainingData = parsers.getTableParser().createTrainingData(tokenizationsTable, tableBlock.toString(), "Fig"+nb);
    			tokenizationsTable = new ArrayList<LayoutToken>();
				tableBlock = new StringBuilder();
    			if (trainingData!= null) {
	    			if (tei.length() == 0) {
	    				tei.append(parsers.getTableParser().getTEIHeader(id)).append("\n\n");
	    			}
	    			if (trainingData.getLeft() != null)
	    				tei.append(trainingData.getLeft()).append("\n\n");
	    			if (trainingData.getRight() != null)
	    				featureVector.append(trainingData.getRight()).append("\n\n");
	    		}
    			if (label.equals("I-<table>")) {
                    tokenizationsTable.addAll(tokenizationsBuffer);
    				int ind = row.lastIndexOf("\t");
	    			tableBlock.append(row.substring(0, ind)).append("\n");
	    		}
    			else {
	    			openTable = false;
	    		}
    			nb++;
    		}
    		else
    			openTable = false;
    	}

    	if (tei.length() != 0) {
    		tei.append("\n    </text>\n" +
                "</tei>\n");
    	}
    	return Pair.of(tei.toString(), featureVector.toString());
    }

    /**
     * Process equations identified by the full text model
     */
    private List<Equation> processEquations(String rese,
									List<LayoutToken> tokenizations,
									Document doc) {
		List<Equation> results = new ArrayList<>();
		TaggingTokenClusteror clusteror = new TaggingTokenClusteror(GrobidModels.FULLTEXT, rese, tokenizations, true);
		List<TaggingTokenCluster> clusters = clusteror.cluster();

		Equation currentResult = null;
		TaggingLabel lastLabel = null;		
		for (TaggingTokenCluster cluster : clusters) {
            if (cluster == null) {
                continue;
            }

            TaggingLabel clusterLabel = cluster.getTaggingLabel();
            Engine.getCntManager().i(clusterLabel);
			if ( (clusterLabel != TaggingLabels.EQUATION) && (clusterLabel != TaggingLabels.EQUATION_LABEL) ) {
				lastLabel = clusterLabel;
				if (currentResult != null) {
					results.add(currentResult);
					currentResult.setId("" + (results.size() - 1));
					currentResult = null;
				}
				continue;
			}

			List<LayoutToken> tokenizationEquation = cluster.concatTokens();
			String clusterContent = LayoutTokensUtil.normalizeText(LayoutTokensUtil.toText(cluster.concatTokens()));
			
			if (currentResult == null) 
				currentResult = new Equation();
			if ( (!currentResult.getContent().isEmpty()) && (!currentResult.getLabel().isEmpty()) ) {
				results.add(currentResult);
				currentResult.setId("" + (results.size() - 1));
				currentResult = new Equation();
			}
			if (clusterLabel.equals(TaggingLabels.EQUATION)) {
				if (!currentResult.getContent().isEmpty()) {
					results.add(currentResult);
					currentResult.setId("" + (results.size() - 1));
					currentResult = new Equation();
				}
	            currentResult.appendContent(clusterContent);
            	currentResult.addLayoutTokens(cluster.concatTokens());
            } else if (clusterLabel.equals(TaggingLabels.EQUATION_LABEL)) {
                currentResult.appendLabel(clusterContent);
	            currentResult.addLayoutTokens(cluster.concatTokens());
            }

			lastLabel = clusterLabel;
		}

		// add last open result
		if (currentResult != null) {
			results.add(currentResult);
			currentResult.setId("" + (results.size() - 1));
		}

		doc.setEquations(results);

		return results;
	}

    /**
     * Create the TEI representation for a document based on the parsed header, references
     * and body sections.
     */
    private void toTEI(Document doc,
                       String reseBody,
                       String reseAnnex,
					   LayoutTokenization layoutTokenization,
                       List<LayoutToken> tokenizationsAnnex,
                       BiblioItem resHeader,
                       List<Figure> figures,
                       List<Table> tables,
                       List<Equation> equations,
                       GrobidAnalysisConfig config) {
        if (doc.getBlocks() == null) {
            return;
        }
        List<BibDataSet> resCitations = doc.getBibDataSets();
        TEIFormatter teiFormatter = new TEIFormatter(doc, this);
        StringBuilder tei;
        try {
            tei = teiFormatter.toTEIHeader(resHeader, null, resCitations, config);

			//System.out.println(rese);
            //int mode = config.getFulltextProcessingMode();
			tei = teiFormatter.toTEIBody(tei, reseBody, resHeader, resCitations,
					layoutTokenization, figures, tables, equations, doc, config);

			tei.append("\t\t<back>\n");

			// acknowledgement is in the back
			SortedSet<DocumentPiece> documentAcknowledgementParts =
				doc.getDocumentPart(SegmentationLabels.ACKNOWLEDGEMENT);
			Pair<String, LayoutTokenization> featSeg =
				getBodyTextFeatured(doc, documentAcknowledgementParts);
			List<LayoutToken> tokenizationsAcknowledgement;
			if (featSeg != null) {
				// if featSeg is null, it usually means that no body segment is found in the
				// document segmentation
				String acknowledgementText = featSeg.getLeft();
				tokenizationsAcknowledgement = featSeg.getRight().getTokenization();
				String reseAcknowledgement = null;
				if ( (acknowledgementText != null) && (acknowledgementText.length() >0) )
					reseAcknowledgement = label(acknowledgementText);
				tei = teiFormatter.toTEIAcknowledgement(tei, reseAcknowledgement,
					tokenizationsAcknowledgement, resCitations, config);
			}

			tei = teiFormatter.toTEIAnnex(tei, reseAnnex, resHeader, resCitations,
				tokenizationsAnnex, doc, config);

			tei = teiFormatter.toTEIReferences(tei, resCitations, config);
            doc.calculateTeiIdToBibDataSets();

            tei.append("\t\t</back>\n");

            tei.append("\t</text>\n");
            tei.append("</TEI>\n");
        } catch (Exception e) {
            throw new GrobidException("An exception occurred while running Grobid.", e);
        }
		doc.setTei(tei.toString());

		//TODO: reevaluate
//		doc.setTei(
//				XmlBuilderUtils.toPrettyXml(
//						XmlBuilderUtils.fromString(tei.toString())
//				)
//		);
	}

	private static List<TaggingLabel> inlineFullTextLabels = Arrays.asList(TaggingLabels.CITATION_MARKER, TaggingLabels.TABLE_MARKER, 
                                TaggingLabels.FIGURE_MARKER, TaggingLabels.EQUATION_LABEL);

    public static List<LayoutTokenization> getDocumentFullTextTokens(List<TaggingLabel> labels, String labeledResult, List<LayoutToken> tokenizations) {
        TaggingTokenClusteror clusteror = new TaggingTokenClusteror(GrobidModels.FULLTEXT, labeledResult, tokenizations);
        List<TaggingTokenCluster> clusters = clusteror.cluster();
        List<LayoutTokenization> labeledTokenSequences = new ArrayList<LayoutTokenization>();
        LayoutTokenization currentTokenization = null;
        for (TaggingTokenCluster cluster : clusters) {
            if (cluster == null) {
                continue;
            }

            TaggingLabel clusterLabel = cluster.getTaggingLabel();
            List<LayoutToken> clusterTokens = cluster.concatTokens();

            if (inlineFullTextLabels.contains(clusterLabel)) {
                // sequence is not interrupted
                if (currentTokenization == null)
	                currentTokenization = new LayoutTokenization();

            } else {
                // we have an independent sequence
                if ( (currentTokenization != null) && (currentTokenization.size() > 0) ) {
	                labeledTokenSequences.add(currentTokenization);
					currentTokenization = new LayoutTokenization(); 
				}
            }
			if (labels.contains(clusterLabel)) {
				if (currentTokenization == null)
	                currentTokenization = new LayoutTokenization();
				currentTokenization.addTokens(clusterTokens);
            }
        }
        
        if ( (currentTokenization != null) && (currentTokenization.size() > 0) )
			labeledTokenSequences.add(currentTokenization);

        return labeledTokenSequences;
    }

    @Override
    public void close() throws IOException {
        super.close();
    }
}<|MERGE_RESOLUTION|>--- conflicted
+++ resolved
@@ -133,7 +133,7 @@
             // header processing
             BiblioItem resHeader = new BiblioItem();
             Pair<String, LayoutTokenization> featSeg = null;
-            parsers.getHeaderParser().processingHeaderBlock(config.getConsolidateHeader(), doc, resHeader);
+            parsers.getHeaderParser().processingHeaderBlock(config.getConsolidateHeader(), doc, resHeader, config.getGenerateTeiCoordinates());
             // above the old version of the header block identification, because more robust
             if ((resHeader.getTitle() == null) || (resHeader.getTitle().trim().length() == 0) ||
                  (resHeader.getAuthors() == null) || (resHeader.getFullAuthors() == null) ||
@@ -180,7 +180,7 @@
                         // document segmentation
                         String abstractText = featSeg.getLeft();
                         tokenizationsAbstract = featSeg.getRight().getTokenization();
-                        if (isNotEmpty(trim(abstractText))) 
+                        if (isNotEmpty(trim(abstractText)))
                             rese2 = label(abstractText);
                         resHeader.setLabeledAbstract(rese2);
                         resHeader.setLayoutTokensForLabel(tokenizationsAbstract, TaggingLabels.HEADER_ABSTRACT);
@@ -214,7 +214,7 @@
                 } catch(Exception e) {
                     throw new GrobidException(
                     "An exception occured while running consolidation on bibliographical references.", e);
-                } 
+                }
             }
             //if (resCitations.size() == 0)
             //    System.out.println("!!!!!! article without citations !!!!");
@@ -234,7 +234,7 @@
 				layoutTokenization = featSeg.getRight();
 				//tokenizationsBody = featSeg.getB().getTokenization();
                 //layoutTokensBody = featSeg.getB().getLayoutTokens();
-				if ( (bodytext != null) && (bodytext.trim().length() > 0) ) {				
+				if ( (bodytext != null) && (bodytext.trim().length() > 0) ) {
 					rese = label(bodytext);
 				} else {
 					LOGGER.debug("Fulltext model: The input to the CRF processing is empty");
@@ -266,64 +266,7 @@
 				LOGGER.debug("Fulltext model: The featured body is empty");
 			}
 
-<<<<<<< HEAD
-            // header processing
-			BiblioItem resHeader = new BiblioItem();
-           	parsers.getHeaderParser().processingHeaderBlock(
-           	    config.getConsolidateHeader(), doc, resHeader, config.getGenerateTeiCoordinates());
-           	// above the old version of the header block identification, because more robust
-           	if ((resHeader.getTitle() == null) || (resHeader.getTitle().trim().length() == 0) ||
-           		 (resHeader.getAuthors() == null) || (resHeader.getFullAuthors() == null) ||
-				 (resHeader.getFullAuthors().size() == 0) ) {
-           		resHeader = new BiblioItem();
-				parsers.getHeaderParser().processingHeaderSection(config.getConsolidateHeader(), doc, resHeader);
-				// above, use the segmentation model result
-			}
-
-            // citation processing
-            // consolidation, if selected, is not done individually for each citation but 
-            // in a second stage for all citations
-            List<BibDataSet> resCitations = parsers.getCitationParser().
-				processingReferenceSection(doc, parsers.getReferenceSegmenterParser(), 0);
-
-			// consolidate the set
-			if (config.getConsolidateCitations() != 0) {
-				Consolidation consolidator = new Consolidation(Engine.getCntManager());
-				try {
-					Map<Integer,BiblioItem> resConsolidation = consolidator.consolidate(resCitations);
-					for(int i=0; i<resCitations.size(); i++) {
-						BiblioItem resCitation = resCitations.get(i).getResBib();
-						BiblioItem bibo = resConsolidation.get(i);
-						if (bibo != null) {
-                            if (config.getConsolidateCitations() == 1)
-                                BiblioItem.correct(resCitation, bibo);
-                            else if (config.getConsolidateCitations() == 2)
-                                BiblioItem.injectDOI(resCitation, bibo);
-						}
-					}
-				} catch(Exception e) {
-					throw new GrobidException(
-                    "An exception occured while running consolidation on bibliographical references.", e);
-				} finally {
-					//consolidator.close();
-				}
-			}
-            doc.setBibDataSets(resCitations);
-
-            if (resCitations != null) {
-                for (BibDataSet bds : resCitations) {
-                    String marker = bds.getRefSymbol();
-                    if (marker != null) {
-                        marker = marker.replace(".", "");
-                        marker = marker.replace(" ", "");
-                        bds.setRefSymbol(marker);
-                    }
-                }
-            }
-
-=======
-            
->>>>>>> 41f3bbb3
+
 			// possible annexes (view as a piece of full text similar to the body)
 			documentBodyParts = doc.getDocumentPart(SegmentationLabels.ANNEX);
             featSeg = getBodyTextFeatured(doc, documentBodyParts);
@@ -343,7 +286,7 @@
             toTEI(doc, // document
 				rese, rese2, // labeled data for body and annex
 				layoutTokenization, tokenizationsBody2, // tokenization for body and annex
-				resHeader, // header 
+				resHeader, // header
 				figures, tables, equations, 
 				config);
             return doc;
@@ -400,10 +343,10 @@
         List<LayoutToken> layoutTokenization = null;
         if (featSeg != null) {
             String featuredText = featSeg.getLeft();
-            LayoutTokenization layouts = featSeg.getRight();    
+            LayoutTokenization layouts = featSeg.getRight();
             if (layouts != null)
                 layoutTokenization = layouts.getTokenization();
-            if ( (featuredText != null) && (featuredText.trim().length() > 0) ) {               
+            if ( (featuredText != null) && (featuredText.trim().length() > 0) ) {
                 res = label(featuredText);
             }
         }
@@ -437,7 +380,7 @@
         List<BibDataSet> bibDataSets = doc.getBibDataSets();
         if (bibDataSets != null) {
             try {
-                referenceMarkerMatcher = doc.getReferenceMarkerMatcher();          
+                referenceMarkerMatcher = doc.getReferenceMarkerMatcher();
                 // we look at the exising extracted labels in the bibliographical section (if available and if any) and set
                 // the value based on the majority of labels
                 int nbNumbType = 0;
@@ -449,7 +392,7 @@
                     if (isNumb) {
                         nbNumbType++;
                         continue;
-                    } 
+                    }
                     boolean isAuthor = referenceMarkerMatcher.isAuthorCitationStyle(bibDataSet.getRefSymbol());
                     if (isAuthor)
                         nbAuthorType++;
@@ -916,7 +859,7 @@
             int offset = tokens.get(i).getOffset();
             if (offset >= token.getOffset())
                 break;
-        } 
+        }
         return i;
     }
 
@@ -1041,7 +984,7 @@
                 cntManager.i(CitationParserCounters.NULL_SEGMENTED_REFERENCES_LIST);
             } else {
                 cntManager.i(CitationParserCounters.SEGMENTED_REFERENCES, references.size());
-            
+
                 List<String> allInput = new ArrayList<String>();
                 for (LabeledReferenceResult ref : references) {
                     allInput.add(ref.getReferenceText());
@@ -1219,7 +1162,7 @@
                     // buffer for the affiliation+address block
                     StringBuilder bufferAffiliation =
                             parsers.getAffiliationAddressParser().trainingExtraction(rese, headerTokenizations);
-                    
+
                     // buffer for the date block
                     StringBuilder bufferDate = null;
                     // we need to rebuild the found date string as it appears
@@ -1396,7 +1339,7 @@
                             writerReference.close();
                         }
                     }
-                }	
+                }
             }
 
 			return doc;
