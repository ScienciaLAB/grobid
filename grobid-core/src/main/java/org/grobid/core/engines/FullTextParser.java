package org.grobid.core.engines;

import com.google.common.collect.Iterables;

import org.apache.commons.collections4.CollectionUtils;
<<<<<<< HEAD
import org.apache.commons.lang3.StringUtils;
=======
>>>>>>> 6544e5d0
import org.apache.commons.lang3.tuple.Pair;
import org.apache.commons.io.FileUtils;

import org.grobid.core.GrobidModels;
import org.grobid.core.data.BibDataSet;
import org.grobid.core.data.BiblioItem;
import org.grobid.core.data.Figure;
import org.grobid.core.data.Table;
import org.grobid.core.data.Equation;
import org.grobid.core.data.Metadata;
import org.grobid.core.data.Person;
import org.grobid.core.document.Document;
import org.grobid.core.document.DocumentPiece;
import org.grobid.core.document.DocumentPointer;
import org.grobid.core.document.DocumentSource;
import org.grobid.core.document.TEIFormatter;
import org.grobid.core.engines.citations.LabeledReferenceResult;
import org.grobid.core.engines.citations.ReferenceSegmenter;
import org.grobid.core.engines.config.GrobidAnalysisConfig;
import org.grobid.core.engines.counters.CitationParserCounters;
import org.grobid.core.engines.label.SegmentationLabels;
import org.grobid.core.engines.label.TaggingLabels;
import org.grobid.core.engines.label.TaggingLabel;
import org.grobid.core.engines.tagging.GenericTaggerUtils;
import org.grobid.core.exceptions.GrobidException;
import org.grobid.core.exceptions.GrobidResourceException;
import org.grobid.core.features.FeatureFactory;
import org.grobid.core.features.FeaturesVectorFulltext;
import org.grobid.core.lang.Language;
import org.grobid.core.layout.*;
import org.grobid.core.tokenization.TaggingTokenCluster;
import org.grobid.core.tokenization.TaggingTokenClusteror;
import org.grobid.core.utilities.LanguageUtilities;
import org.grobid.core.utilities.TextUtilities;
import org.grobid.core.utilities.KeyGen;
import org.grobid.core.utilities.LayoutTokensUtil;
import org.grobid.core.utilities.GrobidProperties;
import org.grobid.core.utilities.Consolidation;
import org.grobid.core.utilities.matching.ReferenceMarkerMatcher;
import org.grobid.core.utilities.matching.EntityMatcherException;

import org.slf4j.Logger;
import org.slf4j.LoggerFactory;

import java.io.File;
import java.io.FileOutputStream;
import java.io.IOException;
import java.io.OutputStreamWriter;
import java.io.Writer;

import java.util.Arrays;
import java.util.ArrayList;
import java.util.List;
import java.util.Map;
import java.util.HashMap;
import java.util.SortedSet;
import java.util.StringTokenizer;
import java.util.TreeSet;
import java.util.regex.Matcher;

import static org.apache.commons.lang3.StringUtils.*;

/**
 * @author Patrice Lopez
 */
public class FullTextParser extends AbstractParser {
    private static final Logger LOGGER = LoggerFactory.getLogger(FullTextParser.class);

    //private LanguageUtilities languageUtilities = LanguageUtilities.getInstance();

    //	private String tmpPathName = null;
//    private Document doc = null;
    private File tmpPath = null;
//    private String pathXML = null;
//	private BiblioItem resHeader = null;

	// default bins for relative position
	private static final int NBBINS_POSITION = 12;

	// default bins for inter-block spacing
	private static final int NBBINS_SPACE = 5;

	// default bins for block character density
	private static final int NBBINS_DENSITY = 5;

	// projection scale for line length
	private static final int LINESCALE = 10;

    private EngineParsers parsers;

    /**
     * TODO some documentation...
     */
    public FullTextParser(EngineParsers parsers) {
        super(GrobidModels.FULLTEXT);
        this.parsers = parsers;
        tmpPath = GrobidProperties.getTempPath();
    }

	public Document processing(File inputPdf,
							   GrobidAnalysisConfig config) throws Exception {
		DocumentSource documentSource = 
			DocumentSource.fromPdf(inputPdf, config.getStartPage(), config.getEndPage(), 
				config.getPdfAssetPath() != null, true, false);
		return processing(documentSource, config);
	}

	/**
     * Machine-learning recognition of the complete full text structures.
     *
     * @param documentSource input
     * @param config config
     * @return the document object with built TEI
     */
    public Document processing(DocumentSource documentSource,
                               GrobidAnalysisConfig config) {
        if (tmpPath == null) {
            throw new GrobidResourceException("Cannot process pdf file, because temp path is null.");
        }
        if (!tmpPath.exists()) {
            throw new GrobidResourceException("Cannot process pdf file, because temp path '" +
                    tmpPath.getAbsolutePath() + "' does not exists.");
        }
        try {
			// general segmentation
			Document doc = parsers.getSegmentationParser().processing(documentSource, config);
			SortedSet<DocumentPiece> documentBodyParts = doc.getDocumentPart(SegmentationLabels.BODY);

            // header processing
            BiblioItem resHeader = new BiblioItem();
            Pair<String, LayoutTokenization> featSeg = null;
            if (GrobidProperties.isHeaderUseHeuristics()) {
                parsers.getHeaderParser().processingHeaderBlock(config.getConsolidateHeader(), doc, resHeader);
            }
            // above the old version of the header block identification, because more robust
<<<<<<< HEAD
            if (isBlank(resHeader.getTitle()) || isBlank(resHeader.getAuthors()) || CollectionUtils.isEmpty(resHeader.getFullAuthors())) {
=======
            if (isBlank(resHeader.getTitle()) || resHeader.getAuthors() == null || CollectionUtils.isEmpty(resHeader.getFullAuthors())) {
>>>>>>> 6544e5d0
                resHeader = new BiblioItem();
                parsers.getHeaderParser().processingHeaderSection(config.getConsolidateHeader(), doc, resHeader);
                // above, use the segmentation model result
                if (doc.getMetadata() != null) {
                    Metadata metadata = doc.getMetadata();
<<<<<<< HEAD
                    if (isNotBlank(metadata.getTitle()) && isBlank(resHeader.getTitle()))
                        if(!endsWithAny(lowerCase(metadata.getTitle()), ".doc", ".pdf", ".tex", ".div", ".docx", ".odf", ".odt", ".txt"))
                            resHeader.setTitle(metadata.getTitle());

=======
                    if (metadata.getTitle() != null && resHeader.getTitle() == null)
                        resHeader.setTitle(metadata.getTitle());
>>>>>>> 6544e5d0
                    if (metadata.getAuthor() != null
                        && (resHeader.getAuthors() == null || CollectionUtils.isEmpty(resHeader.getFullAuthors()))) {
                        resHeader.setAuthors(metadata.getAuthor());
                        resHeader.setOriginalAuthors(metadata.getAuthor());
                        List<Person> localAuthors = parsers.getAuthorParser().processingHeader(metadata.getAuthor());
                        if (localAuthors != null) {
                            for (Person pers : localAuthors) {
                                resHeader.addFullAuthor(pers);
                            }
                        }
                    }
                    if ( (metadata.getTitle() != null) && (metadata.getAuthor() != null) ) {
                        parsers.getHeaderParser().consolidateHeader(resHeader, config.getConsolidateHeader());
                    }
                }
            }

            // structure the abstract using the fulltext model
            if ( isNotBlank(resHeader.getAbstract())) {
                List<LayoutToken> abstractTokens = resHeader.getLayoutTokens(TaggingLabels.HEADER_ABSTRACT);
                if (CollectionUtils.isNotEmpty(abstractTokens)) {
                    Pair<String, List<LayoutToken>> abstractProcessed = processShort(abstractTokens, doc);
                    if (abstractProcessed != null) {
                        resHeader.setLabeledAbstract(abstractProcessed.getLeft());
                        resHeader.setLayoutTokensForLabel(abstractProcessed.getRight(), TaggingLabels.HEADER_ABSTRACT);
                    }
                }
            }

            // structure the abstract using the fulltext model
            /*if ( (resHeader.getAbstract() != null) && (resHeader.getAbstract().length() > 0) ) {
                List<LayoutToken> abstractTokens = resHeader.getLayoutTokens(TaggingLabels.HEADER_ABSTRACT);
                if ( (abstractTokens != null) && (abstractTokens.size()>0) ) {
                    SortedSet<DocumentPiece> documentParts = getDocumentPieces2(abstractTokens, doc);

                    featSeg = getBodyTextFeatured(doc, documentParts);
                    String rese2 = null;
                    List<LayoutToken> tokenizationsAbstract = null;
                    if (featSeg != null) {
                        // if featSeg is null, it usually means that no body segment is found in the
                        // document segmentation
                        String abstractText = featSeg.getLeft();
                        tokenizationsAbstract = featSeg.getRight().getTokenization();
                        if (isNotEmpty(trim(abstractText))) 
                            rese2 = label(abstractText);
                        resHeader.setLabeledAbstract(rese2);
                        resHeader.setLayoutTokensForLabel(tokenizationsAbstract, TaggingLabels.HEADER_ABSTRACT);
                    }
                }
            }*/

            // citation processing
            // consolidation, if selected, is not done individually for each citation but 
            // in a second stage for all citations
            List<BibDataSet> resCitations = parsers.getCitationParser().
                processingReferenceSection(doc, parsers.getReferenceSegmenterParser(), 0);

            // consolidate the set
            if (config.getConsolidateCitations() != 0) {
                Consolidation consolidator = Consolidation.getInstance();
                if (consolidator.getCntManager() == null)
                    consolidator.setCntManager(Engine.getCntManager());
                try {
                    Map<Integer,BiblioItem> resConsolidation = consolidator.consolidate(resCitations);
                    for(int i=0; i<resCitations.size(); i++) {
                        BiblioItem resCitation = resCitations.get(i).getResBib();
                        BiblioItem bibo = resConsolidation.get(i);
                        if (bibo != null) {
                            if (config.getConsolidateCitations() == 1)
                                BiblioItem.correct(resCitation, bibo);
                            else if (config.getConsolidateCitations() == 2) 
                                BiblioItem.injectDOI(resCitation, bibo);
                        }
                    }
                } catch(Exception e) {
                    throw new GrobidException(
                    "An exception occured while running consolidation on bibliographical references.", e);
                } 
            }
            //if (resCitations.size() == 0)
            //    System.out.println("!!!!!! article without citations !!!!");
            doc.setBibDataSets(resCitations);

			// full text processing
			featSeg = getBodyTextFeatured(doc, documentBodyParts);
			String rese = null;
			LayoutTokenization layoutTokenization = null;
			List<Figure> figures = null;
			List<Table> tables = null;
			List<Equation> equations = null;
			if (featSeg != null) {
				// if featSeg is null, it usually means that no body segment is found in the
				// document segmentation
				String bodytext = featSeg.getLeft();
				layoutTokenization = featSeg.getRight();
				//tokenizationsBody = featSeg.getB().getTokenization();
                //layoutTokensBody = featSeg.getB().getLayoutTokens();
				if ( (bodytext != null) && (bodytext.trim().length() > 0) ) {				
					rese = label(bodytext);
				} else {
					LOGGER.debug("Fulltext model: The input to the CRF processing is empty");
				}

				// we apply now the figure and table models based on the fulltext labeled output
				figures = processFigures(rese, layoutTokenization.getTokenization(), doc);
                // further parse the caption
                for(Figure figure : figures) {
                    if ((figure.getCaptionLayoutTokens() != null) && (figure.getCaptionLayoutTokens().size() > 0) ) {
                        Pair<String, List<LayoutToken>> captionProcess = processShort(figure.getCaptionLayoutTokens(), doc);
                        figure.setLabeledCaption(captionProcess.getLeft());
                        figure.setCaptionLayoutTokens(captionProcess.getRight());
                    }
                }

				tables = processTables(rese, layoutTokenization.getTokenization(), doc);
                // further parse the caption
                for(Table table : tables) {
                    if ( (table.getCaptionLayoutTokens() != null) && (table.getCaptionLayoutTokens().size() > 0) ) {
                        Pair<String, List<LayoutToken>> captionProcess = processShort(table.getCaptionLayoutTokens(), doc);
                        table.setLabeledCaption(captionProcess.getLeft());
                        table.setCaptionLayoutTokens(captionProcess.getRight());
                    }
                }

				equations = processEquations(rese, layoutTokenization.getTokenization(), doc);
			} else {
				LOGGER.debug("Fulltext model: The featured body is empty");
			}

            
			// possible annexes (view as a piece of full text similar to the body)
			documentBodyParts = doc.getDocumentPart(SegmentationLabels.ANNEX);
            featSeg = getBodyTextFeatured(doc, documentBodyParts);
			String rese2 = null;
			List<LayoutToken> tokenizationsBody2 = null;
			if (featSeg != null) {
				// if featSeg is null, it usually means that no body segment is found in the
				// document segmentation
				String bodytext = featSeg.getLeft();
				tokenizationsBody2 = featSeg.getRight().getTokenization();
				if (isNotEmpty(trim(bodytext))) 
	            	rese2 = label(bodytext);
				//System.out.println(rese);
			}

            // final combination
            toTEI(doc, // document
				rese, rese2, // labeled data for body and annex
				layoutTokenization, tokenizationsBody2, // tokenization for body and annex
				resHeader, // header 
				figures, tables, equations, 
				config);
            return doc;
        } catch (GrobidException e) {
			throw e;
		} catch (Exception e) {
            throw new GrobidException("An exception occurred while running Grobid.", e);
        }
    }

    public SortedSet<DocumentPiece> getDocumentPieces2(List<LayoutToken> abstractTokens, Document doc) {
        SortedSet<DocumentPiece> documentParts = new TreeSet<DocumentPiece>();
        // identify continuous sequence of layout tokens in the abstract
        int posStartAbstractPiece = -1;
        int currentOffsetAbstract = -1;
        int startBlockPtr = -1;
        LayoutToken previousAbstractToken = null;
        for (LayoutToken abstractToken : abstractTokens) {
            if (currentOffsetAbstract == -1) {
                currentOffsetAbstract = abstractToken.getOffset();
                posStartAbstractPiece = getDocIndexToken(doc, abstractToken);
                startBlockPtr = abstractToken.getBlockPtr();
            } else {
                if (abstractToken.getOffset() != currentOffsetAbstract + previousAbstractToken.getText().length()) {
                    // new DocumentPiece to be added
                    DocumentPointer dp1 = new DocumentPointer(doc, startBlockPtr, posStartAbstractPiece);
                    DocumentPointer dp2 = new DocumentPointer(doc,
                        previousAbstractToken.getBlockPtr(),
                        getDocIndexToken(doc, previousAbstractToken));
                    DocumentPiece piece = new DocumentPiece(dp1, dp2);
                    documentParts.add(piece);

                    // set index for the next DocumentPiece
                    currentOffsetAbstract = abstractToken.getOffset();
                    posStartAbstractPiece = getDocIndexToken(doc, abstractToken);
                    startBlockPtr = abstractToken.getBlockPtr();
                }
            }
            currentOffsetAbstract = abstractToken.getOffset();
            previousAbstractToken = abstractToken;
        }
        // we still need to add the last document piece
        // conditional below should always be true because abstract is not null if we reach this part, but paranoia is good when programming
        if (posStartAbstractPiece != -1) {
            DocumentPointer dp1 = new DocumentPointer(doc, startBlockPtr, posStartAbstractPiece);
            DocumentPointer dp2 = new DocumentPointer(doc,
                previousAbstractToken.getBlockPtr(),
                getDocIndexToken(doc, previousAbstractToken));
            DocumentPiece piece = new DocumentPiece(dp1, dp2);
            documentParts.add(piece);
        }
        return documentParts;
    }

    /**
     * Process a simple segment of layout tokens with the full text model.
     * Return null if provided Layout Tokens is empty or if structuring failed. 
     */
    public Pair<String, List<LayoutToken>> processShortNew(List<LayoutToken> tokens, Document doc) {
        if (tokens == null || tokens.size() == 0) 
            return null;

        SortedSet<DocumentPiece> documentParts = getDocumentPieces2(tokens, doc);

        Pair<String, LayoutTokenization> featSeg = getBodyTextFeatured(doc, documentParts);
        String res = null;
        List<LayoutToken> tokenizations = null;
        if (featSeg != null) {
            // if featSeg is null, it usually means that no body segment is found in the
            // document segmentation
            String processedText = featSeg.getLeft();
            tokenizations = featSeg.getRight().getTokenization();
            // here, tokenizations should be identical to the provided tokens
            if (isNotEmpty(trim(processedText))) 
                res = label(processedText);
        } else
            return null;

        return Pair.of(res, tokenizations);
    }


    public Pair<String, List<LayoutToken>> processShort(List<LayoutToken> tokens, Document doc) {
        SortedSet<DocumentPiece> documentParts = getDocumentPieces1(tokens, doc);
        Pair<String, LayoutTokenization> featSeg = getBodyTextFeatured(doc, documentParts);
        String res = null;
        List<LayoutToken> layoutTokenization = null;
        if (featSeg != null) {
            String featuredText = featSeg.getLeft();
            LayoutTokenization layouts = featSeg.getRight();    
            if (layouts != null)
                layoutTokenization = layouts.getTokenization();
            if ( (featuredText != null) && (featuredText.trim().length() > 0) ) {               
                res = label(featuredText);
            }
        }
        return Pair.of(res, layoutTokenization);
    }

    public SortedSet<DocumentPiece> getDocumentPieces1(List<LayoutToken> tokens, Document doc) {
        SortedSet<DocumentPiece> documentParts = new TreeSet<>();

        // we need to identify all the continuous chunks of tokens, and ignore the others
        List<List<LayoutToken>> tokenChunks = new ArrayList<>();
        List<LayoutToken> currentChunk = new ArrayList<>();
        int previousTokenPos = 0;
        for(LayoutToken token : tokens) {
            if (currentChunk.size() == 0) {
                currentChunk.add(token);
                previousTokenPos = token.getOffset() + token.getText().length();
            } else {

                int currentTokenPos = token.getOffset();
                if (previousTokenPos+1 == currentTokenPos) {
                    // continous
                    currentChunk.add(token);
                    previousTokenPos = token.getOffset() + token.getText().length();
                } else {
                    // new chunk
                    tokenChunks.add(currentChunk);
                    currentChunk = new ArrayList<LayoutToken>();
                    currentChunk.add(token);
                    previousTokenPos = token.getOffset() + token.getText().length();
                }

                currentChunk.add(token);
                previousTokenPos = token.getOffset() + token.getText().length();
            }
        }
        // add last chunk
        tokenChunks.add(currentChunk);

        for(List<LayoutToken> chunk : tokenChunks) {
            int endInd = chunk.size()-1;
            int posStartAbstract = getDocIndexToken(doc, chunk.get(0));
            int posEndAbstract = getDocIndexToken(doc, chunk.get(endInd));
            DocumentPointer dp1 = new DocumentPointer(doc, chunk.get(0).getBlockPtr(), posStartAbstract);
            DocumentPointer dp2 = new DocumentPointer(doc, chunk.get(endInd).getBlockPtr(), posEndAbstract);
            DocumentPiece piece = new DocumentPiece(dp1, dp2);
            documentParts.add(piece);
        }
        return documentParts;
    }


    static public Pair<String, LayoutTokenization> getBodyTextFeatured(Document doc,
                                                                       SortedSet<DocumentPiece> documentBodyParts) {
		if ((documentBodyParts == null) || (documentBodyParts.size() == 0)) {
			return null;
		}
		FeatureFactory featureFactory = FeatureFactory.getInstance();
        StringBuilder fulltext = new StringBuilder();
        String currentFont = null;
        int currentFontSize = -1;

		List<Block> blocks = doc.getBlocks();
		if ( (blocks == null) || blocks.size() == 0) {
			return null;
		}

        // vector for features
        FeaturesVectorFulltext features;
        FeaturesVectorFulltext previousFeatures = null;

        ReferenceMarkerMatcher referenceMarkerMatcher = null;

        // if bibliographical references are available from the bibliographical reference section, we look if we have
        // a numbering associated to the bibliographical references (bib. ref. callout will likely be numerical then)
        String bibRefCalloutType = "UNKNOWN";
        List<BibDataSet> bibDataSets = doc.getBibDataSets();
        if (bibDataSets != null) {
            try {
                referenceMarkerMatcher = doc.getReferenceMarkerMatcher();          
                // we look at the exising extracted labels in the bibliographical section (if available and if any) and set
                // the value based on the majority of labels
                int nbNumbType = 0;
                int nbAuthorType = 0;
                for(BibDataSet bibDataSet : bibDataSets) {
                    if ((bibDataSet == null) || (bibDataSet.getRefSymbol() == null))
                        continue;
                    boolean isNumb = referenceMarkerMatcher.isNumberedCitationReference(bibDataSet.getRefSymbol());
                    if (isNumb) {
                        nbNumbType++;
                        continue;
                    } 
                    boolean isAuthor = referenceMarkerMatcher.isAuthorCitationStyle(bibDataSet.getRefSymbol());
                    if (isAuthor)
                        nbAuthorType++;
                }
                if (nbNumbType > (bibDataSets.size() / 2))
                    bibRefCalloutType = "NUMBER";
                else if (nbNumbType > (bibDataSets.size() / 2))
                    bibRefCalloutType = "AUTHOR";
            } catch(EntityMatcherException e) {
                e.printStackTrace();
                LOGGER.info("Could not build the bibliographical matcher", e);
            }
        }
		boolean endblock;
        boolean endPage = true;
        boolean newPage = true;
        //boolean start = true;
        int mm = 0; // page position
        int nn = 0; // document position
        double lineStartX = Double.NaN;
		boolean indented = false;
        int fulltextLength = 0;
        int pageLength = 0; // length of the current page
		double lowestPos = 0.0;
		double spacingPreviousBlock = 0.0;
		int currentPage = 0;

		List<LayoutToken> layoutTokens = new ArrayList<LayoutToken>();
		fulltextLength = getFulltextLength(doc, documentBodyParts, fulltextLength);

		// System.out.println("fulltextLength: " + fulltextLength);

		for(DocumentPiece docPiece : documentBodyParts) {
			DocumentPointer dp1 = docPiece.getLeft();
			DocumentPointer dp2 = docPiece.getRight();

			//int blockPos = dp1.getBlockPtr();
			for(int blockIndex = dp1.getBlockPtr(); blockIndex <= dp2.getBlockPtr(); blockIndex++) {
				boolean graphicVector = false;
	    		boolean graphicBitmap = false;
            	Block block = blocks.get(blockIndex);
            	// length of the page where the current block is
            	double pageHeight = block.getPage().getHeight();
				int localPage = block.getPage().getNumber();
				if (localPage != currentPage) {
					newPage = true;
					currentPage = localPage;
	                mm = 0;
					lowestPos = 0.0;
					spacingPreviousBlock = 0.0;
				} 

	            /*if (start) {
	                newPage = true;
	                start = false;
	            }*/

	            boolean newline;
	            boolean previousNewline = false;
	            endblock = false;

	            /*if (endPage) {
	                newPage = true;
	                mm = 0;
					lowestPos = 0.0;
	            }*/

                if (lowestPos >  block.getY()) {
                    // we have a vertical shift, which can be due to a change of column or other particular layout formatting 
                    spacingPreviousBlock = doc.getMaxBlockSpacing() / 5.0; // default
                }
                else
                    spacingPreviousBlock = block.getY() - lowestPos;

	            String localText = block.getText();
                if (TextUtilities.filterLine(localText)) {
                    continue;
                }
	            /*if (localText != null) {
	                if (localText.contains("@PAGE")) {
	                    mm = 0;
	                    // pageLength = 0;
	                    endPage = true;
	                    newPage = false;
	                } else {
	                    endPage = false;
	                }
	            }*/

                // character density of the block
                double density = 0.0;
                if ( (block.getHeight() != 0.0) && (block.getWidth() != 0.0) &&
                     (localText != null) && (!localText.contains("@PAGE")) &&
                     (!localText.contains("@IMAGE")) )
                    density = (double)localText.length() / (block.getHeight() * block.getWidth());

                // check if we have a graphical object connected to the current block
                List<GraphicObject> localImages = Document.getConnectedGraphics(block, doc);
                if (localImages != null) {
                	for(GraphicObject localImage : localImages) {
                		if (localImage.getType() == GraphicObjectType.BITMAP)
                			graphicVector = true;
                		if (localImage.getType() == GraphicObjectType.VECTOR)
                			graphicBitmap = true;
                	}
                }

	            List<LayoutToken> tokens = block.getTokens();
	            if (tokens == null) {
	                continue;
	            }

				int n = 0;// token position in current block
				if (blockIndex == dp1.getBlockPtr()) {
//					n = dp1.getTokenDocPos() - block.getStartToken();
					n = dp1.getTokenBlockPos();
				}
				int lastPos = tokens.size();
				// if it's a last block from a document piece, it may end earlier
				if (blockIndex == dp2.getBlockPtr()) {
					lastPos = dp2.getTokenBlockPos();
					if (lastPos >= tokens.size()) {
						LOGGER.error("DocumentPointer for block " + blockIndex + " points to " +
							dp2.getTokenBlockPos() + " token, but block token size is " +
							tokens.size());
						lastPos = tokens.size();
					}
				}

	            while (n < lastPos) {
					if (blockIndex == dp2.getBlockPtr()) {
						//if (n > block.getEndToken()) {
						if (n > dp2.getTokenDocPos() - block.getStartToken()) {
							break;
						}
					}

					LayoutToken token = tokens.get(n);
					layoutTokens.add(token);

					features = new FeaturesVectorFulltext();
	                features.token = token;

	                double coordinateLineY = token.getY();

	                String text = token.getText();
	                if ( (text == null) || (text.length() == 0)) {
	                    n++;
	                    //mm++;
	                    //nn++;
	                    continue;
	                }
	                //text = text.replaceAll("\\s+", "");
	                text = text.replace(" ", "");
	                if (text.length() == 0) {
	                    n++;
	                    mm++;
	                    nn++;
	                    continue;
	                }

	                //if (text.equals("\n") || text.equals("\r") ) {
	                if (text.equals("\n")) {
	                    newline = true;
	                    previousNewline = true;
	                    n++;
	                    mm++;
	                    nn++;
	                    continue;
	                } else
	                    newline = false;

	                // final sanitisation and filtering
	                text = text.replaceAll("[ \n]", "");
	                if (TextUtilities.filterLine(text)) {
						n++;
	                    continue;
	                }

	                if (previousNewline) {
	                    newline = true;
	                    previousNewline = false;
						if ((token != null) && (previousFeatures != null)) {
							double previousLineStartX = lineStartX;
	                        lineStartX = token.getX();
	                        double characterWidth = token.width / text.length();
							if (!Double.isNaN(previousLineStartX)) {
								if (previousLineStartX - lineStartX > characterWidth)
	                                indented = false;
	                            else if (lineStartX - previousLineStartX > characterWidth)
	        					    indented = true;
	        					// Indentation ends if line start is > 1 character width to the left of previous line start
	        					// Indentation starts if line start is > 1 character width to the right of previous line start
	                            // Otherwise indentation is unchanged
							}
						}
	                }
//System.out.println(text + "\t" + token.getX() + "\t" + lineStartX + "\t" + indented);
	                features.string = text;

	                if (graphicBitmap) {
	                	features.bitmapAround = true;
	                }
	                if (graphicVector) {
	                	features.vectorAround = true;
	                }

	                if (newline) {
	                    features.lineStatus = "LINESTART";
	                    if (token != null)
		                    lineStartX = token.getX();
		                // be sure that previous token is closing a line, except if it's a starting line
	                    if (previousFeatures != null) {
	                    	if (!previousFeatures.lineStatus.equals("LINESTART"))
		                    	previousFeatures.lineStatus = "LINEEND";
	                    }
	                }
	                Matcher m0 = featureFactory.isPunct.matcher(text);
	                if (m0.find()) {
	                    features.punctType = "PUNCT";
	                }
                    if (text.equals("(") || text.equals("[")) {
                        features.punctType = "OPENBRACKET";

                    } else if (text.equals(")") || text.equals("]")) {
                        features.punctType = "ENDBRACKET";

                    } else if (text.equals(".")) {
                        features.punctType = "DOT";

                    } else if (text.equals(",")) {
                        features.punctType = "COMMA";

                    } else if (text.equals("-")) {
                        features.punctType = "HYPHEN";

                    } else if (text.equals("\"") || text.equals("\'") || text.equals("`")) {
                        features.punctType = "QUOTE";
                    }

                    if (indented) {
	                	features.alignmentStatus = "LINEINDENT";
	                }
	                else {
	                	features.alignmentStatus = "ALIGNEDLEFT";
	                }

	                if (n == 0) {
	                    features.lineStatus = "LINESTART";
	                    // be sure that previous token is closing a line, except if it's a starting line
	                    if (previousFeatures != null) {
	                    	if (!previousFeatures.lineStatus.equals("LINESTART"))
		                    	previousFeatures.lineStatus = "LINEEND";
	                    }
	                    if (token != null)
		                    lineStartX = token.getX();
	                    features.blockStatus = "BLOCKSTART";
	                } else if (n == tokens.size() - 1) {
	                    features.lineStatus = "LINEEND";
	                    previousNewline = true;
	                    features.blockStatus = "BLOCKEND";
	                    endblock = true;
	                } else {
	                    // look ahead...
	                    boolean endline = false;

	                    int ii = 1;
	                    boolean endloop = false;
	                    while ((n + ii < tokens.size()) && (!endloop)) {
	                        LayoutToken tok = tokens.get(n + ii);
	                        if (tok != null) {
	                            String toto = tok.getText();
	                            if (toto != null) {
	                                if (toto.equals("\n")) {
	                                    endline = true;
	                                    endloop = true;
	                                } else {
	                                    if ((toto.length() != 0)
	                                            && (!(toto.startsWith("@IMAGE")))
												&& (!(toto.startsWith("@PAGE")))
	                                            && (!text.contains(".pbm"))
	                                            && (!text.contains(".svg"))
                                                && (!text.contains(".png"))
	                                            && (!text.contains(".jpg"))) {
	                                        endloop = true;
	                                    }
	                                }
	                            }
	                        }

	                        if (n + ii == tokens.size() - 1) {
	                            endblock = true;
	                            endline = true;
	                        }

	                        ii++;
	                    }

	                    if ((!endline) && !(newline)) {
	                        features.lineStatus = "LINEIN";
	                    }
						else if (!newline) {
	                        features.lineStatus = "LINEEND";
	                        previousNewline = true;
	                    }

	                    if ((!endblock) && (features.blockStatus == null))
	                        features.blockStatus = "BLOCKIN";
	                    else if (features.blockStatus == null) {
	                        features.blockStatus = "BLOCKEND";
	                        //endblock = true;
	                    }
	                }

	                if (text.length() == 1) {
	                    features.singleChar = true;
	                }

	                if (Character.isUpperCase(text.charAt(0))) {
	                    features.capitalisation = "INITCAP";
	                }

	                if (featureFactory.test_all_capital(text)) {
	                    features.capitalisation = "ALLCAP";
	                }

	                if (featureFactory.test_digit(text)) {
	                    features.digit = "CONTAINSDIGITS";
	                }

	                Matcher m = featureFactory.isDigit.matcher(text);
	                if (m.find()) {
	                    features.digit = "ALLDIGIT";
	                }

	                if (currentFont == null) {
	                    currentFont = token.getFont();
	                    features.fontStatus = "NEWFONT";
	                } else if (!currentFont.equals(token.getFont())) {
	                    currentFont = token.getFont();
	                    features.fontStatus = "NEWFONT";
	                } else
	                    features.fontStatus = "SAMEFONT";

	                int newFontSize = (int) token.getFontSize();
	                if (currentFontSize == -1) {
	                    currentFontSize = newFontSize;
	                    features.fontSize = "HIGHERFONT";
	                } else if (currentFontSize == newFontSize) {
	                    features.fontSize = "SAMEFONTSIZE";
	                } else if (currentFontSize < newFontSize) {
	                    features.fontSize = "HIGHERFONT";
	                    currentFontSize = newFontSize;
	                } else if (currentFontSize > newFontSize) {
	                    features.fontSize = "LOWERFONT";
	                    currentFontSize = newFontSize;
	                }

	                if (token.getBold())
	                    features.bold = true;

	                if (token.getItalic())
	                    features.italic = true;

	                if (features.capitalisation == null)
	                    features.capitalisation = "NOCAPS";

	                if (features.digit == null)
	                    features.digit = "NODIGIT";

	                if (features.punctType == null)
	                    features.punctType = "NOPUNCT";

	                features.relativeDocumentPosition = featureFactory
	                        .linearScaling(nn, fulltextLength, NBBINS_POSITION);
	                // System.out.println(mm + " / " + pageLength);
	                features.relativePagePositionChar = featureFactory
	                        .linearScaling(mm, pageLength, NBBINS_POSITION);

	                int pagePos = featureFactory
                        .linearScaling(coordinateLineY, pageHeight, NBBINS_POSITION);
					if (pagePos > NBBINS_POSITION)
						pagePos = NBBINS_POSITION;
	                features.relativePagePosition = pagePos;
//System.out.println((coordinateLineY) + " " + (pageHeight) + " " + NBBINS_POSITION + " " + pagePos); 

                    if (spacingPreviousBlock != 0.0) {
                        features.spacingWithPreviousBlock = featureFactory
                            .linearScaling(spacingPreviousBlock - doc.getMinBlockSpacing(),
                                    doc.getMaxBlockSpacing() - doc.getMinBlockSpacing(), NBBINS_SPACE);
                    }

                    if (density != -1.0) {
                        features.characterDensity = featureFactory
                            .linearScaling(density - doc.getMinCharacterDensity(), doc.getMaxCharacterDensity() - doc.getMinCharacterDensity(), NBBINS_DENSITY);
//System.out.println((density-doc.getMinCharacterDensity()) + " " + (doc.getMaxCharacterDensity()-doc.getMinCharacterDensity()) + " " + NBBINS_DENSITY + " " + features.characterDensity);
                    }

                    features.calloutType = bibRefCalloutType;

                    // check of the token is a known bib ref label
                    if ((referenceMarkerMatcher != null) && ( referenceMarkerMatcher.isKnownLabel(text) || referenceMarkerMatcher.isKnownFirstAuthor(text) ))
                        features.calloutKnown = true;

	                // fulltext.append(features.printVector());
	                if (previousFeatures != null) {
						if (features.blockStatus.equals("BLOCKSTART") &&
							previousFeatures.blockStatus.equals("BLOCKIN")) {
							// this is a post-correction due to the fact that the last character of a block
							// can be a space or EOL character
							previousFeatures.blockStatus = "BLOCKEND";
							previousFeatures.lineStatus = "LINEEND";
						}
                        fulltext.append(previousFeatures.printVector());
                    }
	                n++;
	                mm += text.length();
	                nn += text.length();
	                previousFeatures = features;
            	}
                // lowest position of the block
                lowestPos = block.getY() + block.getHeight();

            	//blockPos++;
			}
        }
        if (previousFeatures != null) {
            fulltext.append(previousFeatures.printVector());

        }

        return Pair.of(fulltext.toString(),
            new LayoutTokenization(layoutTokens));
	}

	/**
	 * Evaluate the length of the fulltext
	 */
	private static int getFulltextLength(Document doc, SortedSet<DocumentPiece> documentBodyParts, int fulltextLength) {
		for(DocumentPiece docPiece : documentBodyParts) {
			DocumentPointer dp1 = docPiece.getLeft();
			DocumentPointer dp2 = docPiece.getRight();

            int tokenStart = dp1.getTokenDocPos();
            int tokenEnd = dp2.getTokenDocPos();
            for (int i = tokenStart; i <= tokenEnd && i < doc.getTokenizations().size(); i++) {
                //tokenizationsBody.add(tokenizations.get(i));
				fulltextLength += doc.getTokenizations().get(i).getText().length();
            }
		}
		return fulltextLength;
	}

    /**
     * Return the index of a token in a document tokenization
     */
    private static int getDocIndexToken(Document doc, LayoutToken token) {
        int blockPtr = token.getBlockPtr();
        Block block = doc.getBlocks().get(blockPtr);
        int startTokenBlockPos = block.getStartToken();
        List<LayoutToken> tokens = doc.getTokenizations();
        int i = startTokenBlockPos;
        for(; i < tokens.size(); i++) {
            int offset = tokens.get(i).getOffset();
            if (offset >= token.getOffset())
                break;
        } 
        return i;
    }

    /**
     * Process the specified pdf and format the result as training data for all the models.
     *
     * @param inputFile input file
     * @param pathFullText path to fulltext
     * @param pathTEI path to TEI
     * @param id id
     */
    public Document createTraining(File inputFile,
                                   String pathFullText,
                                   String pathTEI,
                                   int id) {
        if (tmpPath == null)
            throw new GrobidResourceException("Cannot process pdf file, because temp path is null.");
        if (!tmpPath.exists()) {
            throw new GrobidResourceException("Cannot process pdf file, because temp path '" +
                    tmpPath.getAbsolutePath() + "' does not exists.");
        }
        DocumentSource documentSource = null;
        try {
            if (!inputFile.exists()) {
               	throw new GrobidResourceException("Cannot train for fulltext, becuase file '" +
                       inputFile.getAbsolutePath() + "' does not exists.");
           	}
           	String pdfFileName = inputFile.getName();

           	// SEGMENTATION MODEL
            documentSource = DocumentSource.fromPdf(inputFile, -1, -1, false, true, true);
            Document doc = new Document(documentSource);
            doc.addTokenizedDocument(GrobidAnalysisConfig.defaultInstance());

            if (doc.getBlocks() == null) {
                throw new Exception("PDF parsing resulted in empty content");
            }
            doc.produceStatistics();

            String fulltext = //getAllTextFeatured(doc, false);
                    parsers.getSegmentationParser().getAllLinesFeatured(doc);
            List<LayoutToken> tokenizations = doc.getTokenizationsFulltext();

            // we write first the full text untagged (but featurized with segmentation features)
            String outPathFulltext = pathFullText + File.separator + 
                pdfFileName.replace(".pdf", ".training.segmentation");
            Writer writer = new OutputStreamWriter(new FileOutputStream(new File(outPathFulltext), false), "UTF-8");
            writer.write(fulltext + "\n");
            writer.close();

            // also write the raw text as seen before segmentation
            StringBuffer rawtxt = new StringBuffer();
            for(LayoutToken txtline : tokenizations) {
                rawtxt.append(txtline.getText());
            }
            String outPathRawtext = pathFullText + File.separator +
                pdfFileName.replace(".pdf", ".training.segmentation.rawtxt");
            FileUtils.writeStringToFile(new File(outPathRawtext), rawtxt.toString(), "UTF-8");

            if (isNotBlank(fulltext)) {
                String rese = parsers.getSegmentationParser().label(fulltext);
                StringBuffer bufferFulltext = parsers.getSegmentationParser().trainingExtraction(rese, tokenizations, doc);

                // write the TEI file to reflect the extact layout of the text as extracted from the pdf
                writer = new OutputStreamWriter(new FileOutputStream(new File(pathTEI +
                        File.separator + 
                        pdfFileName.replace(".pdf", ".training.segmentation.tei.xml")), false), "UTF-8");
                writer.write("<?xml version=\"1.0\" ?>\n<tei>\n\t<teiHeader>\n\t\t<fileDesc xml:id=\"" + id +
                        "\"/>\n\t</teiHeader>\n\t<text xml:lang=\"en\">\n");

                writer.write(bufferFulltext.toString());
                writer.write("\n\t</text>\n</tei>\n");
                writer.close();
            }

            doc = parsers.getSegmentationParser().processing(documentSource, 
                GrobidAnalysisConfig.defaultInstance());

            // REFERENCE SEGMENTER MODEL
            String referencesStr = doc.getDocumentPartText(SegmentationLabels.REFERENCES);
            if (!referencesStr.isEmpty()) {
                //String tei = parsers.getReferenceSegmenterParser().createTrainingData2(referencesStr, id);
                Pair<String,String> result =
                    parsers.getReferenceSegmenterParser().createTrainingData(doc, id);
                String tei = result.getLeft();
                String raw = result.getRight();
                if (tei != null) {
                    String outPath = pathTEI + "/" +
                        pdfFileName.replace(".pdf", ".training.references.referenceSegmenter.tei.xml");
                    writer = new OutputStreamWriter(new FileOutputStream(new File(outPath), false), "UTF-8");
                    writer.write(tei + "\n");
                    writer.close();

                    // generate also the raw vector file with the features
                    outPath = pathTEI + "/" + pdfFileName.replace(".pdf", ".training.references.referenceSegmenter");
                    writer = new OutputStreamWriter(new FileOutputStream(new File(outPath), false), "UTF-8");
                    writer.write(raw + "\n");
                    writer.close();

                    // also write the raw text as it is before reference segmentation
                    outPathRawtext = pathTEI + "/" + pdfFileName
                        .replace(".pdf", ".training.references.referenceSegmenter.rawtxt");
                    Writer strWriter = new OutputStreamWriter(
                        new FileOutputStream(new File(outPathRawtext), false), "UTF-8");
                    strWriter.write(referencesStr + "\n");
                    strWriter.close();
                }
            }

            // BIBLIO REFERENCE MODEL
            StringBuilder allBufferReference = new StringBuilder();
            if (!referencesStr.isEmpty()) {
                cntManager.i(CitationParserCounters.NOT_EMPTY_REFERENCES_BLOCKS);
            }
            ReferenceSegmenter referenceSegmenter = parsers.getReferenceSegmenterParser();
            List<LabeledReferenceResult> references = referenceSegmenter.extract(doc);
            List<BibDataSet> resCitations = parsers.getCitationParser().
                processingReferenceSection(doc, referenceSegmenter, 0);
            doc.setBibDataSets(resCitations);

            if (references == null) {
                cntManager.i(CitationParserCounters.NULL_SEGMENTED_REFERENCES_LIST);
            } else {
                cntManager.i(CitationParserCounters.SEGMENTED_REFERENCES, references.size());
            
                List<String> allInput = new ArrayList<String>();
                for (LabeledReferenceResult ref : references) {
                    allInput.add(ref.getReferenceText());
                }
                StringBuilder bufferReference = parsers.getCitationParser().trainingExtraction(allInput);
                if (bufferReference != null) {
                    bufferReference.append("\n");

                    Writer writerReference = new OutputStreamWriter(new FileOutputStream(new File(pathTEI +
                            File.separator +
                            pdfFileName.replace(".pdf", ".training.references.tei.xml")), false), "UTF-8");

                    writerReference.write("<?xml version=\"1.0\" ?>\n<TEI xmlns=\"http://www.tei-c.org/ns/1.0\" " +
                                            "xmlns:xlink=\"http://www.w3.org/1999/xlink\" " +
                                            "\n xmlns:mml=\"http://www.w3.org/1998/Math/MathML\">\n");
                    if (id == -1) {
                        writerReference.write("\t<teiHeader/>\n\t<text>\n\t\t<front/>\n\t\t<body/>\n\t\t<back>\n");
                    }
                    else {
                        writerReference.write("\t<teiHeader>\n\t\t<fileDesc xml:id=\"" + id +
                            "\"/>\n\t</teiHeader>\n\t<text>\n\t\t<front/>\n\t\t<body/>\n\t\t<back>\n");
                    }
                    writerReference.write("<listBibl>\n");

                    writerReference.write(bufferReference.toString());

                    writerReference.write("\t\t</listBibl>\n\t</back>\n\t</text>\n</TEI>\n");
                    writerReference.close();

                    // BIBLIO REFERENCE AUTHOR NAMES
                    Writer writerName = new OutputStreamWriter(new FileOutputStream(new File(pathTEI +
                            File.separator +
                            pdfFileName.replace(".pdf", ".training.references.authors.tei.xml")), false), "UTF-8");

                    writerName.write("<?xml version=\"1.0\" ?>\n<TEI xmlns=\"http://www.tei-c.org/ns/1.0\" " +
                                            "xmlns:xlink=\"http://www.w3.org/1999/xlink\" " +
                                            "\n xmlns:mml=\"http://www.w3.org/1998/Math/MathML\">\n");
                    writerName.write("\t<teiHeader>\n\t\t<fileDesc>\n\t\t\t<sourceDesc>\n" +
                                     "\t\t\t\t<biblStruct>\n\t\t\t\t\t<analytic>\n\n");

                    for (LabeledReferenceResult ref : references) {
                        if ( (ref.getReferenceText() != null) && (ref.getReferenceText().trim().length() > 0) ) {
                            BiblioItem bib = parsers.getCitationParser().processing(ref.getReferenceText(), 0);
                            String authorSequence = bib.getAuthors();
                            if ((authorSequence != null) && (authorSequence.trim().length() > 0) ) {
                                /*List<String> inputs = new ArrayList<String>();
                                inputs.add(authorSequence);*/
                                StringBuilder bufferName = parsers.getAuthorParser().trainingExtraction(authorSequence, false);
                                if ( (bufferName != null) && (bufferName.length()>0) ) {
                                    writerName.write("\n\t\t\t\t\t\t<author>");
                                    writerName.write(bufferName.toString());
                                    writerName.write("</author>\n");
                                }
                            }
                        }
                    }

                    writerName.write("\n\t\t\t\t\t</analytic>");
                    writerName.write("\n\t\t\t\t</biblStruct>\n\t\t\t</sourceDesc>\n\t\t</fileDesc>");
                    writerName.write("\n\t</teiHeader>\n</TEI>\n");
                    writerName.close();
                }
            }

            // FULLTEXT MODEL (body)
			SortedSet<DocumentPiece> documentBodyParts = doc.getDocumentPart(SegmentationLabels.BODY);
			if (documentBodyParts != null) {
				Pair<String, LayoutTokenization> featSeg = getBodyTextFeatured(doc, documentBodyParts);
				if (featSeg != null) {
					// if no textual body part found, nothing to generate


    				String bodytext = featSeg.getLeft();
    				List<LayoutToken> tokenizationsBody = featSeg.getRight().getTokenization();

    	            // we write the full text untagged
    	            outPathFulltext = pathFullText + File.separator
    					+ pdfFileName.replace(".pdf", ".training.fulltext");
    	            writer = new OutputStreamWriter(new FileOutputStream(new File(outPathFulltext), false), "UTF-8");
    	            writer.write(bodytext + "\n");
    	            writer.close();

    //              StringTokenizer st = new StringTokenizer(fulltext, "\n");
    	            String rese = label(bodytext);
    				//System.out.println(rese);
    	            StringBuilder bufferFulltext = trainingExtraction(rese, tokenizationsBody);

    	            // write the TEI file to reflect the extract layout of the text as extracted from the pdf
    	            writer = new OutputStreamWriter(new FileOutputStream(new File(pathTEI +
    	                    File.separator +
    						pdfFileName.replace(".pdf", ".training.fulltext.tei.xml")), false), "UTF-8");
    				if (id == -1) {
    					writer.write("<?xml version=\"1.0\" ?>\n<tei>\n\t<teiHeader/>\n\t<text xml:lang=\"en\">\n");
    				}
    				else {
    					writer.write("<?xml version=\"1.0\" ?>\n<tei>\n\t<teiHeader>\n\t\t<fileDesc xml:id=\"" + id +
    	                    "\"/>\n\t</teiHeader>\n\t<text xml:lang=\"en\">\n");
    				}
    	            writer.write(bufferFulltext.toString());
    	            writer.write("\n\t</text>\n</tei>\n");
    	            writer.close();

    	            // training data for FIGURES
    	            Pair<String,String> trainingFigure = processTrainingDataFigures(rese, tokenizationsBody, inputFile.getName());
    	            if (trainingFigure.getLeft().trim().length() > 0) {
    		            String outPathFigures = pathFullText + File.separator
    						+ pdfFileName.replace(".pdf", ".training.figure");
    					writer = new OutputStreamWriter(new FileOutputStream(new File(outPathFigures), false), "UTF-8");
    		            writer.write(trainingFigure.getRight() + "\n\n");
    		            writer.close();

    					String outPathFiguresTEI = pathTEI + File.separator
    						+ pdfFileName.replace(".pdf", ".training.figure.tei.xml");
    					writer = new OutputStreamWriter(new FileOutputStream(new File(outPathFiguresTEI), false), "UTF-8");
    		            writer.write(trainingFigure.getLeft() + "\n");
    		            writer.close();
    		        }

    	            // training data for TABLES
    		        Pair<String,String> trainingTable = processTrainingDataTables(rese, tokenizationsBody, inputFile.getName());
    	            if (trainingTable.getLeft().trim().length() > 0) {
    		            String outPathTables = pathFullText + File.separator
    						+ pdfFileName.replace(".pdf", ".training.table");
    					writer = new OutputStreamWriter(new FileOutputStream(new File(outPathTables), false), "UTF-8");
    		            writer.write(trainingTable.getRight() + "\n\n");
    		            writer.close();

    					String outPathTablesTEI = pathTEI + File.separator
    						+ pdfFileName.replace(".pdf", ".training.table.tei.xml");
    					writer = new OutputStreamWriter(new FileOutputStream(new File(outPathTablesTEI), false), "UTF-8");
    		            writer.write(trainingTable.getLeft() + "\n");
    		            writer.close();
    		        }
                }
            }

			// HEADER MODEL
	        SortedSet<DocumentPiece> documentHeaderParts = doc.getDocumentPart(SegmentationLabels.HEADER);
            List<LayoutToken> tokenizationsFull = doc.getTokenizations();
            if (documentHeaderParts != null) {
                List<LayoutToken> headerTokenizations = new ArrayList<LayoutToken>();

                for (DocumentPiece docPiece : documentHeaderParts) {
                    DocumentPointer dp1 = docPiece.getLeft();
                    DocumentPointer dp2 = docPiece.getRight();

                    int tokens = dp1.getTokenDocPos();
                    int tokene = dp2.getTokenDocPos();
                    for (int i = tokens; i < tokene; i++) {
                        headerTokenizations.add(tokenizationsFull.get(i));
                    }
                }
                //String header = parsers.getHeaderParser().getSectionHeaderFeatured(doc, documentHeaderParts, true);
                Pair<String, List<LayoutToken>> featuredHeader = parsers.getHeaderParser().getSectionHeaderFeatured(doc, documentHeaderParts, true);
                String header = featuredHeader.getLeft();

                if ((header != null) && (header.trim().length() > 0)) {
                    String rese = parsers.getHeaderParser().label(header);
                    //String header = doc.getHeaderFeatured(true, true);
                    //List<LayoutToken> tokenizations = doc.getTokenizationsHeader();

                    // we write the header untagged
                    String outPathHeader = pathTEI + File.separator + pdfFileName.replace(".pdf", ".training.header");
                    writer = new OutputStreamWriter(new FileOutputStream(new File(outPathHeader), false), "UTF-8");
                    writer.write(header + "\n");
                    writer.close();

                    // buffer for the header block
                    StringBuilder bufferHeader = parsers.getHeaderParser().trainingExtraction(rese, true, headerTokenizations);
                    Language lang = LanguageUtilities.getInstance().runLanguageId(bufferHeader.toString());
                    if (lang != null) {
                        doc.setLanguage(lang.getLang());
                    }

                    // buffer for the affiliation+address block
                    StringBuilder bufferAffiliation =
                            parsers.getAffiliationAddressParser().trainingExtraction(rese, headerTokenizations);
                    
                    // buffer for the date block
                    StringBuilder bufferDate = null;
                    // we need to rebuild the found date string as it appears
                    String input = "";
                    int q = 0;
                    StringTokenizer st = new StringTokenizer(rese, "\n");
                    while (st.hasMoreTokens() && (q < headerTokenizations.size())) {
                        String line = st.nextToken();
                        String theTotalTok = headerTokenizations.get(q).getText();
                        String theTok = headerTokenizations.get(q).getText();
                        while (theTok.equals(" ") || theTok.equals("\t") || theTok.equals("\n") || theTok.equals("\r")) {
                            q++;
                            if ((q > 0) && (q < headerTokenizations.size())) {
                                theTok = headerTokenizations.get(q).getText();
                                theTotalTok += theTok;
                            }
                        }
                        if (line.endsWith("<date>")) {
                            input += theTotalTok;
                        }
                        q++;
                    }
                    if (input.trim().length() > 1) {
                        List<String> inputs = new ArrayList<String>();
                        inputs.add(input.trim());
                        bufferDate = parsers.getDateParser().trainingExtraction(inputs);
                    }

                    // buffer for the name block
                    StringBuilder bufferName = null;
                    // we need to rebuild the found author string as it appears
                    input = "";
                    q = 0;
                    st = new StringTokenizer(rese, "\n");
                    while (st.hasMoreTokens() && (q < headerTokenizations.size())) {
                        String line = st.nextToken();
                        String theTotalTok = headerTokenizations.get(q).getText();
                        String theTok = headerTokenizations.get(q).getText();
                        while (theTok.equals(" ") || theTok.equals("\t") || theTok.equals("\n") || theTok.equals("\r")) {
                            q++;
                            if ((q > 0) && (q < headerTokenizations.size())) {
                                theTok = headerTokenizations.get(q).getText();
                                theTotalTok += theTok;
                            }
                        }
                        if (line.endsWith("<author>")) {
                            input += theTotalTok;
                        }
                        q++;
                    }
                    if (input.length() > 1) {
                        /*List<String> inputs = new ArrayList<String>();
                        inputs.add(input.trim());*/
                        bufferName = parsers.getAuthorParser().trainingExtraction(input, true);
                    }

                    // buffer for the reference block
                    StringBuilder bufferReference = null;
                    // we need to rebuild the found citation string as it appears
                    input = "";
                    q = 0;
                    st = new StringTokenizer(rese, "\n");
                    while (st.hasMoreTokens() && (q < headerTokenizations.size())) {
                        String line = st.nextToken();
                        String theTotalTok = headerTokenizations.get(q).getText();
                        String theTok = headerTokenizations.get(q).getText();
                        while (theTok.equals(" ") || theTok.equals("\t") || theTok.equals("\n") || theTok.equals("\r")) {
                            q++;
                            if ((q > 0) && (q < headerTokenizations.size())) {
                                theTok = headerTokenizations.get(q).getText();
                                theTotalTok += theTok;
                            }
                        }
                        if (line.endsWith("<reference>")) {
                            input += theTotalTok;
                        }
                        q++;
                    }
                    if (input.length() > 1) {
                        List<String> inputs = new ArrayList<String>();
                        inputs.add(input.trim());
                        bufferReference = parsers.getCitationParser().trainingExtraction(inputs);
                    }

                    // write the training TEI file for header which reflects the extract layout of the text as
                    // extracted from the pdf
                    writer = new OutputStreamWriter(new FileOutputStream(new File(pathTEI + File.separator
                            + pdfFileName.replace(".pdf", ".training.header.tei.xml")), false), "UTF-8");
                    writer.write("<?xml version=\"1.0\" ?>\n<tei>\n\t<teiHeader>\n\t\t<fileDesc xml:id=\""
                            + pdfFileName.replace(".pdf", "")
                            + "\"/>\n\t</teiHeader>\n\t<text");

                    if (lang != null) {
                        writer.write(" xml:lang=\"" + lang.getLang() + "\"");
                    }
                    writer.write(">\n\t\t<front>\n");

                    writer.write(bufferHeader.toString());
                    writer.write("\n\t\t</front>\n\t</text>\n</tei>\n");
                    writer.close();

                    // AFFILIATION-ADDRESS model
                    if (bufferAffiliation != null) {
                        if (bufferAffiliation.length() > 0) {
                            Writer writerAffiliation = new OutputStreamWriter(new FileOutputStream(new File(pathTEI +
                                    File.separator
                                    + pdfFileName.replace(".pdf", ".training.header.affiliation.tei.xml")), false), "UTF-8");
                            writerAffiliation.write("<?xml version=\"1.0\" encoding=\"UTF-8\"?>");
                            writerAffiliation.write("\n<tei xmlns=\"http://www.tei-c.org/ns/1.0\""
                                    + " xmlns:xlink=\"http://www.w3.org/1999/xlink\" " + "xmlns:mml=\"http://www.w3.org/1998/Math/MathML\">");
                            writerAffiliation.write("\n\t<teiHeader>\n\t\t<fileDesc>\n\t\t\t<sourceDesc>");
                            writerAffiliation.write("\n\t\t\t\t<biblStruct>\n\t\t\t\t\t<analytic>\n\t\t\t\t\t\t<author>\n\n");

                            writerAffiliation.write(bufferAffiliation.toString());

                            writerAffiliation.write("\n\t\t\t\t\t\t</author>\n\t\t\t\t\t</analytic>");
                            writerAffiliation.write("\n\t\t\t\t</biblStruct>\n\t\t\t</sourceDesc>\n\t\t</fileDesc>");
                            writerAffiliation.write("\n\t</teiHeader>\n</tei>\n");
                            writerAffiliation.close();
                        }
                    }

                    // DATE MODEL (for dates in header)
                    if (bufferDate != null) {
                        if (bufferDate.length() > 0) {
                            Writer writerDate = new OutputStreamWriter(new FileOutputStream(new File(pathTEI +
                                    File.separator
                                    + pdfFileName.replace(".pdf", ".training.header.date.xml")), false), "UTF-8");
                            writerDate.write("<?xml version=\"1.0\" encoding=\"UTF-8\"?>\n");
                            writerDate.write("<dates>\n");

                            writerDate.write(bufferDate.toString());

                            writerDate.write("</dates>\n");
                            writerDate.close();
                        }
                    }

                    // HEADER AUTHOR NAME model
                    if (bufferName != null) {
                        if (bufferName.length() > 0) {
                            Writer writerName = new OutputStreamWriter(new FileOutputStream(new File(pathTEI +
                                    File.separator
                                    + pdfFileName.replace(".pdf", ".training.header.authors.tei.xml")), false), "UTF-8");
                            writerName.write("<?xml version=\"1.0\" encoding=\"UTF-8\"?>");
                            writerName.write("\n<tei xmlns=\"http://www.tei-c.org/ns/1.0\"" + " xmlns:xlink=\"http://www.w3.org/1999/xlink\" "
                                    + "xmlns:mml=\"http://www.w3.org/1998/Math/MathML\">");
                            writerName.write("\n\t<teiHeader>\n\t\t<fileDesc>\n\t\t\t<sourceDesc>");
                            writerName.write("\n\t\t\t\t<biblStruct>\n\t\t\t\t\t<analytic>\n\n\t\t\t\t\t\t<author>");
                            writerName.write("\n\t\t\t\t\t\t\t<persName>\n");

                            writerName.write(bufferName.toString());

                            writerName.write("\t\t\t\t\t\t\t</persName>\n");
                            writerName.write("\t\t\t\t\t\t</author>\n\n\t\t\t\t\t</analytic>");
                            writerName.write("\n\t\t\t\t</biblStruct>\n\t\t\t</sourceDesc>\n\t\t</fileDesc>");
                            writerName.write("\n\t</teiHeader>\n</tei>\n");
                            writerName.close();
                        }
                    }

                    // CITATION MODEL (for bibliographical reference in header)
                    if (bufferReference != null) {
                        if (bufferReference.length() > 0) {
                            Writer writerReference = new OutputStreamWriter(new FileOutputStream(new File(pathTEI +
                                    File.separator
                                    + pdfFileName.replace(".pdf", ".training.header.reference.xml")), false), "UTF-8");
                            writerReference.write("<?xml version=\"1.0\" encoding=\"UTF-8\"?>\n");
                            writerReference.write("<citations>\n");

                            writerReference.write(bufferReference.toString());

                            writerReference.write("</citations>\n");
                            writerReference.close();
                        }
                    }
                }	
            }

			return doc;

        } catch (Exception e) {
            throw new GrobidException("An exception occurred while running Grobid training" +
                    " data generation for full text.", e);
        } finally {
            DocumentSource.close(documentSource, true, true, true);
        }
    }

    /**
     * Extract results from a labelled full text in the training format without any string modification.
     *
     * @param result reult
     * @param tokenizations toks
     * @return extraction
     */
    private StringBuilder trainingExtraction(String result,
                                            List<LayoutToken> tokenizations) {
        // this is the main buffer for the whole full text
        StringBuilder buffer = new StringBuilder();
        try {
            StringTokenizer st = new StringTokenizer(result, "\n");
            String s1 = null;
            String s2 = null;
            String lastTag = null;
			//System.out.println(tokenizations.toString());
			//System.out.println(result);
            // current token position
            int p = 0;
            boolean start = true;
            boolean openFigure = false;
            boolean headFigure = false;
            boolean descFigure = false;
            boolean tableBlock = false;

            while (st.hasMoreTokens()) {
                boolean addSpace = false;
                String tok = st.nextToken().trim();

                if (tok.length() == 0) {
                    continue;
                }
                StringTokenizer stt = new StringTokenizer(tok, " \t");
                List<String> localFeatures = new ArrayList<String>();
                int i = 0;

                boolean newLine = false;
                int ll = stt.countTokens();
                while (stt.hasMoreTokens()) {
                    String s = stt.nextToken().trim();
                    if (i == 0) {
                        s2 = TextUtilities.HTMLEncode(s); // lexical token
						int p0 = p;
                        boolean strop = false;
                        while ((!strop) && (p < tokenizations.size())) {
                            String tokOriginal = tokenizations.get(p).t();
                            if (tokOriginal.equals(" ")
							 || tokOriginal.equals("\u00A0")) {
                                addSpace = true;
                            }
							else if (tokOriginal.equals("\n")) {
								newLine = true;
							}
							else if (tokOriginal.equals(s)) {
                                strop = true;
                            }
                            p++;
                        }
						if (p == tokenizations.size()) {
							// either we are at the end of the header, or we might have
							// a problematic token in tokenization for some reasons
							if ((p - p0) > 2) {
								// we loose the synchronicity, so we reinit p for the next token
								p = p0;
							}
						}
                    } else if (i == ll - 1) {
                        s1 = s; // current tag
                    } else {
                        if (s.equals("LINESTART"))
                            newLine = true;
                        localFeatures.add(s);
                    }
                    i++;
                }

                if (newLine && !start) {
                    buffer.append("<lb/>");
                }

                String lastTag0 = null;
                if (lastTag != null) {
                    if (lastTag.startsWith("I-")) {
                        lastTag0 = lastTag.substring(2, lastTag.length());
                    } else {
                        lastTag0 = lastTag;
                    }
                }
                String currentTag0 = null;
                if (s1 != null) {
                    if (s1.startsWith("I-")) {
                        currentTag0 = s1.substring(2, s1.length());
                    } else {
                        currentTag0 = s1;
                    }
                }

                boolean closeParagraph = false;
                if (lastTag != null) {
                    closeParagraph = testClosingTag(buffer, currentTag0, lastTag0, s1);
                }

                boolean output;

                //output = writeField(buffer, s1, lastTag0, s2, "<header>", "<front>", addSpace, 3);
                //if (!output) {
                    output = writeField(buffer, s1, lastTag0, s2, "<other>",
						"<note type=\"other\">", addSpace, 3, false);
                //}
                // for paragraph we must distinguish starting and closing tags
                if (!output) {
                    if (closeParagraph) {
                        output = writeFieldBeginEnd(buffer, s1, "", s2, "<paragraph>",
							"<p>", addSpace, 3, false);
                    } else {
                        output = writeFieldBeginEnd(buffer, s1, lastTag, s2, "<paragraph>",
							"<p>", addSpace, 3, false);
                    }
                }
                /*if (!output) {
                    if (closeParagraph) {
                        output = writeField(buffer, s1, "", s2, "<reference_marker>", "<label>", addSpace, 3);
                    } else
                        output = writeField(buffer, s1, lastTag0, s2, "<reference_marker>", "<label>", addSpace, 3);
                }*/
                if (!output) {
                    output = writeField(buffer, s1, lastTag0, s2, "<citation_marker>", "<ref type=\"biblio\">",
                            addSpace, 3, false);
                }
                if (!output) {
                    output = writeField(buffer, s1, lastTag0, s2, "<table_marker>", "<ref type=\"table\">",
                            addSpace, 3, false);
                }
                if (!output) {
                    output = writeField(buffer, s1, lastTag0, s2, "<equation_marker>", "<ref type=\"formula\">",
                            addSpace, 3, false);
                }
                if (!output) {
                    output = writeField(buffer, s1, lastTag0, s2, "<section>",
						"<head>", addSpace, 3, false);
                }
                /*if (!output) {
                    output = writeField(buffer, s1, lastTag0, s2, "<subsection>", 
						"<head>", addSpace, 3, false);
                }*/
                if (!output) {
                    output = writeField(buffer, s1, lastTag0, s2, "<equation>",
						"<formula>", addSpace, 4, false);
                }
                if (!output) {
                    output = writeField(buffer, s1, lastTag0, s2, "<equation_label>", 
						"<label>", addSpace, 4, false);
                }
                if (!output) {
                    output = writeField(buffer, s1, lastTag0, s2, "<figure_marker>",
						"<ref type=\"figure\">", addSpace, 3, false);
                }
				if (!output) {
                    output = writeField(buffer, s1, lastTag0, s2, "<figure>",
						"<figure>", addSpace, 3, false);
                }
				if (!output) {
                    output = writeField(buffer, s1, lastTag0, s2, "<table>",
						"<figure type=\"table\">", addSpace, 3, false);
                }
                // for item we must distinguish starting and closing tags
                if (!output) {
                    output = writeFieldBeginEnd(buffer, s1, lastTag, s2, "<item>",
						"<item>", addSpace, 3, false);
                }

                lastTag = s1;

                if (!st.hasMoreTokens()) {
                    if (lastTag != null) {
                        testClosingTag(buffer, "", currentTag0, s1);
                    }
                }
                if (start) {
                    start = false;
                }
            }

            return buffer;
        } catch (Exception e) {
			e.printStackTrace();
            throw new GrobidException("An exception occured while running Grobid.", e);
        }
    }

    /**
     * TODO some documentation...
     *
     * @param buffer buffer
     * @param s1
     * @param lastTag0
     * @param s2
     * @param field
     * @param outField
     * @param addSpace
     * @param nbIndent
     * @return
     */
    public static boolean writeField(StringBuilder buffer,
                               String s1,
                               String lastTag0,
                               String s2,
                               String field,
                               String outField,
                               boolean addSpace,
                               int nbIndent,
					 	  	   boolean generateIDs) {
        boolean result = false;
		if (s1 == null) {
			return result;
		}
        if ((s1.equals(field)) || (s1.equals("I-" + field))) {
            result = true;
			String divID = null;
			if (generateIDs) {
				divID = KeyGen.getKey().substring(0,7);
				if (outField.charAt(outField.length()-2) == '>')
					outField = outField.substring(0, outField.length()-2) + " xml:id=\"_"+ divID + "\">";
			}
            if (s1.equals(lastTag0) || s1.equals("I-" + lastTag0)) {
                if (addSpace)
                    buffer.append(" ").append(s2);
                else
                    buffer.append(s2);
            }
            /*else if (lastTag0 == null) {
                   for(int i=0; i<nbIndent; i++) {
                       buffer.append("\t");
                   }
                     buffer.append(outField+s2);
               }*/
            else if (field.equals("<citation_marker>")) {
                if (addSpace)
                    buffer.append(" ").append(outField).append(s2);
                else
                    buffer.append(outField).append(s2);
            } else if (field.equals("<figure_marker>")) {
                if (addSpace)
                    buffer.append(" ").append(outField).append(s2);
                else
                    buffer.append(outField).append(s2);
            } else if (field.equals("<table_marker>")) {
                if (addSpace)
                    buffer.append(" ").append(outField).append(s2);
                else
                    buffer.append(outField).append(s2);
            } else if (field.equals("<equation_marker>")) {
                if (addSpace)
                    buffer.append(" ").append(outField).append(s2);
                else
                    buffer.append(outField).append(s2);
            } /*else if (field.equals("<label>")) {
                if (addSpace)
                    buffer.append(" ").append(outField).append(s2);
                else
                    buffer.append(outField).append(s2);
            } */ /*else if (field.equals("<reference_marker>")) {
                if (!lastTag0.equals("<reference>") && !lastTag0.equals("<reference_marker>")) {
                    for (int i = 0; i < nbIndent; i++) {
                        buffer.append("\t");
                    }
                    buffer.append("<bibl>");
                }
                if (addSpace)
                    buffer.append(" ").append(outField).append(s2);
                else
                    buffer.append(outField).append(s2);
            }*/ else if (lastTag0 == null) {
                for (int i = 0; i < nbIndent; i++) {
                    buffer.append("\t");
                }
                buffer.append(outField).append(s2);
            } else if (!lastTag0.equals("<citation_marker>") 
            	&& !lastTag0.equals("<figure_marker>")
            	&& !lastTag0.equals("<equation_marker>")
                    //&& !lastTag0.equals("<figure>")
                    ) {
                for (int i = 0; i < nbIndent; i++) {
                    buffer.append("\t");
                }
                buffer.append(outField).append(s2);
            } else {
                if (addSpace)
                    buffer.append(" ").append(s2);
                else
                    buffer.append(s2);
            }
        }
        return result;
    }

    /**
     * This is for writing fields for fields where begin and end of field matter, like paragraph or item
     *
     * @param buffer
     * @param s1
     * @param lastTag0
     * @param s2
     * @param field
     * @param outField
     * @param addSpace
     * @param nbIndent
     * @return
     */
    public static boolean writeFieldBeginEnd(StringBuilder buffer,
                                       String s1,
                                       String lastTag0,
                                       String s2,
                                       String field,
                                       String outField,
                                       boolean addSpace,
                                       int nbIndent,
									   boolean generateIDs) {
        boolean result = false;
		if (s1 == null) {
			return false;
		}
        if ((s1.equals(field)) || (s1.equals("I-" + field))) {
            result = true;
			if (lastTag0 == null) {
				lastTag0 = "";
			}
			String divID;
			if (generateIDs) {
				divID = KeyGen.getKey().substring(0,7);
				if (outField.charAt(outField.length()-2) == '>')
					outField = outField.substring(0, outField.length()-2) + " xml:id=\"_"+ divID + "\">";
			}
            if (lastTag0.equals("I-" + field)) {
                if (addSpace)
                    buffer.append(" ").append(s2);
                else
                    buffer.append(s2);
            } else if (lastTag0.equals(field) && s1.equals(field)) {
                if (addSpace)
                    buffer.append(" ").append(s2);
                else
                    buffer.append(s2);
            } else if (!lastTag0.equals("<citation_marker>") && !lastTag0.equals("<figure_marker>")
                    && !lastTag0.equals("<table_marker>") && !lastTag0.equals("<equation_marker>")) {
                for (int i = 0; i < nbIndent; i++) {
                    buffer.append("\t");
                }
                buffer.append(outField).append(s2);
            } else {
                if (addSpace)
                    buffer.append(" ").append(s2);
                else
                    buffer.append(s2);
            }
        }
        return result;
    }

    /**
     * TODO some documentation
     *
     * @param buffer
     * @param currentTag0
     * @param lastTag0
     * @param currentTag
     * @return
     */
    private static boolean testClosingTag(StringBuilder buffer,
                                   String currentTag0,
                                   String lastTag0,
                                   String currentTag) {
        boolean res = false;
        // reference_marker and citation_marker are two exceptions because they can be embedded

        if (!currentTag0.equals(lastTag0) || currentTag.equals("I-<paragraph>") || currentTag.equals("I-<item>")) {
            if (currentTag0.equals("<citation_marker>") || currentTag0.equals("<equation_marker>") ||
				currentTag0.equals("<figure_marker>") || currentTag0.equals("<table_marker>")) {
                return res;
            }

            res = false;
            // we close the current tag
            if (lastTag0.equals("<other>")) {
                buffer.append("</note>\n\n");

            } else if (lastTag0.equals("<paragraph>") &&
						!currentTag0.equals("<citation_marker>") &&
						!currentTag0.equals("<table_marker>") &&
						!currentTag0.equals("<equation_marker>") &&
						!currentTag0.equals("<figure_marker>")
				) {
                buffer.append("</p>\n\n");
                res = true;

            } else if (lastTag0.equals("<section>")) {
                buffer.append("</head>\n\n");
            } else if (lastTag0.equals("<subsection>")) {
                buffer.append("</head>\n\n");
            } else if (lastTag0.equals("<equation>")) {
                buffer.append("</formula>\n\n");
            } else if (lastTag0.equals("<equation_label>")) {
                buffer.append("</label>\n\n");
            } else if (lastTag0.equals("<table>")) {
                buffer.append("</table>\n\n");
            } else if (lastTag0.equals("<figure>")) {
                buffer.append("</figure>\n\n");
            } else if (lastTag0.equals("<item>")) {
                buffer.append("</item>\n\n");
            } /*else if (lastTag0.equals("<label>")) {
                buffer.append("</label>\n\n");
            } 
			else if (lastTag0.equals("<content>")) {
                buffer.append("</content>\n\n");
            } */
			else if (lastTag0.equals("<citation_marker>")) {
                buffer.append("</ref>");

            } else if (lastTag0.equals("<figure_marker>")) {
                buffer.append("</ref>");
            } else if (lastTag0.equals("<table_marker>")) {
                buffer.append("</ref>");
            } else if (lastTag0.equals("<equation_marker>")) {
                buffer.append("</ref>");
            } else {
                res = false;

            }

        }
        return res;
    }


    /**
     * Process figures identified by the full text model
     */
    private List<Figure> processFigures(String rese, List<LayoutToken> layoutTokens, Document doc) {

        List<Figure> results = new ArrayList<>();

        TaggingTokenClusteror clusteror = new TaggingTokenClusteror(GrobidModels.FULLTEXT, rese, layoutTokens, true);

        for (TaggingTokenCluster cluster : Iterables.filter(clusteror.cluster(),
				new TaggingTokenClusteror.LabelTypePredicate(TaggingLabels.FIGURE))) {
            List<LayoutToken> tokenizationFigure = cluster.concatTokens();
            Figure result = parsers.getFigureParser().processing(
                    tokenizationFigure,
                    cluster.getFeatureBlock()
            );
			SortedSet<Integer> blockPtrs = new TreeSet<>();
			for (LayoutToken lt : tokenizationFigure) {
				if (!LayoutTokensUtil.spaceyToken(lt.t()) && !LayoutTokensUtil.newLineToken(lt.t())) {
					blockPtrs.add(lt.getBlockPtr());
				}
			}
			result.setBlockPtrs(blockPtrs);

            result.setLayoutTokens(tokenizationFigure);

			// the first token could be a space from previous page
			for (LayoutToken lt : tokenizationFigure) {
				if (!LayoutTokensUtil.spaceyToken(lt.t()) && !LayoutTokensUtil.newLineToken(lt.t())) {
					result.setPage(lt.getPage());
					break;
				}
			}

            results.add(result);
            result.setId("" + (results.size() - 1));
        }

        doc.setFigures(results);
		doc.assignGraphicObjectsToFigures();
        return results;
    }


    /**
     * Create training data for the figures as identified by the full text model.
     * Return the pair (TEI fragment, CRF raw data).
     */
    private Pair<String,String> processTrainingDataFigures(String rese,
    		List<LayoutToken> tokenizations, String id) {
    	StringBuilder tei = new StringBuilder();
    	StringBuilder featureVector = new StringBuilder();
    	int nb = 0;
    	StringTokenizer st1 = new StringTokenizer(rese, "\n");
    	boolean openFigure = false;
    	StringBuilder figureBlock = new StringBuilder();
    	List<LayoutToken> tokenizationsFigure = new ArrayList<LayoutToken>();
    	List<LayoutToken> tokenizationsBuffer = null;
    	int p = 0; // position in tokenizations
    	int i = 0;
    	while(st1.hasMoreTokens()) {
    		String row = st1.nextToken();
    		String[] s = row.split("\t");
    		String token = s[0].trim();
			int p0 = p;
            boolean strop = false;
            tokenizationsBuffer = new ArrayList<LayoutToken>();
            while ((!strop) && (p < tokenizations.size())) {
                String tokOriginal = tokenizations.get(p).getText().trim();
                if (openFigure)
                	tokenizationsFigure.add(tokenizations.get(p));
                tokenizationsBuffer.add(tokenizations.get(p));
                if (tokOriginal.equals(token)) {
                    strop = true;
                }
                p++;
            }
			if (p == tokenizations.size()) {
				// either we are at the end of the header, or we might have
				// a problematic token in tokenization for some reasons
				if ((p - p0) > 2) {
					// we loose the synchronicity, so we reinit p for the next token
					p = p0;
					continue;
				}
			}

    		int ll = s.length;
    		String label = s[ll-1];
    		String plainLabel = GenericTaggerUtils.getPlainLabel(label);
    		if (label.equals("<figure>") || ((label.equals("I-<figure>") && !openFigure))) {
    			if (!openFigure) {
    				for(LayoutToken lTok : tokenizationsBuffer) {
    					tokenizationsFigure.add(lTok);
    				}
    				openFigure = true;
    			}
    			// we remove the label in the CRF row
    			int ind = row.lastIndexOf("\t");
    			figureBlock.append(row.substring(0, ind)).append("\n");
    		}
    		else if (label.equals("I-<figure>") || openFigure) {
    			// remove last token
    			if (tokenizationsFigure.size() > 0) {
    				int nbToRemove = tokenizationsBuffer.size();
    				for(int q=0; q<nbToRemove; q++)
		    			tokenizationsFigure.remove(tokenizationsFigure.size()-1);
	    		}
    			// parse the recognized figure area
//System.out.println(tokenizationsFigure.toString());
//System.out.println(figureBlock.toString()); 
	    		//adjustment
	    		if ((p != tokenizations.size()) && (tokenizations.get(p).getText().equals("\n") ||
	    											tokenizations.get(p).getText().equals("\r") ||
	    											tokenizations.get(p).getText().equals(" ")) ) {
	    			tokenizationsFigure.add(tokenizations.get(p));
	    			p++;
	    		}
	    		while((tokenizationsFigure.size() > 0) &&
	    				(tokenizationsFigure.get(0).getText().equals("\n") ||
	    				tokenizationsFigure.get(0).getText().equals(" ")) )
	    			tokenizationsFigure.remove(0);

    			// process the "accumulated" figure
    			Pair<String,String> trainingData = parsers.getFigureParser()
    				.createTrainingData(tokenizationsFigure, figureBlock.toString(), "Fig" + nb);
    			tokenizationsFigure = new ArrayList<LayoutToken>();
				figureBlock = new StringBuilder();
    			if (trainingData!= null) {
	    			if (tei.length() == 0) {
	    				tei.append(parsers.getFigureParser().getTEIHeader(id)).append("\n\n");
	    			}
	    			if (trainingData.getLeft() != null)
		    			tei.append(trainingData.getLeft()).append("\n\n");
		    		if (trainingData.getRight() != null)
	    				featureVector.append(trainingData.getRight()).append("\n\n");
	    		}

    			if (label.equals("I-<figure>")) {
    				for(LayoutToken lTok : tokenizationsBuffer) {
    					tokenizationsFigure.add(lTok);
    				}
    				int ind = row.lastIndexOf("\t");
	    			figureBlock.append(row.substring(0, ind)).append("\n");
	    		}
    			else {
	    			openFigure = false;
	    		}
    			nb++;
    		}
    		else
    			openFigure = false;
    	}

    	if (tei.length() != 0) {
    		tei.append("\n    </text>\n" +
                "</tei>\n");
    	}
    	return Pair.of(tei.toString(), featureVector.toString());
    }

    /**
     * Process tables identified by the full text model
     */
    private List<Table> processTables(String rese,
									List<LayoutToken> tokenizations,
									Document doc) {
		List<Table> results = new ArrayList<>();
		TaggingTokenClusteror clusteror = new TaggingTokenClusteror(GrobidModels.FULLTEXT, rese, tokenizations, true);

		for (TaggingTokenCluster cluster : Iterables.filter(clusteror.cluster(),
				new TaggingTokenClusteror.LabelTypePredicate(TaggingLabels.TABLE))) {
			List<LayoutToken> tokenizationTable = cluster.concatTokens();
			Table result = parsers.getTableParser().processing(
					tokenizationTable,
					cluster.getFeatureBlock()
			);

			SortedSet<Integer> blockPtrs = new TreeSet<>();
			for (LayoutToken lt : tokenizationTable) {
				if (!LayoutTokensUtil.spaceyToken(lt.t()) && !LayoutTokensUtil.newLineToken(lt.t())) {
					blockPtrs.add(lt.getBlockPtr());
				}
			}
			result.setBlockPtrs(blockPtrs);
			result.setLayoutTokens(tokenizationTable);

			// the first token could be a space from previous page
			for (LayoutToken lt : tokenizationTable) {
				if (!LayoutTokensUtil.spaceyToken(lt.t()) && !LayoutTokensUtil.newLineToken(lt.t())) {
					result.setPage(lt.getPage());
					break;
				}
			}
			results.add(result);
			result.setId("" + (results.size() - 1));
		}

		doc.setTables(results);
		doc.postProcessTables();

		return results;
	}


 	/**
     * Create training data for the table as identified by the full text model.
     * Return the pair (TEI fragment, CRF raw data).
     */
    private Pair<String,String> processTrainingDataTables(String rese,
    	List<LayoutToken> tokenizations, String id) {
    	StringBuilder tei = new StringBuilder();
    	StringBuilder featureVector = new StringBuilder();
    	int nb = 0;
    	StringTokenizer st1 = new StringTokenizer(rese, "\n");
    	boolean openTable = false;
    	StringBuilder tableBlock = new StringBuilder();
    	List<LayoutToken> tokenizationsTable = new ArrayList<LayoutToken>();
    	List<LayoutToken> tokenizationsBuffer = null;
    	int p = 0; // position in tokenizations
    	int i = 0;
    	while(st1.hasMoreTokens()) {
    		String row = st1.nextToken();
    		String[] s = row.split("\t");
    		String token = s[0].trim();
//System.out.println(s0 + "\t" + tokenizations.get(p).getText().trim());
			int p0 = p;
            boolean strop = false;
            tokenizationsBuffer = new ArrayList<LayoutToken>();
            while ((!strop) && (p < tokenizations.size())) {
                String tokOriginal = tokenizations.get(p).getText().trim();
                if (openTable)
                	tokenizationsTable.add(tokenizations.get(p));
                tokenizationsBuffer.add(tokenizations.get(p));
                if (tokOriginal.equals(token)) {
                    strop = true;
                }
                p++;
            }
			if (p == tokenizations.size()) {
				// either we are at the end of the header, or we might have
				// a problematic token in tokenization for some reasons
				if ((p - p0) > 2) {
					// we loose the synchronicity, so we reinit p for the next token
					p = p0;
					continue;
				}
			}

    		int ll = s.length;
    		String label = s[ll-1];
    		String plainLabel = GenericTaggerUtils.getPlainLabel(label);
    		if (label.equals("<table>") || (label.equals("I-<table>") && !openTable) ) {
    			if (!openTable) {
    				for(LayoutToken lTok : tokenizationsBuffer) {
    					tokenizationsTable.add(lTok);
    				}
    				openTable = true;
    			}
    			// we remove the label in the CRF row
    			int ind = row.lastIndexOf("\t");
    			tableBlock.append(row.substring(0, ind)).append("\n");
    		}
    		else if (label.equals("I-<table>") || openTable) {
    			// remove last token
    			if (tokenizationsTable.size() > 0) {
    				int nbToRemove = tokenizationsBuffer.size();
    				for(int q=0; q<nbToRemove; q++)
		    			tokenizationsTable.remove(tokenizationsTable.size()-1);
	    		}
    			// parse the recognized table area
//System.out.println(tokenizationsTable.toString());
//System.out.println(tableBlock.toString()); 
	    		//adjustment
	    		if ((p != tokenizations.size()) && (tokenizations.get(p).getText().equals("\n") ||
	    											tokenizations.get(p).getText().equals("\r") ||
	    											tokenizations.get(p).getText().equals(" ")) ) {
	    			tokenizationsTable.add(tokenizations.get(p));
	    			p++;
	    		}
	    		while( (tokenizationsTable.size() > 0) &&
	    				(tokenizationsTable.get(0).getText().equals("\n") ||
	    				tokenizationsTable.get(0).getText().equals(" ")) )
	    			tokenizationsTable.remove(0);

    			// process the "accumulated" table
    			Pair<String,String> trainingData = parsers.getTableParser().createTrainingData(tokenizationsTable, tableBlock.toString(), "Fig"+nb);
    			tokenizationsTable = new ArrayList<LayoutToken>();
				tableBlock = new StringBuilder();
    			if (trainingData!= null) {
	    			if (tei.length() == 0) {
	    				tei.append(parsers.getTableParser().getTEIHeader(id)).append("\n\n");
	    			}
	    			if (trainingData.getLeft() != null)
	    				tei.append(trainingData.getLeft()).append("\n\n");
	    			if (trainingData.getRight() != null)
	    				featureVector.append(trainingData.getRight()).append("\n\n");
	    		}
    			if (label.equals("I-<table>")) {
                    tokenizationsTable.addAll(tokenizationsBuffer);
    				int ind = row.lastIndexOf("\t");
	    			tableBlock.append(row.substring(0, ind)).append("\n");
	    		}
    			else {
	    			openTable = false;
	    		}
    			nb++;
    		}
    		else
    			openTable = false;
    	}

    	if (tei.length() != 0) {
    		tei.append("\n    </text>\n" +
                "</tei>\n");
    	}
    	return Pair.of(tei.toString(), featureVector.toString());
    }

    /**
     * Process equations identified by the full text model
     */
    private List<Equation> processEquations(String rese,
									List<LayoutToken> tokenizations,
									Document doc) {
		List<Equation> results = new ArrayList<>();
		TaggingTokenClusteror clusteror = new TaggingTokenClusteror(GrobidModels.FULLTEXT, rese, tokenizations, true);
		List<TaggingTokenCluster> clusters = clusteror.cluster();

		Equation currentResult = null;
		TaggingLabel lastLabel = null;		
		for (TaggingTokenCluster cluster : clusters) {
            if (cluster == null) {
                continue;
            }

            TaggingLabel clusterLabel = cluster.getTaggingLabel();
            Engine.getCntManager().i(clusterLabel);
			if ( (clusterLabel != TaggingLabels.EQUATION) && (clusterLabel != TaggingLabels.EQUATION_LABEL) ) {
				lastLabel = clusterLabel;
				if (currentResult != null) {
					results.add(currentResult);
					currentResult.setId("" + (results.size() - 1));
					currentResult = null;
				}
				continue;
			}

			List<LayoutToken> tokenizationEquation = cluster.concatTokens();
			String clusterContent = LayoutTokensUtil.normalizeText(LayoutTokensUtil.toText(cluster.concatTokens()));
			
			if (currentResult == null) 
				currentResult = new Equation();
			if ( (!currentResult.getContent().isEmpty()) && (!currentResult.getLabel().isEmpty()) ) {
				results.add(currentResult);
				currentResult.setId("" + (results.size() - 1));
				currentResult = new Equation();
			}
			if (clusterLabel.equals(TaggingLabels.EQUATION)) {
				if (!currentResult.getContent().isEmpty()) {
					results.add(currentResult);
					currentResult.setId("" + (results.size() - 1));
					currentResult = new Equation();
				}
	            currentResult.appendContent(clusterContent);
            	currentResult.addLayoutTokens(cluster.concatTokens());
            } else if (clusterLabel.equals(TaggingLabels.EQUATION_LABEL)) {
                currentResult.appendLabel(clusterContent);
	            currentResult.addLayoutTokens(cluster.concatTokens());
            }

			lastLabel = clusterLabel;
		}

		// add last open result
		if (currentResult != null) {
			results.add(currentResult);
			currentResult.setId("" + (results.size() - 1));
		}

		doc.setEquations(results);

		return results;
	}

    /**
     * Create the TEI representation for a document based on the parsed header, references
     * and body sections.
     */
    private void toTEI(Document doc,
                       String reseBody,
                       String reseAnnex,
					   LayoutTokenization layoutTokenization,
                       List<LayoutToken> tokenizationsAnnex,
                       BiblioItem resHeader,
                       List<Figure> figures,
                       List<Table> tables,
                       List<Equation> equations,
                       GrobidAnalysisConfig config) {
        if (doc.getBlocks() == null) {
            return;
        }
        List<BibDataSet> resCitations = doc.getBibDataSets();
        TEIFormatter teiFormatter = new TEIFormatter(doc, this);
        StringBuilder tei;
        try {
            tei = teiFormatter.toTEIHeader(resHeader, null, resCitations, config);

			//System.out.println(rese);
            //int mode = config.getFulltextProcessingMode();
			tei = teiFormatter.toTEIBody(tei, reseBody, resHeader, resCitations,
					layoutTokenization, figures, tables, equations, doc, config);

			tei.append("\t\t<back>\n");

			// acknowledgement is in the back
			SortedSet<DocumentPiece> documentAcknowledgementParts =
				doc.getDocumentPart(SegmentationLabels.ACKNOWLEDGEMENT);
			Pair<String, LayoutTokenization> featSeg =
				getBodyTextFeatured(doc, documentAcknowledgementParts);
			List<LayoutToken> tokenizationsAcknowledgement;
			if (featSeg != null) {
				// if featSeg is null, it usually means that no body segment is found in the
				// document segmentation
				String acknowledgementText = featSeg.getLeft();
				tokenizationsAcknowledgement = featSeg.getRight().getTokenization();
				String reseAcknowledgement = null;
				if ( (acknowledgementText != null) && (acknowledgementText.length() >0) )
					reseAcknowledgement = label(acknowledgementText);
				tei = teiFormatter.toTEIAcknowledgement(tei, reseAcknowledgement,
					tokenizationsAcknowledgement, resCitations, config);
			}

			tei = teiFormatter.toTEIAnnex(tei, reseAnnex, resHeader, resCitations,
				tokenizationsAnnex, doc, config);

			tei = teiFormatter.toTEIReferences(tei, resCitations, config);
            doc.calculateTeiIdToBibDataSets();

            tei.append("\t\t</back>\n");

            tei.append("\t</text>\n");
            tei.append("</TEI>\n");
        } catch (Exception e) {
            throw new GrobidException("An exception occurred while running Grobid.", e);
        }
		doc.setTei(tei.toString());

		//TODO: reevaluate
//		doc.setTei(
//				XmlBuilderUtils.toPrettyXml(
//						XmlBuilderUtils.fromString(tei.toString())
//				)
//		);
	}

	private static List<TaggingLabel> inlineFullTextLabels = Arrays.asList(TaggingLabels.CITATION_MARKER, TaggingLabels.TABLE_MARKER, 
                                TaggingLabels.FIGURE_MARKER, TaggingLabels.EQUATION_LABEL);

    public static List<LayoutTokenization> getDocumentFullTextTokens(List<TaggingLabel> labels, String labeledResult, List<LayoutToken> tokenizations) {
        TaggingTokenClusteror clusteror = new TaggingTokenClusteror(GrobidModels.FULLTEXT, labeledResult, tokenizations);
        List<TaggingTokenCluster> clusters = clusteror.cluster();
        List<LayoutTokenization> labeledTokenSequences = new ArrayList<LayoutTokenization>();
        LayoutTokenization currentTokenization = null;
        for (TaggingTokenCluster cluster : clusters) {
            if (cluster == null) {
                continue;
            }

            TaggingLabel clusterLabel = cluster.getTaggingLabel();
            List<LayoutToken> clusterTokens = cluster.concatTokens();

            if (inlineFullTextLabels.contains(clusterLabel)) {
                // sequence is not interrupted
                if (currentTokenization == null)
	                currentTokenization = new LayoutTokenization();

            } else {
                // we have an independent sequence
                if ( (currentTokenization != null) && (currentTokenization.size() > 0) ) {
	                labeledTokenSequences.add(currentTokenization);
					currentTokenization = new LayoutTokenization(); 
				}
            }
			if (labels.contains(clusterLabel)) {
				if (currentTokenization == null)
	                currentTokenization = new LayoutTokenization();
				currentTokenization.addTokens(clusterTokens);
            }
        }
        
        if ( (currentTokenization != null) && (currentTokenization.size() > 0) )
			labeledTokenSequences.add(currentTokenization);

        return labeledTokenSequences;
    }

    @Override
    public void close() throws IOException {
        super.close();
    }
}<|MERGE_RESOLUTION|>--- conflicted
+++ resolved
@@ -3,10 +3,7 @@
 import com.google.common.collect.Iterables;
 
 import org.apache.commons.collections4.CollectionUtils;
-<<<<<<< HEAD
 import org.apache.commons.lang3.StringUtils;
-=======
->>>>>>> 6544e5d0
 import org.apache.commons.lang3.tuple.Pair;
 import org.apache.commons.io.FileUtils;
 
@@ -142,25 +139,16 @@
                 parsers.getHeaderParser().processingHeaderBlock(config.getConsolidateHeader(), doc, resHeader);
             }
             // above the old version of the header block identification, because more robust
-<<<<<<< HEAD
             if (isBlank(resHeader.getTitle()) || isBlank(resHeader.getAuthors()) || CollectionUtils.isEmpty(resHeader.getFullAuthors())) {
-=======
-            if (isBlank(resHeader.getTitle()) || resHeader.getAuthors() == null || CollectionUtils.isEmpty(resHeader.getFullAuthors())) {
->>>>>>> 6544e5d0
                 resHeader = new BiblioItem();
                 parsers.getHeaderParser().processingHeaderSection(config.getConsolidateHeader(), doc, resHeader);
                 // above, use the segmentation model result
                 if (doc.getMetadata() != null) {
                     Metadata metadata = doc.getMetadata();
-<<<<<<< HEAD
                     if (isNotBlank(metadata.getTitle()) && isBlank(resHeader.getTitle()))
                         if(!endsWithAny(lowerCase(metadata.getTitle()), ".doc", ".pdf", ".tex", ".div", ".docx", ".odf", ".odt", ".txt"))
                             resHeader.setTitle(metadata.getTitle());
 
-=======
-                    if (metadata.getTitle() != null && resHeader.getTitle() == null)
-                        resHeader.setTitle(metadata.getTitle());
->>>>>>> 6544e5d0
                     if (metadata.getAuthor() != null
                         && (resHeader.getAuthors() == null || CollectionUtils.isEmpty(resHeader.getFullAuthors()))) {
                         resHeader.setAuthors(metadata.getAuthor());
@@ -367,10 +355,10 @@
 
     /**
      * Process a simple segment of layout tokens with the full text model.
-     * Return null if provided Layout Tokens is empty or if structuring failed. 
+     * Return null if provided Layout Tokens is empty or if structuring failed.
      */
     public Pair<String, List<LayoutToken>> processShortNew(List<LayoutToken> tokens, Document doc) {
-        if (tokens == null || tokens.size() == 0) 
+        if (tokens == null || tokens.size() == 0)
             return null;
 
         SortedSet<DocumentPiece> documentParts = getDocumentPieces2(tokens, doc);
@@ -384,7 +372,7 @@
             String processedText = featSeg.getLeft();
             tokenizations = featSeg.getRight().getTokenization();
             // here, tokenizations should be identical to the provided tokens
-            if (isNotEmpty(trim(processedText))) 
+            if (isNotEmpty(trim(processedText)))
                 res = label(processedText);
         } else
             return null;
@@ -400,10 +388,10 @@
         List<LayoutToken> layoutTokenization = null;
         if (featSeg != null) {
             String featuredText = featSeg.getLeft();
-            LayoutTokenization layouts = featSeg.getRight();    
+            LayoutTokenization layouts = featSeg.getRight();
             if (layouts != null)
                 layoutTokenization = layouts.getTokenization();
-            if ( (featuredText != null) && (featuredText.trim().length() > 0) ) {               
+            if ( (featuredText != null) && (featuredText.trim().length() > 0) ) {
                 res = label(featuredText);
             }
         }
