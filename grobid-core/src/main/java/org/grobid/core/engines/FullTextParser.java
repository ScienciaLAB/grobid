--- conflicted
+++ resolved
@@ -80,8 +80,8 @@
 
 	public Document processing(File inputPdf,
 							   GrobidAnalysisConfig config) throws Exception {
-		DocumentSource documentSource =
-			DocumentSource.fromPdf(inputPdf, config.getStartPage(), config.getEndPage(),
+		DocumentSource documentSource = 
+			DocumentSource.fromPdf(inputPdf, config.getStartPage(), config.getEndPage(), 
 				config.getPdfAssetPath() != null, true, false);
 		return processing(documentSource, config);
 	}
@@ -160,22 +160,22 @@
             }
 
             // structure the abstract using the fulltext model
-            if ( isNotBlank(resHeader.getAbstract())) {
+
+//            if (isNotBlank(resHeader.getAbstract())) {
+//                List<LayoutToken> abstractTokens = resHeader.getLayoutTokens(TaggingLabels.HEADER_ABSTRACT);
+//                if (CollectionUtils.isNotEmpty(abstractTokens)) {
+//                    Pair<String, List<LayoutToken>> abstractProcessed = processShort(abstractTokens, doc);
+//                    if (abstractProcessed != null) {
+//                        resHeader.setLabeledAbstract(abstractProcessed.getLeft());
+//                        resHeader.setLayoutTokensForLabel(abstractProcessed.getRight(), TaggingLabels.HEADER_ABSTRACT);
+//                    }
+//                }
+//            }
+
+            if (isNotBlank(resHeader.getAbstract())) {
                 List<LayoutToken> abstractTokens = resHeader.getLayoutTokens(TaggingLabels.HEADER_ABSTRACT);
                 if (CollectionUtils.isNotEmpty(abstractTokens)) {
-                    Pair<String, List<LayoutToken>> abstractProcessed = processShort(abstractTokens, doc);
-                    if (abstractProcessed != null) {
-                        resHeader.setLabeledAbstract(abstractProcessed.getLeft());
-                        resHeader.setLayoutTokensForLabel(abstractProcessed.getRight(), TaggingLabels.HEADER_ABSTRACT);
-                    }
-                }
-            }
-
-            // structure the abstract using the fulltext model
-            /*if ( (resHeader.getAbstract() != null) && (resHeader.getAbstract().length() > 0) ) {
-                List<LayoutToken> abstractTokens = resHeader.getLayoutTokens(TaggingLabels.HEADER_ABSTRACT);
-                if ( (abstractTokens != null) && (abstractTokens.size()>0) ) {
-                    SortedSet<DocumentPiece> documentParts = getDocumentPieces2(abstractTokens, doc);
+                    SortedSet<DocumentPiece> documentParts = collectPiecesFromLayoutTokens(abstractTokens, doc);
 
                     featSeg = getBodyTextFeatured(doc, documentParts);
                     String rese2 = null;
@@ -191,7 +191,7 @@
                         resHeader.setLayoutTokensForLabel(tokenizationsAbstract, TaggingLabels.HEADER_ABSTRACT);
                     }
                 }
-            }*/
+            }
 
             // citation processing
             // consolidation, if selected, is not done individually for each citation but 
@@ -271,7 +271,6 @@
 				LOGGER.debug("Fulltext model: The featured body is empty");
 			}
 
-
 			// possible annexes (view as a piece of full text similar to the body)
 			documentBodyParts = doc.getDocumentPart(SegmentationLabels.ANNEX);
             featSeg = getBodyTextFeatured(doc, documentBodyParts);
@@ -302,81 +301,14 @@
         }
     }
 
-    public SortedSet<DocumentPiece> getDocumentPieces2(List<LayoutToken> abstractTokens, Document doc) {
-        SortedSet<DocumentPiece> documentParts = new TreeSet<DocumentPiece>();
-        // identify continuous sequence of layout tokens in the abstract
-        int posStartAbstractPiece = -1;
-        int currentOffsetAbstract = -1;
-        int startBlockPtr = -1;
-        LayoutToken previousAbstractToken = null;
-        for (LayoutToken abstractToken : abstractTokens) {
-            if (currentOffsetAbstract == -1) {
-                currentOffsetAbstract = abstractToken.getOffset();
-                posStartAbstractPiece = getDocIndexToken(doc, abstractToken);
-                startBlockPtr = abstractToken.getBlockPtr();
-            } else {
-                if (abstractToken.getOffset() != currentOffsetAbstract + previousAbstractToken.getText().length()) {
-                    // new DocumentPiece to be added
-                    DocumentPointer dp1 = new DocumentPointer(doc, startBlockPtr, posStartAbstractPiece);
-                    DocumentPointer dp2 = new DocumentPointer(doc,
-                        previousAbstractToken.getBlockPtr(),
-                        getDocIndexToken(doc, previousAbstractToken));
-                    DocumentPiece piece = new DocumentPiece(dp1, dp2);
-                    documentParts.add(piece);
-
-                    // set index for the next DocumentPiece
-                    currentOffsetAbstract = abstractToken.getOffset();
-                    posStartAbstractPiece = getDocIndexToken(doc, abstractToken);
-                    startBlockPtr = abstractToken.getBlockPtr();
-                }
-            }
-            currentOffsetAbstract = abstractToken.getOffset();
-            previousAbstractToken = abstractToken;
-        }
-        // we still need to add the last document piece
-        // conditional below should always be true because abstract is not null if we reach this part, but paranoia is good when programming
-        if (posStartAbstractPiece != -1) {
-            DocumentPointer dp1 = new DocumentPointer(doc, startBlockPtr, posStartAbstractPiece);
-            DocumentPointer dp2 = new DocumentPointer(doc,
-                previousAbstractToken.getBlockPtr(),
-                getDocIndexToken(doc, previousAbstractToken));
-            DocumentPiece piece = new DocumentPiece(dp1, dp2);
-            documentParts.add(piece);
-        }
-        return documentParts;
-    }
-
     /**
-     * Process a simple segment of layout tokens with the full text model.
-     * Return null if provided Layout Tokens is empty or if structuring failed.
+     * Process a simple segment of layout tokens with the full text model
      */
-<<<<<<< HEAD
-    public Pair<String, List<LayoutToken>> processShortNew(List<LayoutToken> tokens, Document doc) {
-        if (tokens == null || tokens.size() == 0)
-            return null;
-
-        SortedSet<DocumentPiece> documentParts = getDocumentPieces2(tokens, doc);
-
-        Pair<String, LayoutTokenization> featSeg = getBodyTextFeatured(doc, documentParts);
-        String res = null;
-        List<LayoutToken> tokenizations = null;
-        if (featSeg != null) {
-            // if featSeg is null, it usually means that no body segment is found in the
-            // document segmentation
-            String processedText = featSeg.getLeft();
-            tokenizations = featSeg.getRight().getTokenization();
-            // here, tokenizations should be identical to the provided tokens
-            if (isNotEmpty(trim(processedText)))
-                res = label(processedText);
-        } else
-            return null;
-
-        return Pair.of(res, tokenizations);
-    }
-
-
-    public Pair<String, List<LayoutToken>> processShort(List<LayoutToken> tokens, Document doc) {
-        SortedSet<DocumentPiece> documentParts = getDocumentPieces1(tokens, doc);
+    public Pair<String, List<LayoutToken>> processShort2(List<LayoutToken> tokens, Document doc) {
+        SortedSet<DocumentPiece> documentParts = new TreeSet<>();
+
+        documentParts.addAll(collectPiecesFromLayoutTokens(tokens, doc));
+
         Pair<String, LayoutTokenization> featSeg = getBodyTextFeatured(doc, documentParts);
         String res = null;
         List<LayoutToken> layoutTokenization = null;
@@ -392,29 +324,7 @@
         return Pair.of(res, layoutTokenization);
     }
 
-    public SortedSet<DocumentPiece> getDocumentPieces1(List<LayoutToken> tokens, Document doc) {
-=======
-    public Pair<String, List<LayoutToken>> processShort2(List<LayoutToken> tokens, Document doc) {
-        SortedSet<DocumentPiece> documentParts = new TreeSet<>();
-
-        documentParts.addAll(collectPiecesFromLayoutTokens(doc, tokens));
-
-        Pair<String, LayoutTokenization> featSeg = getBodyTextFeatured(doc, documentParts);
-        String res = null;
-        List<LayoutToken> layoutTokenization = null;
-        if (featSeg != null) {
-            String featuredText = featSeg.getLeft();
-            LayoutTokenization layouts = featSeg.getRight();
-            if (layouts != null)
-                layoutTokenization = layouts.getTokenization();
-            if ( (featuredText != null) && (featuredText.trim().length() > 0) ) {
-                res = label(featuredText);
-            }
-        }
-        return Pair.of(res, layoutTokenization);
-    }
-
-    private SortedSet<DocumentPiece> collectPiecesFromLayoutTokens(Document doc, List<LayoutToken> tokensList) {
+    private SortedSet<DocumentPiece> collectPiecesFromLayoutTokens(List<LayoutToken> tokensList, Document doc) {
         SortedSet<DocumentPiece> documentParts = new TreeSet<>();
         // identify continuous sequence of layout tokens in the token list
         int positionStartPiece = -1;
@@ -460,34 +370,29 @@
      * Process a simple segment of layout tokens with the full text model
      */
     public Pair<String, List<LayoutToken>> processShort(List<LayoutToken> tokens, Document doc) {
->>>>>>> 4fe339d3
         SortedSet<DocumentPiece> documentParts = new TreeSet<>();
 
         // we need to identify all the continuous chunks of tokens, and ignore the others
-        List<List<LayoutToken>> tokenChunks = new ArrayList<>();
-        List<LayoutToken> currentChunk = new ArrayList<>();
-        int previousTokenPos = 0;
+        List<List<LayoutToken>> tokenChunks = new ArrayList<List<LayoutToken>>();
+        List<LayoutToken> currentChunk = new ArrayList<LayoutToken>();
+        int currentPos = 0;
         for(LayoutToken token : tokens) {
             if (currentChunk.size() == 0) {
                 currentChunk.add(token);
-                previousTokenPos = token.getOffset() + token.getText().length();
+                currentPos = token.getOffset() + token.getText().length();
             } else {
-
-                int currentTokenPos = token.getOffset();
-                if (previousTokenPos+1 == currentTokenPos) {
+                int tokenPos = token.getOffset();
+                if (currentPos+1 == tokenPos) {
                     // continous
                     currentChunk.add(token);
-                    previousTokenPos = token.getOffset() + token.getText().length();
+                    currentPos = token.getOffset() + token.getText().length();
                 } else {
                     // new chunk
                     tokenChunks.add(currentChunk);
                     currentChunk = new ArrayList<LayoutToken>();
                     currentChunk.add(token);
-                    previousTokenPos = token.getOffset() + token.getText().length();
-                }
-
-                currentChunk.add(token);
-                previousTokenPos = token.getOffset() + token.getText().length();
+                    currentPos = token.getOffset() + token.getText().length();
+                }
             }
         }
         // add last chunk
@@ -502,9 +407,6 @@
             DocumentPiece piece = new DocumentPiece(dp1, dp2);
             documentParts.add(piece);
         }
-<<<<<<< HEAD
-        return documentParts;
-=======
         Pair<String, LayoutTokenization> featSeg = getBodyTextFeatured(doc, documentParts);
         String res = null;
         List<LayoutToken> layoutTokenization = null;
@@ -518,11 +420,9 @@
             }
         }
         return Pair.of(res, layoutTokenization);
->>>>>>> 4fe339d3
     }
 
-
-    static public Pair<String, LayoutTokenization> getBodyTextFeatured(Document doc,
+	static public Pair<String, LayoutTokenization> getBodyTextFeatured(Document doc,
                                                                        SortedSet<DocumentPiece> documentBodyParts) {
 		if ((documentBodyParts == null) || (documentBodyParts.size() == 0)) {
 			return null;
