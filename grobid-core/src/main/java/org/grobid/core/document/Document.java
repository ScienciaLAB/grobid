--- conflicted
+++ resolved
@@ -116,11 +116,7 @@
     protected DocumentNode top = null;
 
     // header of the document - if extracted and processed
-<<<<<<< HEAD
-    private BiblioItem resHeader = null;
-=======
     protected final BiblioItem resHeader = null;
->>>>>>> 4a5475a0
 
     // full text as tructure TEI - if extracted and processed
     protected String tei;
@@ -129,10 +125,10 @@
 
     // list of bitmaps and vector graphics of the document
     protected List<GraphicObject> images = null;
-	
+
 	// list of PDF annotations as present in the PDF source file
     protected List<PDFAnnotation> pdfAnnotations = null;
-	
+
     protected Multimap<Integer, GraphicObject> imagesPerPage = LinkedListMultimap.create();
 
     // some statistics regarding the document - useful for generating the features
@@ -347,15 +343,15 @@
 
         images = new ArrayList<>();
         PDF2XMLSaxHandler parser = new PDF2XMLSaxHandler(this, images);
-        // we set possibly the particular analyzer to be used for tokenization of the PDF elements 
+        // we set possibly the particular analyzer to be used for tokenization of the PDF elements
         if (config.getAnalyzer() != null)
            parser.setAnalyzer(config.getAnalyzer());
 		pdfAnnotations = new ArrayList<PDFAnnotation>();
 		PDF2XMLAnnotationSaxHandler parserAnnot = new PDF2XMLAnnotationSaxHandler(this, pdfAnnotations);
-		
+
 		// get a SAX parser factory
 		SAXParserFactory spf = SAXParserFactory.newInstance();
-		
+
         tokenizations = null;
 
         File file = new File(pathXML);
@@ -365,7 +361,7 @@
 			// parsing of the pdf2xml file
             in = new FileInputStream(file);
             // in = new XMLFilterFileInputStream(file); // -> to filter invalid XML characters
- 
+
             // get a new instance of parser
             SAXParser p = spf.newSAXParser();
             p.parse(in, parser);
@@ -377,22 +373,6 @@
                     LOGGER.error("Cannot close input stream", e);
                 }
             }
-<<<<<<< HEAD
-
-            // calculating main area
-            ElementCounter<Integer> leftEven = new ElementCounter<>();
-            ElementCounter<Integer> rightEven = new ElementCounter<>();
-            ElementCounter<Integer> leftOdd = new ElementCounter<>();
-            ElementCounter<Integer> rightOdd = new ElementCounter<>();
-            ElementCounter<Integer> top = new ElementCounter<>();
-            ElementCounter<Integer> bottom = new ElementCounter<>();
-
-            for (Block b : blocks) {
-                BoundingBox box = BoundingBoxCalculator.calculateOneBox(b.getTokens());
-                if (box != null) {
-                    b.setBoundingBox(box);
-
-=======
 		} catch (GrobidException e) {
             throw e;
         } catch (Exception e) {
@@ -403,11 +383,10 @@
                     in.close();
                 } catch (IOException e) {
                     LOGGER.error("Cannot close input stream", e);
->>>>>>> 4a5475a0
-                }
-            }
-        }	
-			
+                }
+            }
+        }
+
 		try {
 			// parsing of the annotation XML file
 			in = new FileInputStream(fileAnnot);
@@ -526,7 +505,7 @@
                 }
             }
         }
-		
+
         // we filter out possible line numbering for review works
         // filterLineNumber();
         return tokenizations;
@@ -1571,7 +1550,7 @@
      */
     public static List<LayoutToken> getTokenizationParts(SortedSet<DocumentPiece> documentParts,
                                                         List<LayoutToken> tokenizations) {
-        if (documentParts == null) 
+        if (documentParts == null)
             return null;
 
         List<LayoutToken> tokenizationParts = new ArrayList<LayoutToken>();
@@ -2144,33 +2123,8 @@
     public List<Table> getTables() {
         return tables;
     }
-<<<<<<< HEAD
 
     public void setResHeader(BiblioItem resHeader) {
         this.resHeader = resHeader;
     }
-=======
-	
-	static public List<LayoutToken> getTokens(List<LayoutToken> tokenizations, int offsetBegin, int offsetEnd) {
-		return getTokensFrom(tokenizations, offsetBegin, offsetEnd, 0);
-	}
-	
-	static public List<LayoutToken> getTokensFrom(List<LayoutToken> tokenizations, 
-									int offsetBegin, 
-									int offsetEnd, 
-									int startTokenIndex) {
-		List<LayoutToken> result = new ArrayList<LayoutToken>();
-		for(int p = startTokenIndex; p<tokenizations.size(); p++) {
-			LayoutToken currentToken = tokenizations.get(p);
-			if ((currentToken == null) || (currentToken.getText() == null))
-				continue;
-			if (currentToken.getOffset() + currentToken.getText().length() < offsetBegin) 
-				continue;
-			if (currentToken.getOffset() > offsetEnd) 
-				return result;
-			result.add(currentToken);
-		}
-		return result;
-	}
->>>>>>> 4a5475a0
 }