--- conflicted
+++ resolved
@@ -12,11 +12,7 @@
 import org.apache.commons.io.IOUtils;
 import org.grobid.core.analyzers.Analyzer;
 import org.grobid.core.analyzers.GrobidAnalyzer;
-import org.grobid.core.data.BibDataSet;
-import org.grobid.core.data.BiblioItem;
-import org.grobid.core.data.Equation;
-import org.grobid.core.data.Figure;
-import org.grobid.core.data.Table;
+import org.grobid.core.data.*;
 import org.grobid.core.engines.Engine;
 import org.grobid.core.engines.config.GrobidAnalysisConfig;
 import org.grobid.core.engines.counters.FigureCounters;
@@ -35,15 +31,8 @@
 import org.grobid.core.layout.PDFAnnotation;
 import org.grobid.core.layout.Page;
 import org.grobid.core.layout.VectorGraphicBoxCalculator;
-<<<<<<< HEAD
-
 import org.grobid.core.sax.*;
 
-=======
-import org.grobid.core.sax.PDF2XMLAnnotationSaxHandler;
-import org.grobid.core.sax.PDF2XMLOutlineSaxHandler;
-import org.grobid.core.sax.PDF2XMLSaxHandler;
->>>>>>> 8bd6a44f
 import org.grobid.core.utilities.BoundingBoxCalculator;
 import org.grobid.core.utilities.ElementCounter;
 import org.grobid.core.utilities.LayoutTokensUtil;
@@ -374,14 +363,9 @@
         tokenizations = null;
 
         File file = new File(pathXML);
-<<<<<<< HEAD
 		File fileAnnot = new File(pathXML+"_annot.xml");
         File fileOutline = new File(pathXML+"_outline.xml");
         File fileMetadata = new File(pathXML+"_metadata.xml");
-=======
-        File fileAnnot = new File(pathXML + "_annot.xml");
-        File fileOutline = new File(pathXML + "_outline.xml");
->>>>>>> 8bd6a44f
         FileInputStream in = null;
         try {
             // parsing of the pdf2xml file
@@ -437,8 +421,6 @@
                 IOUtils.closeQuietly(in);
             }
         }
-<<<<<<< HEAD
-
         if (fileMetadata.exists()) {
             try {
                 // parsing of the outline XML file (for PDF bookmark)
@@ -454,8 +436,6 @@
                 IOUtils.closeQuietly(in);
             }
         }
-=======
->>>>>>> 8bd6a44f
 
         if (getBlocks() == null) {
             throw new GrobidException("PDF parsing resulted in empty content", GrobidExceptionStatus.NO_BLOCKS);
