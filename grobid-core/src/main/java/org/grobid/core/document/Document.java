package org.grobid.core.document;

import com.google.common.base.Function;
import com.google.common.base.Joiner;
import com.google.common.base.Predicate;
import com.google.common.collect.HashMultimap;
import com.google.common.collect.Iterables;
import com.google.common.collect.LinkedListMultimap;
import com.google.common.collect.Lists;
import com.google.common.collect.Multimap;
import com.google.common.collect.SortedSetMultimap;

import org.grobid.core.analyzers.GrobidDefaultAnalyzer;
import org.grobid.core.data.BibDataSet;
import org.grobid.core.data.BiblioItem;
import org.grobid.core.data.Figure;
import org.grobid.core.data.Table;
import org.grobid.core.engines.Engine;
import org.grobid.core.engines.SegmentationLabel;
import org.grobid.core.engines.config.GrobidAnalysisConfig;
import org.grobid.core.exceptions.GrobidException;
import org.grobid.core.exceptions.GrobidExceptionStatus;
import org.grobid.core.features.FeatureFactory;
import org.grobid.core.features.FeaturesVectorHeader;

import org.grobid.core.layout.Block;
import org.grobid.core.layout.BoundingBox;
import org.grobid.core.layout.Cluster;
import org.grobid.core.layout.GraphicObject;
import org.grobid.core.layout.GraphicObjectType;
import org.grobid.core.layout.LayoutToken;
import org.grobid.core.layout.Page;
import org.grobid.core.layout.PDFAnnotation;
import org.grobid.core.layout.VectorGraphicBoxCalculator;

import org.grobid.core.sax.PDF2XMLSaxHandler;
import org.grobid.core.sax.PDF2XMLAnnotationSaxHandler;

import org.grobid.core.utilities.BoundingBoxCalculator;
import org.grobid.core.utilities.ElementCounter;
import org.grobid.core.utilities.LayoutTokensUtil;
import org.grobid.core.utilities.Pair;
import org.grobid.core.utilities.TextUtilities;
import org.grobid.core.utilities.Utilities;
import org.grobid.core.utilities.OffsetPosition;
import org.grobid.core.utilities.matching.EntityMatcherException;
import org.grobid.core.utilities.matching.ReferenceMarkerMatcher;

import org.slf4j.Logger;
import org.slf4j.LoggerFactory;

import javax.print.Doc;
import javax.xml.parsers.SAXParser;
import javax.xml.parsers.SAXParserFactory;
import java.io.File;
import java.io.FileInputStream;
import java.io.IOException;
import java.util.ArrayList;
import java.util.Collection;
import java.util.HashMap;
import java.util.HashSet;
import java.util.Iterator;
import java.util.List;
import java.util.Map;
import java.util.SortedSet;
import java.util.TreeSet;
import java.util.regex.Matcher;
import java.util.regex.Pattern;

/**
 * Class for representing, processing and exchanging a document item.
 *
 * @author Patrice Lopez
 */

public class Document {

    protected static final Logger LOGGER = LoggerFactory.getLogger(Document.class);
    public static final int MAX_FIG_BOX_DISTANCE = 70;
    protected final DocumentSource documentSource;

    protected String pathXML = null; // XML representation of the current PDF file

    protected String lang = null;

    // layout structure of the document
    protected List<Page> pages = null;
    protected List<Cluster> clusters = null;
    protected List<Block> blocks = null;

<<<<<<< HEAD
    // these block lists should be removed at some point
    private List<Integer> blockHeaders = null;
    private List<Integer> blockFooters = null;
    private List<Integer> blockSectionTitles = null;
    private List<Integer> acknowledgementBlocks = null;
    private List<Integer> blockDocumentHeaders = null;
    private SortedSet<DocumentPiece> blockReferences = null;
    private List<Integer> blockTables = null;
    private List<Integer> blockFigures = null;
    private List<Integer> blockHeadTables = null;
    private List<Integer> blockHeadFigures = null;

    private FeatureFactory featureFactory = null;
=======
    // not used anymore
    protected List<Integer> blockHeaders = null;
    protected List<Integer> blockFooters = null;
    protected List<Integer> blockSectionTitles = null;
    protected List<Integer> acknowledgementBlocks = null;
    protected List<Integer> blockDocumentHeaders = null;
    protected SortedSet<DocumentPiece> blockReferences = null;
    protected List<Integer> blockTables = null;
    protected List<Integer> blockFigures = null;
    protected List<Integer> blockHeadTables = null;
    protected List<Integer> blockHeadFigures = null;

    protected FeatureFactory featureFactory = null;
>>>>>>> b9fd00a1

    // map of tokens (e.g. <reference> or <footnote>) to document pieces
    protected SortedSetMultimap<String, DocumentPiece> labeledBlocks;

    // original tokenization and tokens - in order to recreate the original
    // strings and spacing
    protected List<LayoutToken> tokenizations = null;

    // list of bibliographical references with context
    protected Map<String, BibDataSet> teiIdToBibDataSets = null;
    protected List<BibDataSet> bibDataSets = null;

    // not used anymore
    protected DocumentNode top = null;

    // header of the document - if extracted and processed
    protected final BiblioItem resHeader = null;

    // full text as tructure TEI - if extracted and processed
    protected String tei;

    protected ReferenceMarkerMatcher referenceMarkerMatcher;

    // list of bitmaps and vector graphics of the document
    protected List<GraphicObject> images = null;
	
	// list of PDF annotations as present in the PDF source file
    protected List<PDFAnnotation> pdfAnnotations = null;
	
    protected Multimap<Integer, GraphicObject> imagesPerPage = LinkedListMultimap.create();

    // some statistics regarding the document - useful for generating the features
    protected double maxCharacterDensity = 0.0;
    protected double minCharacterDensity = 0.0;
    protected double maxBlockSpacing = 0.0;
    protected double minBlockSpacing = 0.0;
    protected int documentLenghtChar = -1; // length here is expressed as number of characters

    // not used
    protected int beginBody = -1;
    protected int beginReferences = -1;

    protected boolean titleMatchNum = false; // true if the section titles of the document are numbered

    // the magic DOI regular expression...
    static public final Pattern DOIPattern = Pattern
            .compile("(10\\.\\d{4,5}\\/[\\S]+[^;,.\\s])");
    protected List<Figure> figures;
    protected Predicate<GraphicObject> validGraphicObjectPredicate;
    protected int m;
    protected List<Table> tables;

    public Document(DocumentSource documentSource) {
        top = new DocumentNode("top", "0");
        this.documentSource = documentSource;
        setPathXML(documentSource.getXmlFile());
    }

    protected Document() {
        this.documentSource = null;
    }

    public static Document createFromText(String text) {
        Document doc = new Document();
        doc.fromText(text);
        return doc;
    }

    public void setLanguage(String l) {
        lang = l;
    }

    public String getLanguage() {
        return lang;
    }

    public BiblioItem getResHeader() {
        return resHeader;
    }

    public List<Block> getBlocks() {
        return blocks;
    }

    public List<BibDataSet> getBibDataSets() {
        return bibDataSets;
    }

    public void addBlock(Block b) {
        if (blocks == null)
            blocks = new ArrayList<Block>();
        blocks.add(b);
    }

    public List<GraphicObject> getImages() {
        return images;
    }

	public List<PDFAnnotation> getPDFAnnotations() {
		return pdfAnnotations;
	}

    /**
     * Set the path to the XML file generated by xml2pdf
     */
    protected void setPathXML(File pathXML) {
        this.pathXML = pathXML.getAbsolutePath();
    }

    public List<LayoutToken> getTokenizations() {
        return tokenizations;
    }

    public int getDocumentLenghtChar() {
        return documentLenghtChar;
    }

    public double getMaxCharacterDensity() {
        return maxCharacterDensity;
    }

    public double getMinCharacterDensity() {
        return minCharacterDensity;
    }

    public double getMaxBlockSpacing() {
        return maxBlockSpacing;
    }

    public double getMinBlockSpacing() {
        return minBlockSpacing;
    }

    // to be removed
    //@Deprecated
    public List<LayoutToken> getTokenizationsHeader() {
        List<LayoutToken> tokenizationsHeader = new ArrayList<LayoutToken>();
        for (Integer blocknum : blockDocumentHeaders) {
            Block blo = blocks.get(blocknum);
            List<LayoutToken> tokens = blo.getTokens();
            if ( (tokens == null) || (tokens.size() == 0) ) {
                continue;
            }
            else {
                for(LayoutToken token : tokens) {
                    tokenizationsHeader.add(token);
                }
            }
        }

        return tokenizationsHeader;
    }

    // to be removed
    //@Deprecated
    public List<LayoutToken> getTokenizationsFulltext() {
        List<LayoutToken> tokenizationsFulltext = new ArrayList<LayoutToken>();
        for (Block blo : blocks) {
            int tokens = blo.getStartToken();
            int tokene = blo.getEndToken();
            for (int i = tokens; i < tokene; i++) {
                tokenizationsFulltext.add(tokenizations.get(i));
            }
        }

        return tokenizationsFulltext;
    }

    public List<LayoutToken> fromText(final String text) {

        List<String> toks = GrobidDefaultAnalyzer.tokenize(text);
        tokenizations = Lists.transform(toks, new Function<String, LayoutToken>() {
            @Override
            public LayoutToken apply(String s) {
                return new LayoutToken(s);
            }
        });

        blocks = new ArrayList<>();
        Block b = new Block();
        for (LayoutToken lt : tokenizations) {
            b.addToken(lt);
        }

        Page p = new Page(1);
        b.setPage(p);
        b.setText(text);
        pages = new ArrayList<>();
        pages.add(p);
        blocks.add(b);
        p.addBlock(b);
        b.setStartToken(0);
        b.setEndToken(toks.size() - 1);

        images = new ArrayList<>();
        return tokenizations;
    }

    /**
     * Parser PDF2XML output representation and get the tokenized form of the document.
     *
     * @return list of features
     */
    public List<LayoutToken> addTokenizedDocument(GrobidAnalysisConfig config) {
        // The XML generated by pdf2xml might contains invalid UTF characters due to the "garbage-in" of the PDF,
        // which will result in a "fatal" parsing failure (the joy of XML!). The solution could be to prevent
        // having those characters in the input XML by cleaning it first

        images = new ArrayList<>();
        PDF2XMLSaxHandler parser = new PDF2XMLSaxHandler(this, images);
		pdfAnnotations = new ArrayList<PDFAnnotation>();
		PDF2XMLAnnotationSaxHandler parserAnnot = new PDF2XMLAnnotationSaxHandler(this, pdfAnnotations);
		
		// get a SAX parser factory
		SAXParserFactory spf = SAXParserFactory.newInstance();
		
        tokenizations = null;

        File file = new File(pathXML);
		File fileAnnot = new File(pathXML+"_annot.xml");
        FileInputStream in = null;
        try {
			// parsing of the pdf2xml file
            in = new FileInputStream(file);
            // in = new XMLFilterFileInputStream(file); // -> to filter invalid XML characters
 
            // get a new instance of parser
            SAXParser p = spf.newSAXParser();
            p.parse(in, parser);
            tokenizations = parser.getTokenization();
            if (in != null) {
                try {
                    in.close();
                } catch (IOException e) {
                    LOGGER.error("Cannot close input stream", e);
                }
            }
		} catch (GrobidException e) {
            throw e;
        } catch (Exception e) {
            throw new GrobidException("Cannot parse file: " + file, e, GrobidExceptionStatus.PARSING_ERROR);
        } finally {
            if (in != null) {
                try {
                    in.close();
                } catch (IOException e) {
                    LOGGER.error("Cannot close input stream", e);
                }
            }
        }	
			
		try {
			// parsing of the annotation XML file
			in = new FileInputStream(fileAnnot);
			SAXParser p = spf.newSAXParser();
			p.parse(in, parserAnnot);
		} catch (GrobidException e) {
            throw e;
        } catch (Exception e) {
            throw new GrobidException("Cannot parse file: " + file, e, GrobidExceptionStatus.PARSING_ERROR);
        } finally {
            if (in != null) {
                try {
                    in.close();
                } catch (IOException e) {
                    LOGGER.error("Cannot close input stream", e);
                }
            }
        }

        if (getBlocks() == null) {
            throw new GrobidException("PDF parsing resulted in empty content", GrobidExceptionStatus.NO_BLOCKS);
        }

        // calculating main area
        ElementCounter<Integer> leftEven = new ElementCounter<>();
        ElementCounter<Integer> rightEven = new ElementCounter<>();
        ElementCounter<Integer> leftOdd = new ElementCounter<>();
        ElementCounter<Integer> rightOdd = new ElementCounter<>();
        ElementCounter<Integer> top = new ElementCounter<>();
        ElementCounter<Integer> bottom = new ElementCounter<>();

        for (Block b : blocks) {
            BoundingBox box = BoundingBoxCalculator.calculateOneBox(b.getTokens());
            if (box != null) {
                b.setBoundingBox(box);
            }

            //small blocks can indicate that it's page numbers, some journal header info, etc. No need in them
            if (b.getX() == 0 || b.getHeight() < 20 || b.getWidth() < 20 || b.getHeight() * b.getWidth() < 3000) {
                continue;
            }

            if (b.getPageNumber() % 2 == 0) {
                leftEven.i((int) b.getX());
                rightEven.i((int) (b.getX() + b.getWidth()));
            } else {
                leftOdd.i((int) b.getX());
                rightOdd.i((int) (b.getX() + b.getWidth()));
            }

            top.i((int) b.getY());
            bottom.i((int) (b.getY() + b.getHeight()));
        }

        if (!leftEven.getCnts().isEmpty() && !leftOdd.getCnts().isEmpty()) {
            int pageEvenX = 0;
            int pageEvenWidth = 0;
            if (pages.size() > 1) {
                pageEvenX = getCoordItem(leftEven, true);
                // +1 due to rounding
                pageEvenWidth = getCoordItem(rightEven, false) - pageEvenX + 1;
            }
            int pageOddX = getCoordItem(leftOdd, true);
            // +1 due to rounding
            int pageOddWidth = getCoordItem(rightOdd, false) - pageOddX + 1;
            int pageY = getCoordItem(top, true);
            int pageHeight = getCoordItem(bottom, false) - pageY + 1;
            for (Page page : pages) {
                if (page.isEven()) {
                    page.setMainArea(BoundingBox.fromPointAndDimensions(page.getNumber(),
						pageEvenX, pageY, pageEvenWidth, pageHeight));
                } else {
                    page.setMainArea(BoundingBox.fromPointAndDimensions(page.getNumber(),
						pageOddX, pageY, pageOddWidth, pageHeight));
                }
            }
        } else {
            for (Page page : pages) {
                page.setMainArea(BoundingBox.fromPointAndDimensions(page.getNumber(),
					0, 0, page.getWidth(), page.getHeight()));
            }
        }

        // calculating boxes for pages
        if (config.isProcessVectorGraphics()) {
			try {
				for (GraphicObject o : VectorGraphicBoxCalculator.calculate(this).values()) {
                	images.add(o);
            	}
			} catch(Exception e) {
				throw new GrobidException("Cannot process vector graphics: " + file, e, GrobidExceptionStatus.PARSING_ERROR);
			}
        }

        // cache images per page
        for (GraphicObject go : images) {
            // filtering out small figures that are likely to be logos and stuff
            if (go.getType() == GraphicObjectType.BITMAP && !isValidBitmapGraphicObject(go)) {
                continue;
            }
            imagesPerPage.put(go.getPage(), go);
        }

        HashSet<Integer> keys = new HashSet<>(imagesPerPage.keySet());
        for (Integer pageNum : keys) {

            Collection<GraphicObject> elements = imagesPerPage.get(pageNum);
            if (elements.size() > 10) {
                imagesPerPage.removeAll(pageNum);
                Engine.getCntManager().i(Figure.Counters.TOO_MANY_FIGURES_PER_PAGE);
            } else {
                ArrayList<GraphicObject> res = glueImagesIfNecessary(pageNum, Lists.newArrayList(elements));
                if (res != null) {
                    imagesPerPage.removeAll(pageNum);
                    imagesPerPage.putAll(pageNum, res);
                }
            }
        }
		
        // we filter out possible line numbering for review works
        // filterLineNumber();
        return tokenizations;
    }

    protected ArrayList<GraphicObject> glueImagesIfNecessary(Integer pageNum, List<GraphicObject> graphicObjects ) {

        List<Pair<Integer, Integer>> toGlue = new ArrayList<>();
//        List<GraphicObject> cur = new ArrayList<>();

//        List<GraphicObject> graphicObjects = new ArrayList<>(objs);

        int start =0 , end = 0;
        for (int i = 1; i < graphicObjects.size(); i++) {
            GraphicObject prev = graphicObjects.get(i - 1);
            GraphicObject cur = graphicObjects.get(i);

            if (prev.getType() != GraphicObjectType.BITMAP || cur.getType() != GraphicObjectType.BITMAP) {
                if (start != end) {
                    toGlue.add(new Pair<>(start, end + 1));
                }
                start = i;
                end = start;

                continue;
            }

            if (Utilities.doubleEquals(prev.getBoundingBox().getWidth(), cur.getBoundingBox().getWidth(), 0.0001)
                    && Utilities.doubleEquals(prev.getBoundingBox().getY2(), cur.getBoundingBox().getY(), 0.0001)

                    ) {
                end++;
            } else {
                if (start != end) {
                    toGlue.add(new Pair<>(start, end + 1));
                }
                start = i;
                end = start;
            }

        }

        if (start != end) {
            toGlue.add(new Pair<>(start, end + 1));
        }


        if (toGlue.isEmpty()) {
            return null;
        }
        for (Pair<Integer, Integer> p : toGlue) {
            BoundingBox box = graphicObjects.get(p.a).getBoundingBox();
            for (int i = p.a + 1; i < p.b; i++) {
                box = box.boundBox(graphicObjects.get(i).getBoundingBox());
            }

            graphicObjects.set(p.a, new GraphicObject(box, GraphicObjectType.VECTOR_BOX));
            for (int i = p.a + 1; i < p.b; i++) {
                graphicObjects.set(i, null);
            }

        }


        validGraphicObjectPredicate = new Predicate<GraphicObject>() {
            @Override
            public boolean apply(GraphicObject graphicObject) {
                return graphicObject != null && isValidBitmapGraphicObject(graphicObject);
            }
        };
        return Lists.newArrayList(Iterables.filter(graphicObjects, validGraphicObjectPredicate));


    }


    protected static int getCoordItem(ElementCounter<Integer> cnt, boolean getMin) {
        List<Map.Entry<Integer, Integer>> counts = cnt.getSortedCounts();
        int max = counts.get(0).getValue();

        int res = counts.get(0).getKey();
        for (Map.Entry<Integer, Integer> e : counts) {
            /*if (e.getValue() < max * 0.7) {
                break;
            }*/

            if (getMin) {
                if (e.getKey() < res) {
                    res = e.getKey();
                }
            } else {
                if (e.getKey() > res) {
                    res = e.getKey();
                }
            }
        }
        return res;
    }

    /**
     * Try to reconnect blocks cut because of layout constraints (new col., new
     * page, inserted figure, etc.)
     *
     * -> not used anymore
     *
     */
    /*public void reconnectBlocks() throws Exception {
        int i = 0;
        // List<Block> newBlocks = new ArrayList<Block>();
        boolean candidate = false;
        int candidateIndex = -1;
        for (Block block : blocks) {
            Integer ii = i;
            if ((!blockFooters.contains(ii))
                    && (!blockDocumentHeaders.contains(ii))
                    && (!blockHeaders.contains(ii))
                    && (!blockReferences.contains(ii))
                    && (!blockSectionTitles.contains(ii))
                    && (!blockFigures.contains(ii))
                    && (!blockTables.contains(ii))
                    && (!blockHeadFigures.contains(ii))
                    && (!blockHeadTables.contains(ii))) {
                String text = block.getText();

                if (text != null) {
                    text = text.trim();
                    if (text.length() > 0) {
                        // specific test if we have a new column
                        // test if we have a special layout block
                        int innd = text.indexOf("@PAGE");
                        if (innd == -1)
                            innd = text.indexOf("@IMAGE");

                        if (innd == -1) {
                            // test if the block starts without upper case
                            if (text.length() > 2) {
                                char c1 = text.charAt(0);
                                char c2 = text.charAt(1);
                                if (Character.isLetter(c1)
                                        && Character.isLetter(c2)
                                        && !Character.isUpperCase(c1)
                                        && !Character.isUpperCase(c2)) {
                                    // this block is ok for merging with the
                                    // previous candidate
                                    if (candidate) {
                                        Block target = blocks.get(candidateIndex);
                                        // we simply move tokens
                                        List<LayoutToken> theTokens = block.getTokens();
                                        for (LayoutToken tok : theTokens) {
                                            target.addToken(tok);
                                        }
                                        target.setText(target.getText() + "\n"
                                                + block.getText());
                                        block.setText("");
                                        block.resetTokens();
                                        candidate = false;
                                    } else {
                                        candidate = false;
                                    }
                                } else {
                                    candidate = false;
                                }
                            } else {
                                candidate = false;
                            }

                            // test if the block ends "suddently"
                            if (text.length() > 2) {
                                // test the position of the last token, which should
                                // be close
                                // to the one of the block + width of the block
                                StringTokenizer st = new StringTokenizer(text, "\n");
                                int lineLength = 0;
                                int nbLines = 0;
                                int p = 0;
                                while (p < st.countTokens() - 1) {
                                    String line = st.nextToken();
                                    lineLength += line.length();
                                    nbLines++;
                                    p++;
                                }

                                if (st.countTokens() > 1) {
                                    lineLength = lineLength / nbLines;
                                    int finalLineLength = st.nextToken().length();

                                    if (Math.abs(finalLineLength - lineLength) < (lineLength / 3)) {

                                        char c1 = text.charAt(text.length() - 1);
                                        char c2 = text.charAt(text.length() - 2);
                                        if ((((c1 == '-') || (c1 == ')')) && Character
                                                .isLetter(c2))
                                                | (Character.isLetter(c1) && Character
                                                .isLetter(c2))) {
                                            // this block is a candidate for merging
                                            // with the next one
                                            candidate = true;
                                            candidateIndex = i;
                                        }
                                    }
                                }
                            }
                        }
                    }
                }
            }
            i++;
        }
    }*/

    /**
     * Add features in the header section
     * <p/>
     * -> should be moved to the header parser class!
     */
    public String getHeaderFeatured(boolean getHeader,
                                    boolean withRotation) {
        if (getHeader) {
            // String theHeader = getHeaderZFN(firstPass);
            String theHeader = getHeader();
            if ((theHeader == null) || (theHeader.trim().length() <= 1)) {
                theHeader = getHeaderLastHope();
            }
//System.out.println(theHeader);
        }
        featureFactory = FeatureFactory.getInstance();
        StringBuilder header = new StringBuilder();
        String currentFont = null;
        int currentFontSize = -1;

        // vector for features
        FeaturesVectorHeader features;
        boolean endblock;
        for (Integer blocknum : blockDocumentHeaders) {
            Block block = blocks.get(blocknum);
            boolean newline;
            boolean previousNewline = false;
            endblock = false;
            List<LayoutToken> tokens = block.getTokens();
            if (tokens == null)
                continue;
            int n = 0;
            while (n < tokens.size()) {
                LayoutToken token = tokens.get(n);
                features = new FeaturesVectorHeader();
                features.token = token;
                String text = token.getText();
                if (text == null) {
                    n++;
                    continue;
                }
                //text = text.trim();
                text = text.replace(" ", "").replace("\t", "").replace("\u00A0", "");
                if (text.length() == 0) {
                    n++;
                    continue;
                }

                if (text.equals("\n") || text.equals("\r")) {
                    newline = true;
                    previousNewline = true;
                    n++;
                    continue;
                } else
                    newline = false;

                if (previousNewline) {
                    newline = true;
                    previousNewline = false;
                }

                if (TextUtilities.filterLine(text)) {
                    n++;
                    continue;
                }

                features.string = text;

                if (newline)
                    features.lineStatus = "LINESTART";
                Matcher m0 = featureFactory.isPunct.matcher(text);
                if (m0.find()) {
                    features.punctType = "PUNCT";
                }
                if (text.equals("(") || text.equals("[")) {
                    features.punctType = "OPENBRACKET";

                } else if (text.equals(")") || text.equals("]")) {
                    features.punctType = "ENDBRACKET";

                } else if (text.equals(".")) {
                    features.punctType = "DOT";

                } else if (text.equals(",")) {
                    features.punctType = "COMMA";

                } else if (text.equals("-")) {
                    features.punctType = "HYPHEN";

                } else if (text.equals("\"") || text.equals("\'") || text.equals("`")) {
                    features.punctType = "QUOTE";
                }

                if (n == 0) {
                    features.lineStatus = "LINESTART";
                    features.blockStatus = "BLOCKSTART";
                } else if (n == tokens.size() - 1) {
                    features.lineStatus = "LINEEND";
                    previousNewline = true;
                    features.blockStatus = "BLOCKEND";
                    endblock = true;
                } else {
                    // look ahead...
                    boolean endline = false;

                    int ii = 1;
                    boolean endloop = false;
                    while ((n + ii < tokens.size()) && (!endloop)) {
                        LayoutToken tok = tokens.get(n + ii);
                        if (tok != null) {
                            String toto = tok.getText();
                            if (toto != null) {
                                if (toto.equals("\n")) {
                                    endline = true;
                                    endloop = true;
                                } else {
                                    if ((toto.trim().length() != 0)
                                            && (!text.equals("\u00A0"))
                                            && (!(toto.contains("@IMAGE")))
                                            && (!(toto.contains("@PAGE")))
                                            && (!text.contains(".pbm"))
                                            && (!text.contains(".ppm"))
                                            && (!text.contains(".vec"))
                                            && (!text.contains(".png"))
                                            && (!text.contains(".jpg"))) {
                                        endloop = true;
                                    }
                                }
                            }
                        }

                        if (n + ii == tokens.size() - 1) {
                            endblock = true;
                            endline = true;
                        }

                        ii++;
                    }

                    if ((!endline) && !(newline)) {
                        features.lineStatus = "LINEIN";
                    } else if (!newline) {
                        features.lineStatus = "LINEEND";
                        previousNewline = true;
                    }

                    if ((!endblock) && (features.blockStatus == null))
                        features.blockStatus = "BLOCKIN";
                    else if (features.blockStatus == null)
                        features.blockStatus = "BLOCKEND";

                }

                if (text.length() == 1) {
                    features.singleChar = true;
                }

                if (Character.isUpperCase(text.charAt(0))) {
                    features.capitalisation = "INITCAP";
                }

                if (featureFactory.test_all_capital(text)) {
                    features.capitalisation = "ALLCAP";
                }

                if (featureFactory.test_digit(text)) {
                    features.digit = "CONTAINSDIGITS";
                }

                if (featureFactory.test_common(text)) {
                    features.commonName = true;
                }

                if (featureFactory.test_names(text)) {
                    features.properName = true;
                }

                if (featureFactory.test_month(text)) {
                    features.month = true;
                }

                if (text.contains("-")) {
                    features.containDash = true;
                }

                Matcher m = featureFactory.isDigit.matcher(text);
                if (m.find()) {
                    features.digit = "ALLDIGIT";
                }

                Matcher m2 = featureFactory.YEAR.matcher(text);
                if (m2.find()) {
                    features.year = true;
                }

                Matcher m3 = featureFactory.EMAIL.matcher(text);
                if (m3.find()) {
                    features.email = true;
                }

                Matcher m4 = featureFactory.HTTP.matcher(text);
                if (m4.find()) {
                    features.http = true;
                }

                if (currentFont == null) {
                    currentFont = token.getFont();
                    features.fontStatus = "NEWFONT";
                } else if (!currentFont.equals(token.getFont())) {
                    currentFont = token.getFont();
                    features.fontStatus = "NEWFONT";
                } else
                    features.fontStatus = "SAMEFONT";

                int newFontSize = (int) token.getFontSize();
                if (currentFontSize == -1) {
                    currentFontSize = newFontSize;
                    features.fontSize = "HIGHERFONT";
                } else if (currentFontSize == newFontSize) {
                    features.fontSize = "SAMEFONTSIZE";
                } else if (currentFontSize < newFontSize) {
                    features.fontSize = "HIGHERFONT";
                    currentFontSize = newFontSize;
                } else if (currentFontSize > newFontSize) {
                    features.fontSize = "LOWERFONT";
                    currentFontSize = newFontSize;
                }

                if (token.getBold())
                    features.bold = true;

                if (token.getItalic())
                    features.italic = true;

                if (token.getRotation())
                    features.rotation = true;

                // CENTERED
                // LEFTAJUSTED

                if (features.capitalisation == null)
                    features.capitalisation = "NOCAPS";

                if (features.digit == null)
                    features.digit = "NODIGIT";

                if (features.punctType == null)
                    features.punctType = "NOPUNCT";

                header.append(features.printVector(withRotation));

                n++;
            }
        }

        return header.toString();
    }

    // default bins for relative position
    protected static final int nbBins = 12;

    /**
     * heuristics to get the header section...
     * -> it is now covered by the CRF segmentation model
     */
    public String getHeader() {
        //if (firstPass)
        //BasicStructureBuilder.firstPass(this);

        // try first to find the introduction in a safe way
        String tmpRes = getHeaderByIntroduction();
        if (tmpRes != null) {
            if (tmpRes.trim().length() > 0) {
                return tmpRes;
            }
        }

        // we apply a heuristics based on the size of first blocks
        String res = null;
        beginBody = -1;
        StringBuilder accumulated = new StringBuilder();
        int i = 0;
        int nbLarge = 0;
        boolean abstractCandidate = false;
        for (Block block : blocks) {
            String localText = block.getText();
            if ((localText == null) || (localText.startsWith("@"))) {
                accumulated.append("\n");
                continue;
            }
            localText = localText.trim();
            localText = localText.replace("  ", " ");

            Matcher ma0 = BasicStructureBuilder.abstract_.matcher(localText);
            if ((block.getNbTokens() > 60) || (ma0.find())) {
                if (!abstractCandidate) {
                    // first large block, it should be the abstract
                    abstractCandidate = true;
                } else if (beginBody == -1) {
                    // second large block, it should be the first paragraph of
                    // the body
                    beginBody = i;
                    for (int j = 0; j <= i + 1; j++) {
                        Integer inte = j;
                        if (blockDocumentHeaders == null)
                            blockDocumentHeaders = new ArrayList<Integer>();
                        if (!blockDocumentHeaders.contains(inte))
                            blockDocumentHeaders.add(inte);
                    }
                    res = accumulated.toString();
                    nbLarge = 1;
                } else if (block.getNbTokens() > 60) {
                    nbLarge++;
                    if (nbLarge > 5) {
                        return res;
                    }
                }
            } else {
                Matcher m = BasicStructureBuilder.introduction
                        .matcher(localText);
                if (abstractCandidate) {
                    if (m.find()) {
                        // we clearly found the begining of the body
                        beginBody = i;
                        for (int j = 0; j <= i; j++) {
                            Integer inte = j;
                            if (blockDocumentHeaders == null)
                                blockDocumentHeaders = new ArrayList<Integer>();
                            if (!blockDocumentHeaders.contains(inte)) {
                                blockDocumentHeaders.add(inte);
                            }
                        }
                        return accumulated.toString();
                    } else if (beginBody != -1) {
                        if (localText.startsWith("(1|I|A)\\.\\s")) {
                            beginBody = i;
                            for (int j = 0; j <= i; j++) {
                                Integer inte = j;
                                if (blockDocumentHeaders == null)
                                    blockDocumentHeaders = new ArrayList<Integer>();
                                if (!blockDocumentHeaders.contains(inte))
                                    blockDocumentHeaders.add(inte);
                            }
                            return accumulated.toString();
                        }
                    }
                } else {
                    if (m.find()) {
                        // we clearly found the begining of the body with the
                        // introduction section
                        beginBody = i;
                        for (int j = 0; j <= i; j++) {
                            Integer inte = j;
                            if (blockDocumentHeaders == null)
                                blockDocumentHeaders = new ArrayList<Integer>();
                            if (!blockDocumentHeaders.contains(inte))
                                blockDocumentHeaders.add(inte);
                        }
                        res = accumulated.toString();
                    }
                }
            }

            if ((i > 6) && (i > (blocks.size() * 0.6))) {
                if (beginBody != -1) {
                    return res;
                } else
                    return null;
            }

            accumulated.append(localText).append("\n");
            i++;
        }

        return res;
    }

    /**
     * We return the first page as header estimation... better than nothing when
     * nothing is not acceptable.
     * <p/>
     * -> now covered by the CRF segmentation model
     */
    public String getHeaderLastHope() {
        String res;
        StringBuilder accumulated = new StringBuilder();
        int i = 0;
        if ((pages == null) || (pages.size() == 0)) {
            return null;
        }
        for (Page page : pages) {
            if ((page.getBlocks() == null) || (page.getBlocks().size() == 0))
                continue;
            for (Block block : page.getBlocks()) {
                String localText = block.getText();
                if ((localText == null) || (localText.startsWith("@"))) {
                    accumulated.append("\n");
                    continue;
                }
                localText = localText.trim();
                localText = localText.replace("  ", " ");
                accumulated.append(localText);
                Integer inte = new Integer(i);
                if (blockDocumentHeaders == null)
                    blockDocumentHeaders = new ArrayList<Integer>();
                if (!blockDocumentHeaders.contains(inte))
                    blockDocumentHeaders.add(inte);
                i++;
            }
            beginBody = i;
            break;
        }

        return accumulated.toString();
    }

    /**
     * We try to match the introduction section in a safe way, and consider if
     * minimum requirements are met the blocks before this position as header.
     * <p/>
     * -> now covered by the CRF segmentation model
     */
    public String getHeaderByIntroduction() {
        String res;
        StringBuilder accumulated = new StringBuilder();
        int i = 0;
        for (Block block : blocks) {
            String localText = block.getText();
            if ((localText == null) || (localText.startsWith("@"))) {
                accumulated.append("\n");
                continue;
            }
            localText = localText.trim();

            Matcher m = BasicStructureBuilder.introductionStrict
                    .matcher(localText);
            if (m.find()) {
                accumulated.append(localText);
                beginBody = i;
                for (int j = 0; j < i + 1; j++) {
                    Integer inte = j;
                    if (blockDocumentHeaders == null)
                        blockDocumentHeaders = new ArrayList<Integer>();
                    if (!blockDocumentHeaders.contains(inte))
                        blockDocumentHeaders.add(inte);
                }
                res = accumulated.toString();

                return res;
            }

            accumulated.append(localText);
            i++;
        }

        return null;
    }

    /**
     * Return the text content of the body of the document. getHeader() and getReferences() must
     * have been called before.
     * <p/>
     * -> this should be removed at some point... it is only used now as default solution to determine
     * the language of an article with the language identifier
     */
    public String getBody() {
        StringBuilder accumulated = new StringBuilder();

        if (blockFooters == null)
            blockFooters = new ArrayList<Integer>();

        if (blockHeaders == null)
            blockHeaders = new ArrayList<Integer>();

        // Wiley specific pre-treatment
        // it looks very ad-hoc but actually it is
        int i = 0;
        boolean wiley = false;
        for (Block block : blocks) {
            Integer ii = i;

            if (blockDocumentHeaders.contains(ii)) {
                String localText = block.getText();
                if (localText != null) {
                    localText = localText.trim();
                    localText = localText.replace("  ", " ");
                    // we check if we have a Wiley publication - there is always
                    // the DOI around
                    // in a single block

                    if (localText.startsWith("DOI: 10.1002")) {
                        wiley = true;
                    }
                }
            }

            if ((!blockFooters.contains(ii))
                    && (!blockDocumentHeaders.contains(ii))
                    & (!blockHeaders.contains(ii)) && wiley) {
                String localText = block.getText();

                if (localText != null) {
                    localText = localText.trim();
                    localText = localText.replace("  ", " ");

                    // the keyword block needs to join the header section
                    if (localText.startsWith("Keywords: ")) {
                        // the block before the keyword block is part of the
                        // abstract and needs to be
                        // move up in the header section
                        blockDocumentHeaders.add(i - 1);
                        blockDocumentHeaders.add(ii);

                        break;
                    }
                }
            }
            i++;
        }

        i = 0;
        for (Block block : blocks) {
            Integer ii = i;
            // if ( (i >= beginBody) && (i < beginReferences) ) {

            if (blockFooters == null) {
                blockFooters = new ArrayList<Integer>();
            }
            if (blockDocumentHeaders == null) {
                blockDocumentHeaders = new ArrayList<Integer>();
            }
            if (blockHeaders == null) {
                blockHeaders = new ArrayList<Integer>();
            }
            if (blockReferences == null) {
                blockReferences = new TreeSet<DocumentPiece>();
            }

            if ((!blockFooters.contains(ii))
                    && (!blockDocumentHeaders.contains(ii))
                    && (!blockHeaders.contains(ii))
                    && (!blockReferences.contains(ii))) {
                String localText = block.getText();
                if (localText != null) {
                    localText = localText.trim();
                    if (localText.startsWith("@BULLET")) {
                        localText = localText.replace("@BULLET", " • ");
                    }
                    if (localText.startsWith("@IMAGE")) {
                        localText = "";
                    }

                    if (localText.length() > 0) {
                        if (featureFactory == null) {
                            featureFactory = FeatureFactory.getInstance();
                            // featureFactory = new FeatureFactory();
                        }
                        localText = TextUtilities.dehyphenize(localText);
                        accumulated.append(localText).append("\n");
                    }
                }
            }
            i++;
        }
        return accumulated.toString();
    }

    /**
     * Return all blocks without markers.
     * <p/>
     * Ignore the toIgnore1 th blocks and the blocks after toIgnore2 (included)
     */
    public String getAllBlocksClean(int toIgnore1, int toIgnore2) {
        StringBuilder accumulated = new StringBuilder();
        if (toIgnore2 == -1)
            toIgnore2 = blocks.size() + 1;
        int i = 0;
        if (blocks != null) {
            for (Block block : blocks) {
                if ((i >= toIgnore1) && (i < toIgnore2)) {
                    accumulated.append(block.getText()).append("\n");
                }
                i++;
            }
        }
        return accumulated.toString();
    }

	/*
	 * Try to match a DOI in the first page, independently from any preliminar
	 * segmentation. This can be useful for improving the chance to find a DOI
	 * in headers or footnotes.
	 */
	public List<String> getDOIMatches() {
	    List<String> results = new ArrayList<String>();
		List<Page> pages = getPages();
		int p = 0;
	    for(Page page : pages) {
            if ((page.getBlocks() != null) && (page.getBlocks().size() > 0)) {
                for(int blockIndex=0; blockIndex < page.getBlocks().size(); blockIndex++) {
                    Block block = page.getBlocks().get(blockIndex);
                    String localText = block.getText();
                    if ((localText != null) && (localText.length() > 0)) {
			            localText = localText.trim();
		                Matcher DOIMatcher = DOIPattern.matcher(localText);
		                while (DOIMatcher.find()) {
		                    String theDOI = DOIMatcher.group();
		                    if (!results.contains(theDOI)) {
		                        results.add(theDOI);
		                    }
		                }
		            }
				}
	        }
			if (p>1)
				break;
			p++;
	    }
	    return results;
	}

    public String getTei() {
        return tei;
    }

    public void setTei(String tei) {
        this.tei = tei;
    }

    /*public List<Integer> getBlockHeaders() {
        return blockHeaders;
    }

    public List<Integer> getBlockFooters() {
        return blockFooters;
    }

    public List<Integer> getBlockSectionTitles() {
        return blockSectionTitles;
    }

    public List<Integer> getAcknowledgementBlocks() {
        return acknowledgementBlocks;
    }*/

    public List<Integer> getBlockDocumentHeaders() {
        return blockDocumentHeaders;
    }

    /*public SortedSet<DocumentPiece> getBlockReferences() {
        return blockReferences;
    }

    public List<Integer> getBlockTables() {
        return blockTables;
    }

    public List<Integer> getBlockFigures() {
        return blockFigures;
    }

    public List<Integer> getBlockHeadTables() {
        return blockHeadTables;
    }

    public List<Integer> getBlockHeadFigures() {
        return blockHeadFigures;
    }
	*/

    public DocumentNode getTop() {
        return top;
    }

    public void setTop(DocumentNode top) {
        this.top = top;
    }

    public boolean isTitleMatchNum() {
        return titleMatchNum;
    }

    public void setTitleMatchNum(boolean titleMatchNum) {
        this.titleMatchNum = titleMatchNum;
    }

    public List<Page> getPages() {
        return pages;
    }

    // starting from 1
    public Page getPage(int num) {
        return pages.get(num - 1);
    }

    public List<Cluster> getClusters() {
        return clusters;
    }

    public void setBlockHeaders(List<Integer> blockHeaders) {
        this.blockHeaders = blockHeaders;
    }

    public void setBlockFooters(List<Integer> blockFooters) {
        this.blockFooters = blockFooters;
    }

    public void setBlockSectionTitles(List<Integer> blockSectionTitles) {
        this.blockSectionTitles = blockSectionTitles;
    }

    public void setAcknowledgementBlocks(List<Integer> acknowledgementBlocks) {
        this.acknowledgementBlocks = acknowledgementBlocks;
    }

    public void setBlockDocumentHeaders(List<Integer> blockDocumentHeaders) {
        this.blockDocumentHeaders = blockDocumentHeaders;
    }

    public void setBlockReferences(SortedSet<DocumentPiece> blockReferences) {
        this.blockReferences = blockReferences;
    }

    public void setBlockTables(List<Integer> blockTables) {
        this.blockTables = blockTables;
    }

    public void setBlockFigures(List<Integer> blockFigures) {
        this.blockFigures = blockFigures;
    }

    public void setBlockHeadTables(List<Integer> blockHeadTables) {
        this.blockHeadTables = blockHeadTables;
    }

    public void setBlockHeadFigures(List<Integer> blockHeadFigures) {
        this.blockHeadFigures = blockHeadFigures;
    }

    public void setClusters(List<Cluster> clusters) {
        this.clusters = clusters;
    }

    public void setPages(List<Page> pages) {
        this.pages = pages;
    }

    public void addPage(Page page) {
        if (pages == null)
            pages = new ArrayList<Page>();
        pages.add(page);
    }

    public void setBibDataSets(List<BibDataSet> bibDataSets) {
        this.bibDataSets = bibDataSets;
        int cnt = 0;
        for (BibDataSet bds : bibDataSets) {
            bds.getResBib().setOrdinal(cnt++);
        }
    }

    public synchronized ReferenceMarkerMatcher getReferenceMarkerMatcher() throws EntityMatcherException {
        if (referenceMarkerMatcher == null) {
            referenceMarkerMatcher = new ReferenceMarkerMatcher(bibDataSets, Engine.getCntManager());
        }
        return referenceMarkerMatcher;
    }

    // when calling this method, the tei ids already should be in BibDataSets.BiblioItem
    public void calculateTeiIdToBibDataSets() {
        if (bibDataSets == null) {
            return;
        }

        teiIdToBibDataSets = new HashMap<String, BibDataSet>(bibDataSets.size());
        for (BibDataSet bds : bibDataSets) {
            if (bds.getResBib() != null && bds.getResBib().getTeiId() != null) {
                teiIdToBibDataSets.put(bds.getResBib().getTeiId(), bds);
            }
        }
    }

    public SortedSetMultimap<String, DocumentPiece> getLabeledBlocks() {
        return labeledBlocks;
    }

    public void setLabeledBlocks(SortedSetMultimap<String, DocumentPiece> labeledBlocks) {
        this.labeledBlocks = labeledBlocks;
    }

    //helper
    public List<LayoutToken> getDocumentPieceTokenization(DocumentPiece dp) {
        return tokenizations.subList(dp.a.getTokenDocPos(), dp.b.getTokenDocPos() + 1);
    }

    public String getDocumentPieceText(DocumentPiece dp) {
        return Joiner.on("").join(getDocumentPieceTokenization(dp));
    }

    public String getDocumentPieceText(SortedSet<DocumentPiece> dps) {
        return Joiner.on("\n").join(Iterables.transform(dps, new Function<DocumentPiece, Object>() {
            @Override
            public String apply(DocumentPiece documentPiece) {
                return getDocumentPieceText(documentPiece);
            }
        }));
    }

    public SortedSet<DocumentPiece> getDocumentPart(SegmentationLabel segmentationLabel) {
        if (labeledBlocks == null) {
            LOGGER.debug("labeledBlocks is null");
            return null;
        }
        if (segmentationLabel.getLabel() == null) {
            System.out.println("segmentationLabel.getLabel()  is null");
        }
        return labeledBlocks.get(segmentationLabel.getLabel());
    }

    public String getDocumentPartText(SegmentationLabel segmentationLabel) {
        SortedSet<DocumentPiece> pieces = getDocumentPart(segmentationLabel);
        if (pieces == null) {
            return null;
        } else {
            return getDocumentPieceText(getDocumentPart(segmentationLabel));
        }
    }

    public BibDataSet getBibDataSetByTeiId(String teiId) {
        return teiIdToBibDataSets.get(teiId);
    }

    protected static double MIN_DISTANCE = 100.0;

    /**
     * Return the list of graphical object touching the given block.
     */
    public static List<GraphicObject> getConnectedGraphics(Block block, Document doc) {
        List<GraphicObject> images = null;
        for (GraphicObject image : doc.getImages()) {
            if (block.getPageNumber() != image.getPage())
                continue;
            if ( ( (Math.abs((image.getY()+image.getHeight()) - block.getY()) < MIN_DISTANCE) ||
                   (Math.abs(image.getY() - (block.getY()+block.getHeight())) < MIN_DISTANCE) ) //||
                 //( (Math.abs((image.x+image.getWidth()) - block.getX()) < MIN_DISTANCE) ||
                 //  (Math.abs(image.x - (block.getX()+block.getWidth())) < MIN_DISTANCE) )
                 ) {
                // the image is at a distance of at least MIN_DISTANCE from one border 
                // of the block on the vertical/horizontal axis
                if (images == null)
                    images = new ArrayList<GraphicObject>();
                images.add(image);
            }
        }

        return images;
    }

    // deal with false positives, with footer stuff, etc.
    public void postProcessTables() {
        for (Table table : tables) {
            if (!table.firstCheck()) {
                continue;
            }

            // cleaning up tokens
            List<LayoutToken> fullDescResult = new ArrayList<>();
            BoundingBox curBox = BoundingBox.fromLayoutToken(table.getFullDescriptionTokens().get(0));
            int distanceThreshold = 200;
            for (LayoutToken fdt : table.getFullDescriptionTokens()) {
                BoundingBox b = BoundingBox.fromLayoutToken(fdt);
                if (b.getX() < 0) {
                    fullDescResult.add(fdt);
                    continue;
                }
                if (b.distanceTo(curBox) > distanceThreshold) {
                    Engine.getCntManager().i(Table.TableRejectionCounters.HEADER_NOT_CONSECUTIVE);
                    table.setGoodTable(false);
                    break;
                } else {
                    curBox = curBox.boundBox(b);
                    fullDescResult.add(fdt);
                }
            }
            table.getFullDescriptionTokens().clear();
            table.getFullDescriptionTokens().addAll(fullDescResult);

            List<LayoutToken> contentResult = new ArrayList<>();

            curBox = BoundingBox.fromLayoutToken(table.getContentTokens().get(0));
            for (LayoutToken fdt : table.getContentTokens()) {
                BoundingBox b = BoundingBox.fromLayoutToken(fdt);
                if (b.getX() < 0) {
                    contentResult.add(fdt);
                    continue;
                }

                if (b.distanceTo(curBox) > distanceThreshold) {
                    break;
                } else {
                    curBox = curBox.boundBox(b);
                    contentResult.add(fdt);
                }
            }
            table.getContentTokens().clear();
            table.getContentTokens().addAll(contentResult);

            table.secondCheck();
        }
    }

    public void assignGraphicObjectsToFigures() {
        Multimap<Integer, Figure> figureMap = HashMultimap.create();

        for (Figure f : figures) {
            figureMap.put(f.getPage(), f);
        }

        for (Integer pageNum : figureMap.keySet()) {
            List<Figure> pageFigures = new ArrayList<>();
            for (Figure f : figureMap.get(pageNum)) {
                List<LayoutToken> realCaptionTokens = getFigureLayoutTokens(f);
                if (realCaptionTokens != null && !realCaptionTokens.isEmpty()) {
                    f.setLayoutTokens(realCaptionTokens);
                    f.setTextArea(BoundingBoxCalculator.calculate(realCaptionTokens));
                    f.setCaption(new StringBuilder(TextUtilities.dehyphenize(LayoutTokensUtil.toText(realCaptionTokens))));
                    pageFigures.add(f);
                }
            }

            if (pageFigures.isEmpty()) {
                continue;
            }

            ArrayList<GraphicObject> it = Lists.newArrayList(Iterables.filter(imagesPerPage.get(pageNum), Figure.GRAPHIC_OBJECT_PREDICATE));

            List<GraphicObject> vectorBoxGraphicObjects = Lists.newArrayList(Iterables.filter(imagesPerPage.get(pageNum), Figure.VECTOR_BOX_GRAPHIC_OBJECT_PREDICATE));

            List<GraphicObject> graphicObjects = new ArrayList<>();

            l:
            for (GraphicObject bgo : it) {
                for (GraphicObject vgo : vectorBoxGraphicObjects) {
                    if (bgo.getBoundingBox().intersect(vgo.getBoundingBox())) {
                        continue l;
                    }
                }
                graphicObjects.add(bgo);
            }

            graphicObjects.addAll(vectorBoxGraphicObjects);


            if (vectorBoxGraphicObjects.isEmpty()) {
                for (Figure figure : pageFigures) {
                    List<LayoutToken> tokens = figure.getLayoutTokens();
                    final BoundingBox figureBox =
                            BoundingBoxCalculator.calculateOneBox(tokens, true);

                    double minDist = MAX_FIG_BOX_DISTANCE * 100;

                    GraphicObject bestGo = null;
                    if (figureBox != null) {
                        for (GraphicObject go : graphicObjects) {
                            // if it's not a bitmap, if it was used or the caption in the figure view
                            if (go.isUsed() || go.getBoundingBox().contains(figureBox)) {
                                continue;
                            }

                            if (!isValidBitmapGraphicObject(go)) {
                                continue;
                            }

                            double dist = figureBox.distanceTo(go.getBoundingBox());
                            if (dist > MAX_FIG_BOX_DISTANCE) {
                                continue;
                            }

                            if (dist < minDist) {
                                minDist = dist;
                                bestGo = go;
                            }
                        }
                    }

                    if (bestGo != null) {
                        bestGo.setUsed(true);
                        figure.setGraphicObjects(Lists.newArrayList(bestGo));
                    }

                }
            } else {
                if (pageFigures.size() != graphicObjects.size()) {
                    Engine.getCntManager().i(Figure.Counters.SKIPPED_DUE_TO_MISMATCH_OF_CAPTIONS_AND_VECTOR_AND_BITMAP_GRAPHICS);
                    continue;
                }

                for (Figure figure : pageFigures) {
                    List<LayoutToken> tokens = figure.getLayoutTokens();
                    final BoundingBox figureBox =
                            BoundingBoxCalculator.calculateOneBox(tokens, true);

                    double minDist = MAX_FIG_BOX_DISTANCE * 100;

                    GraphicObject bestGo = null;
                    if (figureBox != null) {
                        for (GraphicObject go : graphicObjects) {
                            if (go.isUsed()) {
                                continue;
                            }

                            BoundingBox goBox = go.getBoundingBox();

                            if (!getPage(goBox.getPage()).getMainArea().contains(goBox) && go.getWidth() * go.getHeight() < 10000) {
                                continue;
                            }

                            if (go.getType() == GraphicObjectType.BITMAP && !isValidBitmapGraphicObject(go)) {
                                continue;
                            }

                            double dist = figureBox.distanceTo(goBox);
                            if (dist > MAX_FIG_BOX_DISTANCE) {
                                continue;
                            }

                            if (dist < minDist) {
                                minDist = dist;
                                bestGo = go;
                            }
                        }
                    }

                    if (bestGo != null) {
                        bestGo.setUsed(true);
                        // when vector box overlaps the caption, we need to cut that piece from vector graphics
                        if (bestGo.getType() == GraphicObjectType.VECTOR_BOX) {
                            recalculateVectorBoxCoords(figure, bestGo);
                        }
                        figure.setGraphicObjects(Lists.newArrayList(bestGo));
                    }

                }

            }

        }

    }

    protected boolean isValidBitmapGraphicObject(GraphicObject go) {
        if (go.getWidth() * go.getHeight() < 1000) {
            return false;
        }

        if (go.getWidth() < 50) {
            return false;
        }

        if (go.getHeight() < 50) {
            return false;
        }

        if (!getPage(go.getBoundingBox().getPage()).getMainArea().contains(go.getBoundingBox()) && go.getWidth() * go.getHeight() < 10000) {
            return false;
        }

        return true;
    }

    // graphic boxes could overlap captions, we need to cut this from a vector box
    protected void recalculateVectorBoxCoords(Figure f, GraphicObject g) {

        //TODO: make it robust - now super simplistic

        BoundingBox captionBox = BoundingBoxCalculator.calculateOneBox(f.getLayoutTokens(), true);
        BoundingBox originalGoBox = g.getBoundingBox();
        if (captionBox.intersect(originalGoBox)) {
            int p = originalGoBox.getPage();

            double cx1 = captionBox.getX();
            double cx2 = captionBox.getX2();
            double cy1 = captionBox.getY();
            double cy2 = captionBox.getY2();

            double fx1 = originalGoBox.getX();
            double fx2 = originalGoBox.getX2();
            double fy1 = originalGoBox.getY();
            double fy2 = originalGoBox.getY2();


            m = 5;
            BoundingBox bestBox = null;
            try {
                //if caption is on the bottom
                BoundingBox bottomArea = BoundingBox.fromTwoPoints(p, fx1, fy1, fx2, cy1 - m);
                bestBox = bottomArea;
            } catch (Exception e) {
                // no op
            }

            try {
                // caption is on the right
                BoundingBox rightArea = BoundingBox.fromTwoPoints(p, fx1, fy1, cx1 - m, fy2);
                if (bestBox == null || rightArea.area() > bestBox.area()) {
                    bestBox = rightArea;
                }
            } catch (Exception e) {
                //no op
            }

            try {
                BoundingBox topArea = BoundingBox.fromTwoPoints(p, fx1, cy2 + m, fx2, fy2);
                if (bestBox == null || topArea.area() > bestBox.area()) {
                    bestBox = topArea;
                }
            } catch (Exception e) {
                //no op
            }

            try {
                BoundingBox leftArea = BoundingBox.fromTwoPoints(p, cx2 + m, fy1, fx2, fy2);
                if (bestBox == null || leftArea.area() > bestBox.area()) {
                    bestBox = leftArea;
                }
            } catch (Exception e) {
                //no op
            }

            if (bestBox != null && bestBox.area() > 600) {
                g.setBoundingBox(bestBox);
            }
        }

//        if (captionBox.intersect(originalGoBox)) {
//            if (originalGoBox.getY() < captionBox.getY() - 5) {
//                g.setBoundingBox(BoundingBox.fromTwoPoints(p, originalGoBox.getX(), originalGoBox.getY(), originalGoBox.getX2(), captionBox.getY() - 5));
//            }
//        }

    }

    protected List<LayoutToken> getFigureLayoutTokens(Figure f) {
        List<LayoutToken> result = new ArrayList<>();
        Iterator<Integer> it = f.getBlockPtrs().iterator();

        while (it.hasNext()) {
            Integer blockPtr = it.next();

            Block figBlock = getBlocks().get(blockPtr);
            String norm = LayoutTokensUtil.toText(figBlock.getTokens()).trim().toLowerCase();
            if (norm.startsWith("fig") || norm.startsWith("abb") || norm.startsWith("scheme")) {
                result.addAll(figBlock.getTokens());

                while (it.hasNext()) {
                    BoundingBox prevBlock = BoundingBox.fromPointAndDimensions(figBlock.getPageNumber(), figBlock.getX(), figBlock.getY(), figBlock.getWidth(), figBlock.getHeight());
                    blockPtr = it.next();
                    Block b = getBlocks().get(blockPtr);
                    if (BoundingBox.fromPointAndDimensions(b.getPageNumber(), b.getX(), b.getY(), b.getWidth(), b.getHeight()).distanceTo(prevBlock) < 15) {
                        result.addAll(b.getTokens());
                        figBlock = b;
                    } else {
                        break;
                    }
                }
                break;
            }
        }


        return result;
    }

    public void setConnectedGraphics2(Figure figure) {

        //TODO: improve - make figures clustering on the page (take all images and captions into account)
        List<LayoutToken> tokens = figure.getLayoutTokens();

        figure.setTextArea(BoundingBoxCalculator.calculate(tokens));

//        if (LayoutTokensUtil.tooFarAwayVertically(figure.getTextArea(), 100)) {
//            return;
//        }

        final BoundingBox figureBox =
                BoundingBoxCalculator.calculateOneBox(tokens, true);

        double minDist = MAX_FIG_BOX_DISTANCE * 100;


        GraphicObject bestGo = null;

        if (figureBox != null) {
            for (GraphicObject go : imagesPerPage.get(figure.getPage())) {
                if (go.getType() != GraphicObjectType.BITMAP || go.isUsed()) {
                    continue;
                }

                BoundingBox goBox =
                        BoundingBox.fromPointAndDimensions(go.getPage(), go.getX(), go.getY(),
                                go.getWidth(), go.getHeight());

                if (!getPage(goBox.getPage()).getMainArea().contains(goBox)) {
                    continue;
                }

                double dist = figureBox.distanceTo(goBox);
                if (dist > MAX_FIG_BOX_DISTANCE) {
                    continue;
                }

                if (dist < minDist) {
                    minDist = dist;
                    bestGo = go;
                }
            }
        }

        if (bestGo != null) {
            bestGo.setUsed(true);
            figure.setGraphicObjects(Lists.newArrayList(bestGo));
        }
    }

    public static void setConnectedGraphics(Figure figure,
                                            List<LayoutToken> tokenizations,
                                            Document doc) {
        try {
            List<GraphicObject> localImages = null;
            // set the intial figure area based on its layout tokens
            LayoutToken startToken = figure.getStartToken();
            LayoutToken endToken = figure.getEndToken();
            int start = figure.getStart();
            int end = figure.getEnd();

            double maxRight = 0.0; // right border of the figure
            double maxLeft = 10000.0; // left border of the figure
            double maxUp = 10000.0; // upper border of the figure
            double maxDown = 0.0; // bottom border of the figure
            for (int i = start; i <= end; i++) {
                LayoutToken current = tokenizations.get(i);
                if ((figure.getPage() == -1) && (current.getPage() != -1))
                    figure.setPage(current.getPage());
                if ((current.x >= 0.0) && (current.x < maxLeft))
                    maxLeft = current.x;
                if ((current.y >= 0.0) && (current.y < maxUp))
                    maxUp = current.y;
                if ((current.x >= 0.0) && (current.x + current.width > maxRight))
                    maxRight = current.x + current.width;
                if ((current.y >= 0.0) && (current.y + current.height > maxDown))
                    maxDown = current.y + current.height;
            }

            figure.setX(maxLeft);
            figure.setY(maxUp);
            figure.setWidth(maxRight - maxLeft);
            figure.setHeight(maxDown - maxUp);

            // attach connected graphics based on estimated figure area
            for (GraphicObject image : doc.getImages()) {
                if (image.getType() == GraphicObjectType.VECTOR)
                    continue;
                if (figure.getPage() != image.getPage())
                    continue;
//System.out.println(image.toString());
                if (((Math.abs((image.getY() + image.getHeight()) - figure.getY()) < MIN_DISTANCE) ||
                        (Math.abs(image.getY() - (figure.getY() + figure.getHeight())) < MIN_DISTANCE)) //||
                    //( (Math.abs((image.x+image.width) - figure.getX()) < MIN_DISTANCE) ||
                    //(Math.abs(image.x - (figure.getX()+figure.getWidth())) < MIN_DISTANCE) )
                        ) {
                    // the image is at a distance of at least MIN_DISTANCE from one border 
                    // of the block on the vertical/horizontal axis
                    if (localImages == null)
                        localImages = new ArrayList<GraphicObject>();
                    localImages.add(image);
                }
            }

            // re-evaluate figure area with connected graphics
            if (localImages != null) {
                for (GraphicObject image : localImages) {
                    if (image.getX() < maxLeft)
                        maxLeft = image.getX();
                    if (image.getY() < maxUp)
                        maxUp = image.getY();
                    if (image.getX() + image.getWidth() > maxRight)
                        maxRight = image.getX() + image.getWidth();
                    if (image.getY() + image.getHeight() > maxDown)
                        maxDown = image.getY() + image.getHeight();
                }
            }

            figure.setGraphicObjects(localImages);
        } catch (Exception e) {
            e.printStackTrace();
        }
    }

    public void produceStatistics() {
        // document lenght in characters
        // we calculate current document length and intialize the body tokenization structure
        for (Block block : blocks) {
            List<LayoutToken> tokens = block.getTokens();
            if (tokens == null)
                continue;
            documentLenghtChar += tokens.size();
        }

        // block spacing
        maxBlockSpacing = 0.0;
        minBlockSpacing = 10000.0;
        Double previousBlockBottom = 0.0;
        for (Page page : pages) {
            int pageLength = 0;
            if ((page.getBlocks() != null) && (page.getBlocks().size() > 0)) {
                for (int blockIndex = 0; blockIndex < page.getBlocks().size(); blockIndex++) {
                    Block block = page.getBlocks().get(blockIndex);
                    if ((blockIndex != 0) && (previousBlockBottom > 0.0)) {
                        double spacing = block.getY() - previousBlockBottom;
                        if ((spacing > 0.0) && (spacing < page.getHeight())) {
                            if (spacing > maxBlockSpacing)
                                maxBlockSpacing = spacing;
                            else if (spacing < minBlockSpacing)
                                minBlockSpacing = spacing;
                        }
                    }
                    previousBlockBottom = block.getY() + block.getHeight();
                    if (block.getTokens() != null)
                        pageLength += block.getTokens().size();
                }
            }
            page.setPageLengthChar(pageLength);
        }

        // character density is given by the number of characters in the block divided by the block's surface
        maxCharacterDensity = 0.0;
        minCharacterDensity = 1000000.0;
        for (Block block : blocks) {
            if ((block.getHeight() == 0.0) || (block.getWidth() == 0.0))
                continue;
            String text = block.getText();
            if ((text != null) && (!text.contains("@PAGE")) && (!text.contains("@IMAGE"))) {
                double surface = block.getWidth() * block.getHeight();
                
                /*System.out.println("block.width: " + block.width);
                System.out.println("block.height: " + block.height);
                System.out.println("surface: " + surface);
                System.out.println("text length: " + text.length());
                System.out.println("text: " + text + "\n");*/

                double density = ((double) text.length()) / surface;
                if (density < minCharacterDensity)
                    minCharacterDensity = density;
                if (density > maxCharacterDensity)
                    maxCharacterDensity = density;
            }
        }

        /*System.out.println("documentLenghtChar: " + documentLenghtChar);
        System.out.println("maxBlockSpacing: " + maxBlockSpacing);
        System.out.println("minBlockSpacing: " + minBlockSpacing);
        System.out.println("maxCharacterDensity: " + maxCharacterDensity);
        System.out.println("minCharacterDensity: " + minCharacterDensity);*/
    }

    public DocumentSource getDocumentSource() {
        return documentSource;
    }

    public void setFigures(List<Figure> figures) {
        this.figures = figures;
    }

    public List<Figure> getFigures() {
        return figures;
    }

    public void setTables(List<Table> tables) {
        this.tables = tables;
    }

    public List<Table> getTables() {
        return tables;
    }
	
	static public List<LayoutToken> getTokens(List<LayoutToken> tokenizations, int offsetBegin, int offsetEnd) {
		return getTokensFrom(tokenizations, offsetBegin, offsetEnd, 0);
	}
	
	static public List<LayoutToken> getTokensFrom(List<LayoutToken> tokenizations, 
									int offsetBegin, 
									int offsetEnd, 
									int startTokenIndex) {
		List<LayoutToken> result = new ArrayList<LayoutToken>();
		for(int p = startTokenIndex; p<tokenizations.size(); p++) {
			LayoutToken currentToken = tokenizations.get(p);
			if ((currentToken == null) || (currentToken.getText() == null))
				continue;
			if (currentToken.getOffset() + currentToken.getText().length() < offsetBegin) 
				continue;
			if (currentToken.getOffset() > offsetEnd) 
				return result;
			result.add(currentToken);
		}
		return result;
	}
}<|MERGE_RESOLUTION|>--- conflicted
+++ resolved
@@ -88,7 +88,6 @@
     protected List<Cluster> clusters = null;
     protected List<Block> blocks = null;
 
-<<<<<<< HEAD
     // these block lists should be removed at some point
     private List<Integer> blockHeaders = null;
     private List<Integer> blockFooters = null;
@@ -102,21 +101,6 @@
     private List<Integer> blockHeadFigures = null;
 
     private FeatureFactory featureFactory = null;
-=======
-    // not used anymore
-    protected List<Integer> blockHeaders = null;
-    protected List<Integer> blockFooters = null;
-    protected List<Integer> blockSectionTitles = null;
-    protected List<Integer> acknowledgementBlocks = null;
-    protected List<Integer> blockDocumentHeaders = null;
-    protected SortedSet<DocumentPiece> blockReferences = null;
-    protected List<Integer> blockTables = null;
-    protected List<Integer> blockFigures = null;
-    protected List<Integer> blockHeadTables = null;
-    protected List<Integer> blockHeadFigures = null;
-
-    protected FeatureFactory featureFactory = null;
->>>>>>> b9fd00a1
 
     // map of tokens (e.g. <reference> or <footnote>) to document pieces
     protected SortedSetMultimap<String, DocumentPiece> labeledBlocks;
