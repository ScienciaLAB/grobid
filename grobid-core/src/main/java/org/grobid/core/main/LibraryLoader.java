package org.grobid.core.main;

import org.apache.commons.lang3.SystemUtils;
import org.grobid.core.engines.tagging.GrobidCRFEngine;
import org.grobid.core.exceptions.GrobidException;
import org.grobid.core.jni.PythonEnvironmentConfig;
import org.grobid.core.utilities.GrobidProperties;
import org.grobid.core.utilities.Utilities;
import org.slf4j.Logger;
import org.slf4j.LoggerFactory;

import java.io.File;
import java.io.FileFilter;
import java.io.FilenameFilter;
import java.lang.reflect.Field;
import java.nio.file.Path;
import java.util.Arrays;

import static org.apache.commons.lang3.ArrayUtils.isEmpty;

//import org.grobid.core.mock.MockContext;

/**
 * @author Slava, Patrice
 */
public class LibraryLoader {

    private static Logger LOGGER = LoggerFactory.getLogger(LibraryLoader.class);

    //a name of a native CRF++ library without an extension
    public static final String CRFPP_NATIVE_LIB_NAME = "libcrfpp";
    public static final String WAPITI_NATIVE_LIB_NAME = "libwapiti";
    public static final String DELFT_NATIVE_LIB_NAME_LINUX = "libjep";
    public static final String DELFT_NATIVE_LIB_NAME = "jep";

    private static boolean loaded = false;

//    private static boolean isContextMocked = false;

    public static void load() {
        if (!loaded) {
            LOGGER.info("Loading external native sequence labelling library");
            LOGGER.debug(getLibraryFolder());

            if (GrobidProperties.getGrobidCRFEngine() != GrobidCRFEngine.CRFPP &&
                GrobidProperties.getGrobidCRFEngine() != GrobidCRFEngine.WAPITI &&
                GrobidProperties.getGrobidCRFEngine() != GrobidCRFEngine.DELFT) {
                throw new IllegalStateException("Unsupported sequence labelling engine: " + GrobidProperties.getGrobidCRFEngine());
            }

            File libraryFolder = new File(getLibraryFolder());
            if (!libraryFolder.exists() || !libraryFolder.isDirectory()) {
                LOGGER.error("Unable to find a native sequence labelling library: Folder "
                    + libraryFolder + " does not exist");
                throw new RuntimeException(
                    "Unable to find a native sequence labelling library: Folder "
                        + libraryFolder + " does not exist");
            }

            if (GrobidProperties.getGrobidCRFEngine() == GrobidCRFEngine.CRFPP) {
                File[] files = libraryFolder.listFiles(new FileFilter() {
                    public boolean accept(File file) {
                        return file.getName().toLowerCase()
                            .startsWith(CRFPP_NATIVE_LIB_NAME);
                    }
                });

                if (files.length == 0) {
                    LOGGER.error("Unable to find a native CRF++ library: No files starting with "
                        + CRFPP_NATIVE_LIB_NAME
                        + " are in folder " + libraryFolder);
                    throw new RuntimeException(
                        "Unable to find a native CRF++ library: No files starting with "
                            + CRFPP_NATIVE_LIB_NAME
                            + " are in folder " + libraryFolder);
                }

                if (files.length > 1) {
                    LOGGER.error("Unable to load a native CRF++ library: More than 1 library exists in "
                        + libraryFolder);
                    throw new RuntimeException(
                        "Unable to load a native CRF++ library: More than 1 library exists in "
                            + libraryFolder);
                }

                String libPath = files[0].getAbsolutePath();
                // finally loading a library

                try {
                    System.load(libPath);
                } catch (Exception e) {
                    LOGGER.error("Unable to load a native CRF++ library, although it was found under path "
                        + libPath);
                    throw new RuntimeException(
                        "Unable to load a native CRF++ library, although it was found under path "
                            + libPath, e);
                }

            }

            if (GrobidProperties.getGrobidCRFEngine() == GrobidCRFEngine.WAPITI ||
                GrobidProperties.getGrobidCRFEngine() == GrobidCRFEngine.DELFT) {
                // note: if DeLFT is used, we still make Wapiti available for models not existing in DeLFT (currently segmentation and 
                // fulltext)
                File[] wapitiLibFiles = libraryFolder.listFiles(new FilenameFilter() {
                    @Override
                    public boolean accept(File dir, String name) {
                        return name.startsWith(WAPITI_NATIVE_LIB_NAME);
                    }
                });

                if (isEmpty(wapitiLibFiles)) {
                    LOGGER.info("No wapiti library in the Grobid home folder");
                } else {
                    LOGGER.info("Loading Wapiti native library...");
                    if (GrobidProperties.getGrobidCRFEngine() == GrobidCRFEngine.DELFT) {
                        // if DeLFT will be used, we must not load libstdc++, it would create a conflict with tensorflow libstdc++ version
                        // so we temporary rename the lib so that it is not loaded in this case
                        // note that we know that, in this case, the local lib can be ignored because as DeFLT and tensorflow are installed
                        // we are sure that a compatible libstdc++ lib is installed on the system and can be dynamically loaded

                        String libstdcppPath = libraryFolder.getAbsolutePath() + File.separator + "libstdc++.so.6";
                        File libstdcppFile = new File(libstdcppPath);
                        if (libstdcppFile.exists()) {
                            File libstdcppFileNew = new File(libstdcppPath + ".new");
                            libstdcppFile.renameTo(libstdcppFileNew);
                        }
                    }
                    try {
                        System.load(wapitiLibFiles[0].getAbsolutePath());
                    } finally {
                        if (GrobidProperties.getGrobidCRFEngine() == GrobidCRFEngine.DELFT) {
                            // restore libstdc++
                            String libstdcppPathNew = libraryFolder.getAbsolutePath() + File.separator + "libstdc++.so.6.new";
                            File libstdcppFileNew = new File(libstdcppPathNew);
                            if (libstdcppFileNew.exists()) {
                                File libstdcppFile = new File(libraryFolder.getAbsolutePath() + File.separator + "libstdc++.so.6");
                                libstdcppFileNew.renameTo(libstdcppFile);
                            }
                        }
                    }
                }
            }


            if (GrobidProperties.getGrobidCRFEngine() == GrobidCRFEngine.DELFT) {
                LOGGER.info("Loading JEP native library for DeLFT... " + libraryFolder.getAbsolutePath());
                // actual loading will be made at JEP initialization, so we just need to add the path in the 
                // java.library.path (JEP will anyway try to load from java.library.path, so explicit file 
                // loading here will not help)
                try {

                    PythonEnvironmentConfig pythonEnvironmentConfig = PythonEnvironmentConfig.getInstance();
                    if (pythonEnvironmentConfig.isEmpty()) {
                        LOGGER.info("no python environment configured");
                    } else {
                        LOGGER.info("configuring python environment: " + pythonEnvironmentConfig.getVirtualEnv());
<<<<<<< HEAD

                        if (SystemUtils.IS_OS_MAC) {
                            addLibraryPath(libraryFolder.getAbsolutePath());
                            LOGGER.info("adding library path " + pythonEnvironmentConfig.getJepPath());
                            addLibraryPath(pythonEnvironmentConfig.getJepPath().toString());
//                        System.setProperty("java.library.path", System.getProperty("java.library.path") + ":" + LibraryLoader.getLibraryFolder());

                            addLibraryPath(pythonEnvironmentConfig.getVirtualEnv().toString() + File.separator + "lib");
=======
                        LOGGER.info("adding library paths " + pythonEnvironmentConfig.getNativeLibPaths());
                        for (Path path: pythonEnvironmentConfig.getNativeLibPaths()) {
                            addLibraryPath(path.toString());
                        }

                        if (SystemUtils.IS_OS_MAC) {
>>>>>>> 8b6190c2
                            System.loadLibrary("python3.6m");
                            System.loadLibrary(DELFT_NATIVE_LIB_NAME);
                        } else if (SystemUtils.IS_OS_LINUX) {
                            System.setProperty("java.library.path", System.getProperty("java.library.path") + ":" + pythonEnvironmentConfig.getVirtualEnv() + File.separator + "lib");
                            addLibraryPath(pythonEnvironmentConfig.getVirtualEnv().toString() + File.separator + "lib");
                            LOGGER.info("java.library.path: " + System.getProperty("java.library.path"));
                            System.loadLibrary(DELFT_NATIVE_LIB_NAME);
                        } else if (SystemUtils.IS_OS_WINDOWS) {
                            throw new UnsupportedOperationException("Delft on Windows is not supported.");
                        }
                    }

                } catch (Exception e) {
                    throw new GrobidException("Loading JEP native library for DeLFT failed", e);
                }
            }


            loaded = true;
            LOGGER.info("Native library for sequence labelling loaded");
        }
    }

    public static void addLibraryPath(String pathToAdd) throws Exception {
        Field usrPathsField = ClassLoader.class.getDeclaredField("usr_paths");
        usrPathsField.setAccessible(true);

        String[] paths = (String[]) usrPathsField.get(null);

        for (String path : paths)
            if (path.equals(pathToAdd))
                return;

        String[] newPaths = new String[paths.length + 1];
        System.arraycopy(paths, 0, newPaths, 1, paths.length);
        newPaths[0] = pathToAdd;
        usrPathsField.set(null, newPaths);
    }

    //    /**
//     * Initialize the context with mock parameters if they doesn't already
//     * exist.
//     */
//    protected static void mockContextIfNotSet() {
//        try {
//            new InitialContext().lookup("java:comp/env/"
//                    + GrobidPropertyKeys.PROP_GROBID_HOME);
//            LOGGER.debug("The property " + GrobidPropertyKeys.PROP_GROBID_HOME
//                    + " already exists. No mocking of context made.");
//        } catch (Exception exp) {
//            LOGGER.debug("The property " + GrobidPropertyKeys.PROP_GROBID_HOME
//                    + " does not exist. Mocking the context.");
////            try {
////                MockContext.setInitialContext();
////                isContextMocked = true;
////            } catch (Exception mexp) {
////                LOGGER.error("Could not mock the context." + mexp);
////                throw new GrobidException("Could not mock the context.",  mexp);
////            }
//        }
//    }
//
    public static String getLibraryFolder() {
        GrobidProperties.getInstance();
        // TODO: change to fetching the basic dir from GrobidProperties object
        return String.format("%s" + File.separator + "%s", GrobidProperties
            .getNativeLibraryPath().getAbsolutePath(), Utilities
            .getOsNameAndArch());
    }
}<|MERGE_RESOLUTION|>--- conflicted
+++ resolved
@@ -155,7 +155,6 @@
                         LOGGER.info("no python environment configured");
                     } else {
                         LOGGER.info("configuring python environment: " + pythonEnvironmentConfig.getVirtualEnv());
-<<<<<<< HEAD
 
                         if (SystemUtils.IS_OS_MAC) {
                             addLibraryPath(libraryFolder.getAbsolutePath());
@@ -164,14 +163,6 @@
 //                        System.setProperty("java.library.path", System.getProperty("java.library.path") + ":" + LibraryLoader.getLibraryFolder());
 
                             addLibraryPath(pythonEnvironmentConfig.getVirtualEnv().toString() + File.separator + "lib");
-=======
-                        LOGGER.info("adding library paths " + pythonEnvironmentConfig.getNativeLibPaths());
-                        for (Path path: pythonEnvironmentConfig.getNativeLibPaths()) {
-                            addLibraryPath(path.toString());
-                        }
-
-                        if (SystemUtils.IS_OS_MAC) {
->>>>>>> 8b6190c2
                             System.loadLibrary("python3.6m");
                             System.loadLibrary(DELFT_NATIVE_LIB_NAME);
                         } else if (SystemUtils.IS_OS_LINUX) {
