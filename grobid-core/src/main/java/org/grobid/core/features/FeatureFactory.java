--- conflicted
+++ resolved
@@ -311,15 +311,11 @@
     /**
      * Given an integer value between 0 and total, discretized into nbBins following a linear scale
      */
-<<<<<<< HEAD
     public static int linearScaling(int pos, int total, int nbBins) {
         if (pos >= total)
             return nbBins;
         if (pos <= 0)
             return 0;
-=======
-    public static int relativeLocation(int pos, int total, int nbBins) {
->>>>>>> 7968d268
         float rel = (float) pos / total;
         float rel2 = (rel * nbBins);// + 1;
         return ((int) rel2);
@@ -328,41 +324,34 @@
     /**
      * Given an double value between 0.0 and total, discretized into nbBins following a linear scale
      */
-<<<<<<< HEAD
     public static int linearScaling(double pos, double total, int nbBins) {
         if (pos >= total)
             return nbBins;
         if (pos <= 0)
             return 0;
-=======
-    public static int relativeLocation(double pos, double total, int nbBins) {
->>>>>>> 7968d268
         double rel = pos / total;
         double rel2 = (rel * nbBins);// + 1;
         return ((int) rel2);
     }
 
     /**
-<<<<<<< HEAD
      * Given an double value between 0.0 and total, discretized into nbBins following a log scale
      */
     public static int logScaling(double pos, double total, int nbBins) {
-System.out.println("total: " + total + " / pos: " + pos);         
+//System.out.println("total: " + total + " / pos: " + pos);         
         if (pos >= total)
             return nbBins;
         if (pos <= 0)
             return 0;
         double max = Math.log(total+1);
         double val = Math.log(pos+1);
-System.out.println("max: " + max + " / val: " + val);        
+//System.out.println("max: " + max + " / val: " + val);        
         double rel = val / max;
         double rel2 = (rel * nbBins);
         return ((int) rel2);
     }    
 
     /**
-=======
->>>>>>> 7968d268
      *  Transform a text in a text pattern where punctuations are ignored, number shadowed and
      *  remaining text in lowercase
      */
