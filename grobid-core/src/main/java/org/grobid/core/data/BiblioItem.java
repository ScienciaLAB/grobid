package org.grobid.core.data;

import org.apache.commons.lang3.StringUtils;
import org.apache.commons.collections4.CollectionUtils;

import org.grobid.core.data.util.AuthorEmailAssigner;
import org.grobid.core.data.util.ClassicAuthorEmailAssigner;
import org.grobid.core.data.util.EmailSanitizer;
import org.grobid.core.document.*;
import org.grobid.core.engines.config.GrobidAnalysisConfig;
import org.grobid.core.exceptions.GrobidException;
import org.grobid.core.lang.Language;
import org.grobid.core.layout.BoundingBox;
import org.grobid.core.layout.LayoutToken;
import org.grobid.core.tokenization.TaggingTokenCluster;
import org.grobid.core.tokenization.TaggingTokenClusteror;
import org.grobid.core.utilities.LayoutTokensUtil;
import org.grobid.core.engines.label.TaggingLabel;
import org.grobid.core.engines.label.TaggingLabels;
import org.grobid.core.engines.tagging.GenericTaggerUtils;
import org.grobid.core.lexicon.Lexicon;
import org.grobid.core.utilities.LanguageUtilities;
import org.grobid.core.utilities.TextUtilities;
import org.grobid.core.utilities.KeyGen;
import org.grobid.core.utilities.Pair;
import org.grobid.core.GrobidModels;

import java.net.URLEncoder;
import java.util.*;
import java.util.regex.Matcher;
import java.util.regex.Pattern;
import java.util.stream.Collectors;

import org.slf4j.Logger;
import org.slf4j.LoggerFactory;

/**
 * Class for representing and exchanging a bibliographical item.
 *
 * @author Patrice Lopez
 */
public class BiblioItem {
    protected static final Logger LOGGER = LoggerFactory.getLogger(BiblioItem.class);

    LanguageUtilities languageUtilities = LanguageUtilities.getInstance();
    private AuthorEmailAssigner authorEmailAssigner = new ClassicAuthorEmailAssigner();
    private EmailSanitizer emailSanitizer = new EmailSanitizer();
    private String teiId;
    //TODO: keep in sync with teiId - now teiId is generated in many different places
    private Integer ordinal;
    private List<BoundingBox> coordinates = null;

    // map of labels (e.g. <title> or <abstract>) to LayoutToken
    private Map<String, List<LayoutToken>> labeledTokens;

    private List<LayoutToken> titleLayoutTokens = new ArrayList<>();
    private List<LayoutToken> authorsLayoutTokens = new ArrayList<>();
    private List<LayoutToken> abstractLayoutTokens = new ArrayList<>();

    @Override
    public String toString() {
        return "BiblioItem{" +
                "submission_date='" + submission_date + '\'' +
                ", download_date='" + download_date + '\'' +
                ", server_date='" + server_date + '\'' +
                ", languageUtilities=" + languageUtilities +
                ", item=" + item +
                ", parentItem=" + parentItem +
                ", ISBN13='" + ISBN13 + '\'' +
                ", ISBN10='" + ISBN10 + '\'' +
                ", title='" + title + '\'' +
                ", publisher='" + publisher + '\'' +
                ", nbPages=" + nbPages +
                ", edition='" + edition + '\'' +
                ", language='" + language + '\'' +
                ", subtitle='" + subtitle + '\'' +
                ", publication_date='" + publication_date + '\'' +
                ", normalized_publication_date=" + normalized_publication_date +
                ", editors='" + editors + '\'' +
                ", publisher_website='" + publisher_website + '\'' +
                ", serie='" + serie + '\'' +
                ", ISSN='" + ISSN + '\'' +
                ", ISSNe='" + ISSNe + '\'' +
                ", volume='" + volume + '\'' +
                ", number='" + number + '\'' +
                ", month='" + month + '\'' +
                ", support_type='" + support_type + '\'' +
                ", version='" + version + '\'' +
                ", smallImageURL='" + smallImageURL + '\'' +
                ", largeImageURL='" + largeImageURL + '\'' +
                ", publisherPlace='" + publisherPlace + '\'' +
                ", review='" + review + '\'' +
                ", keywords=" + keywords +
                ", subjects=" + subjects +
                ", categories='" + categories + '\'' +
                ", type='" + type + '\'' +
                ", typeDescription='" + typeDescription + '\'' +
                ", book_type='" + book_type + '\'' +
                ", DOI='" + doi + '\'' +
                ", arXivId='" + arXivId + '\'' +
                ", PMID='" + PMID + '\'' +
                ", PMCID='" + PMCID + '\'' +
                ", PII='" + PII + '\'' +
                ", ark='" + ark + '\'' +
                ", istexId='" + istexId + '\'' +
                ", inDOI='" + inDOI + '\'' +
                ", abstract_='" + abstract_ + '\'' +
                ", authors='" + authors + '\'' +
                ", firstAuthorSurname='" + firstAuthorSurname + '\'' +
                ", location='" + location + '\'' +
                ", bookTitle='" + bookTitle + '\'' +
                ", serieTitle='" + serieTitle + '\'' +
                ", pageRange='" + pageRange + '\'' +
                ", journal='" + journal + '\'' +
                ", volumeBlock='" + volumeBlock + '\'' +
                ", institution='" + institution + '\'' +
                ", note='" + note + '\'' +
                ", affiliation='" + affiliation + '\'' +
                ", address='" + address + '\'' +
                ", country='" + country + '\'' +
                ", town='" + town + '\'' +
                ", email='" + email + '\'' +
                ", pubnum='" + pubnum + '\'' +
                ", keyword='" + keyword + '\'' +
                ", phone='" + phone + '\'' +
                ", degree='" + degree + '\'' +
                ", web='" + web + '\'' +
                ", issue='" + issue + '\'' +
                ", journal_abbrev='" + journal_abbrev + '\'' +
                ", event='" + event + '\'' +
                ", abstractHeader='" + abstractHeader + '\'' +
                ", day='" + day + '\'' +
                ", locationPublisher='" + locationPublisher + '\'' +
                ", dedication='" + dedication + '\'' +
                ", submission='" + submission + '\'' +
                ", english_title='" + english_title + '\'' +
                ", url='" + url + '\'' +
                ", oaUrl='" + oaUrl + '\'' +
                ", uri='" + uri + '\'' +
                ", confidence='" + confidence + '\'' +
                ", conf=" + conf +
                ", e_year='" + e_year + '\'' +
                ", e_month='" + e_month + '\'' +
                ", e_day='" + e_day + '\'' +
                ", s_year='" + s_year + '\'' +
                ", s_month='" + s_month + '\'' +
                ", s_day='" + s_day + '\'' +
                ", d_year='" + d_year + '\'' +
                ", d_month='" + d_month + '\'' +
                ", d_day='" + d_day + '\'' +
                ", a_year='" + a_year + '\'' +
                ", a_month='" + a_month + '\'' +
                ", a_day='" + a_day + '\'' +
                ", authorList=" + authorList +
                ", editorList=" + editorList +
                ", affiliationList=" + affiliationList +
                ", addressList=" + addressList +
                ", emailList=" + emailList +
                ", webList=" + webList +
                ", phoneList=" + phoneList +
                ", markers=" + markers +
                ", fullAuthors=" + fullAuthors +
                ", fullEditors=" + fullEditors +
                ", fullAffiliations=" + fullAffiliations +
                ", reference='" + reference + '\'' +
                ", copyright='" + copyright + '\'' +
                ", grant='" + grant + '\'' +
                ", affiliationAddressBlock='" + affiliationAddressBlock + '\'' +
                ", articleTitle='" + articleTitle + '\'' +
                ", beginPage=" + beginPage +
                ", endPage=" + endPage +
                ", year='" + year + '\'' +
                ", authorString='" + authorString + '\'' +
                ", path='" + path + '\'' +
                ", collaboration='" + collaboration + '\'' +
                ", postProcessEditors=" + postProcessEditors +
                ", crossrefError=" + crossrefError +
                ", normalized_submission_date=" + normalized_submission_date +
                ", normalized_download_date=" + normalized_download_date +
                ", originalAffiliation='" + originalAffiliation + '\'' +
                ", originalAbstract='" + originalAbstract + '\'' +
                ", originalTitle='" + originalTitle + '\'' +
                ", originalAuthors='" + originalAuthors + '\'' +
                ", originalAddress='" + originalAddress + '\'' +
                ", originalNote='" + originalNote + '\'' +
                ", originalKeyword='" + originalKeyword + '\'' +
                ", originalVolumeBlock='" + originalVolumeBlock + '\'' +
                ", originalJournal='" + originalJournal + '\'' +
                ", workingGroup='" + workingGroup + '\'' +
                ", documentType='" + documentType + '\'' +
                '}';
    }

    public int item = -1;

    public static final int Book = 0; // the whole book
    public static final int Periodical = 1; // the journal or magazine item
    public static final int Digital_support = 2;
    public static final int Article = 3; // of a journal or magazine
    public static final int Unknown = 4;
    public static final int InBook = 5;
    public static final int InProceedings = 6;
    public static final int InCollection = 7;
    public static final int Manual = 8;
    public static final int TechReport = 9;
    public static final int MasterThesis = 10;
    public static final int PhdThesis = 11;
    public static final int Unpublished = 12;
    public static final int Proceedings = 13;
    public static final int Serie = 14;

    private BiblioItem parentItem = null; // the bibliographic item "container", i.e. 
    // the book for a chapter
    // the journal for a journal article, etc. 

    private String ISBN13 = null;
    private String ISBN10 = null;
    private String title = null;
    private String publisher = null;
    private int nbPages = -1;
    private String edition = null;
    private String language = null;
    private String subtitle = null;
    private String publication_date = null;
    private Date normalized_publication_date = null;
    private String editors = null;
    private String publisher_website = null;
    private String serie = null;
    private String ISSN = null; // print/default
    private String ISSNe = null; // electronic
    private String volume = null;
    private String number = null;
    private String month = null;
    private String support_type = null;
    private String version = null;
    private String smallImageURL = null;
    private String largeImageURL = null;
    private String publisherPlace = null;
    private String review = null;
    private List<Keyword> keywords;
    private List<String> subjects;
    private List<String> categories;
    private String type = null; // book, journal, proceedings, in book, etc
    private String typeDescription = null;
    private String book_type = null;
    private String doi = null;
    private String inDOI = null;
    private String arXivId = null;
    private String PMID = null;
    private String PMCID = null;
    private String PII = null;
    private String ark = null;
    private String istexId = null;
    private String abstract_ = null;
    private String collaboration = null;
    private String documentType = null;

    // for convenience GROBIDesque
    private String authors = null;
    //private List<LayoutToken> authorsTokens = new ArrayList<>();
    private String firstAuthorSurname = null;
    private String location = null;
    private String bookTitle = null;
    private String serieTitle = null;
    private String pageRange = null;
    private String journal = null;
    private String volumeBlock = null;
    private String institution = null;
    private String note = null;
    private String affiliation = null;
    private String address = null;
    private String country = null;
    private String town = null;
    private String email = null;
    private String pubnum = null;
    private String keyword = null;
    private String phone = null;
    private String degree = null;
    private String web = null;
    private String issue = null;
    private String journal_abbrev = null;
    private String event = null;
    private String abstractHeader = null;
    private String day = null;
    private String locationPublisher = null;
    private String dedication = null;
    private String submission = null;
    private String english_title = null;
    private String url = null;
    private String oaUrl = null;
    private String uri = null;
    private String confidence = null;
    private double conf = 0.0;

    // abstract labeled featured sequence (to produce a structured abstract with, in particular, reference callout)
    private String labeledAbstract = null;

    // date for electronic publishing
    private String e_year = null;
    private String e_month = null;
    private String e_day = null;

    // date of submission 
    private String s_year = null;
    private String s_month = null;
    private String s_day = null;

    // date of acceptance 
    private String a_year = null;
    private String a_month = null;
    private String a_day = null;

    // date of download 
    private String d_year = null;
    private String d_month = null;
    private String d_day = null;

    // advanced grobid recognitions
    private List<String> authorList;
    private List<String> editorList;
    private List<String> affiliationList;
    private List<String> addressList;
    private List<String> emailList;
    private List<String> webList;
    private List<String> phoneList;
    private List<String> markers;

    private List<Person> fullAuthors = null;
    private List<Person> fullEditors = null;
    private List<Affiliation> fullAffiliations = null;

    private String reference = null;
    private String copyright = null;
    private String grant = null;

    //public List<String> affiliationAddressBlock = null; 
    public String affiliationAddressBlock = null;

    // just for articles
    private String articleTitle = null;
    private int beginPage = -1;
    private int endPage = -1;
    private String year = null; // default is publication date on print media 
    private String authorString = null;
    private String path = "";
    private boolean postProcessEditors = false;
    private boolean crossrefError = true;
    private String submission_date = null;
    private Date normalized_submission_date = null;
    private String download_date = null;
    private Date normalized_download_date = null;
    private String server_date = null;
    private Date normalized_server_date = null;

    // for OCR post-corrections
    private String originalAffiliation = null;
    private String originalAbstract = null;
    private String originalTitle = null;
    private String originalAuthors = null;
    private String originalAddress = null;
    private String originalNote = null;
    private String originalKeyword = null;
    private String originalVolumeBlock = null;
    private String originalJournal = null;

    private String workingGroup = null;
    private String rawMeeting = null;

    public static final List<String> confPrefixes = Arrays.asList("Proceedings of", "proceedings of",
            "In Proceedings of the", "In: Proceeding of", "In Proceedings, ", "In Proceedings of",
            "In Proceeding of", "in Proceeding of", "in Proceeding", "In Proceeding", "Proceedings",
            "proceedings", "In Proc", "in Proc", "In Proc.", "in Proc.", "In proc.", "in proc", "in proc.",
            "In proc", "Proc", "proc", "Proc.", "proc.", "Acte de la", "Acte de", "Acte", "acte de la",
            "acte de", "acte");

    public BiblioItem() {
    }

    public void setParentItem(BiblioItem bi) {
        parentItem = bi;
    }

    public BiblioItem getParentItem() {
        return parentItem;
    }

    public int getItem() {
        return item;
    }

    public void setItem(int type) {
        item = type;
    }

    public String getISBN13() {
        return this.ISBN13;
    }

    public String getISBN10() {
        return this.ISBN10;
    }

    public String getTitle() {
        return this.title;
    }

    public String getPublisher() {
        return this.publisher;
    }

    public String getEdition() {
        return this.edition;
    }

    public String getLanguage() {
        return this.language;
    }

    public String getSubtitle() {
        if (subtitle != null)
            if (subtitle.length() != 0)
                if (!subtitle.equals("null"))
                    return this.subtitle;
        return null;
    }

    public String getPublicationDate() {
        return this.publication_date;
    }

    public Date getNormalizedPublicationDate() {
        return normalized_publication_date;
    }

    public String getEditors() {
        return this.editors;
    }

    public String getPublisherWebsite() {
        return this.publisher_website;
    }

    public String getSerie() {
        return this.serie;
    }

    public String getISSN() {
        return this.ISSN;
    }

    public String getISSNe() {
        return this.ISSNe;
    }

    public String getVolume() {
        return this.volume;
    }

    public String getNumber() {
        return this.number;
    }

    public String getMonth() {
        return this.month;
    }

    public String getSupportType() {
        return this.support_type;
    }

    public String getVersion() {
        return this.version;
    }

    public String getSmallImageURL() {
        return this.smallImageURL;
    }

    public String getLargeImageURL() {
        return this.largeImageURL;
    }

    public String getPublisherPlace() {
        return publisherPlace;
    }

    public String getReview() {
        return this.review;
    }

    public List<String> getCategories() {
        return this.categories;
    }

    public int getNbPages() {
        return nbPages;
    }

    public String getType() {
        return type;
    }

    public String getTypeDescription() {
        return typeDescription;
    }

    public String getBookType() {
        return book_type;
    }

    public String getDOI() {
        return doi;
    }

    public String getArk() {
        return ark;
    }

    public String getIstexId() {
        return istexId;
    }

    public String getInDOI() {
        return inDOI;
    }

    public String getArXivId() {
        return arXivId;
    }

    public String getPMID() {
        return PMID;
    }

    public String getPMCID() {
        return PMCID;
    }

    public String getPII() {
        return PII;
    }

    public String getArticleTitle() {
        return articleTitle;
    }

    public int getBeginPage() {
        return beginPage;
    }

    public int getEndPage() {
        return endPage;
    }

    public String getYear() {
        return year;
    }

    public String getAbstract() {
        return abstract_;
    }

    public String getLabeledAbstract() {
        return labeledAbstract;
    }

    public String getEmail() {
        return email;
    }

    public String getPubnum() {
        return pubnum;
    }

    public String getCollaboration() {
        return collaboration;
    }

    public String getSerieTitle() {
        return serieTitle;
    }

    public String getURL() {
        return url;
    }

    public String getOAURL() {
        return oaUrl;
    }

    public String getURI() {
        return uri;
    }

    public String getConfidence() {
        return confidence;
    }

    // temp
    public String getAuthors() {
        return authors;
    }

    public String getLocation() {
        return location;
    }

    public String getBookTitle() {
        return bookTitle;
    }

    public String getPageRange() {
        if (pageRange != null)
            return pageRange;
        else if ((beginPage != -1) && (endPage != -1))
            return "" + beginPage + "--" + endPage;
        else
            return null;
    }

    public String getJournal() {
        return journal;
    }

    public String getVolumeBlock() {
        return volumeBlock;
    }

    public String getInstitution() {
        return institution;
    }

    public String getNote() {
        return note;
    }

    public String getAffiliation() {
        return affiliation;
    }

    public String getAddress() {
        return address;
    }

    public String getCountry() {
        return country;
    }

    public String getTown() {
        return town;
    }

    public String getKeyword() {
        return keyword;
    }

    public List<Keyword> getKeywords() {
        return keywords;
    }

    public List<String> getSubjects() {
        return subjects;
    }

    public String getPhone() {
        return phone;
    }

    public String getDegree() {
        return degree;
    }

    public String getWeb() {
        return web;
    }

    public String getIssue() {
        return issue;
    }

    public String getJournalAbbrev() {
        return journal_abbrev;
    }

    public String getEvent() {
        return event;
    }

    public boolean getError() {
        return crossrefError;
    }

    public String getAbstractHeader() {
        return abstractHeader;
    }

    public String getDay() {
        return day;
    }

    public String getLocationPublisher() {
        return locationPublisher;
    }

    public String getAuthorString() {
        return authorString;
    }

    public String getE_Year() {
        return e_year;
    }

    public String getE_Month() {
        return e_month;
    }

    public String getE_Day() {
        return e_day;
    }

    public String getS_Year() {
        return s_year;
    }

    public String getS_Month() {
        return s_month;
    }

    public String getS_Day() {
        return s_day;
    }

    public String getA_Year() {
        return a_year;
    }

    public String getA_Month() {
        return a_month;
    }

    public String getA_Day() {
        return a_day;
    }

    public String getD_Year() {
        return d_year;
    }

    public String getD_Month() {
        return d_month;
    }

    public String getD_Day() {
        return d_day;
    }

    public String getDedication() {
        return dedication;
    }

    public String getSubmission() {
        return submission;
    }

    public String getEnglishTitle() {
        return english_title;
    }

    public String getSubmissionDate() {
        return submission_date;
    }

    public Date getNormalizedSubmissionDate() {
        return normalized_submission_date;
    }

    public String getDownloadDate() {
        return download_date;
    }

    public Date getNormalizedDownloadDate() {
        return normalized_download_date;
    }

    public String getServerDate() {
        return server_date;
    }

    public Date getNormalizedServerDate() {
        return normalized_server_date;
    }

    public String getOriginalAffiliation() {
        return originalAffiliation;
    }

    public String getOriginalAbstract() {
        return originalAbstract;
    }

    public String getOriginalAuthors() {
        return originalAuthors;
    }

    public String getOriginalTitle() {
        return originalTitle;
    }

    public String getOriginalAddress() {
        return originalAddress;
    }

    public String getOriginalNote() {
        return originalNote;
    }

    public String getOriginalKeyword() {
        return originalKeyword;
    }

    public String getOriginalVolumeBlock() {
        return originalVolumeBlock;
    }

    public String getOriginalJournal() {
        return originalJournal;
    }

    public List<org.grobid.core.data.Person> getFullAuthors() {
        return fullAuthors;
    }

    public List<org.grobid.core.data.Person> getFullEditors() {
        return fullEditors;
    }

    public List<org.grobid.core.data.Affiliation> getFullAffiliations() {
        return fullAffiliations;
    }

    public String getReference() {
        return reference;
    }

    public String getCopyright() {
        return copyright;
    }

    public String getGrant() {
        return grant;
    }

    public String getWorkingGroup() {
        return workingGroup;
    }

    public String getDocumentType() {
        return documentType;
    }

    public void setISBN13(String isbn) {
        /* some cleaning... */
        this.ISBN13 = StringUtils.normalizeSpace(cleanISBNString(isbn));
    }

    public void setISBN10(String isbn) {
        /* some cleaning... */
        this.ISBN10 = StringUtils.normalizeSpace(isbn);
    }

    public void setTitle(String theTitle) {
        this.title = StringUtils.normalizeSpace(theTitle);
    }

    public void setPublisher(String thePublisher) {
        this.publisher = StringUtils.normalizeSpace(thePublisher);
    }

    public void setEdition(String theEdition) {
        if (theEdition != null) {
            if (theEdition.length() > 10) {
                theEdition = theEdition.substring(0, 9);
            }
        }
        this.edition = StringUtils.normalizeSpace(theEdition);
    }

    public void setLanguage(String theLanguage) {
        this.language = StringUtils.normalizeSpace(theLanguage);
    }

    public void setSubtitle(String theSubtitle) {
        this.subtitle = StringUtils.normalizeSpace(theSubtitle);
    }

    public void setPublicationDate(String theDate) {
        this.publication_date = StringUtils.normalizeSpace(theDate);
    }

    public void setNormalizedPublicationDate(Date theDate) {
        this.normalized_publication_date = theDate;
    }

    public void setEditors(String theEditors) {
        this.editors = StringUtils.normalizeSpace(theEditors);
    }

    public void setPublisherWebsite(String theWebsite) {
        this.publisher_website = StringUtils.normalizeSpace(theWebsite);
    }

    public void setSerie(String theSerie) {
        this.serie = StringUtils.normalizeSpace(theSerie);
    }

    public void setISSN(String theISSN) {
        this.ISSN = StringUtils.normalizeSpace(theISSN);
    }

    public void setISSNe(String theISSN) {
        this.ISSNe = StringUtils.normalizeSpace(theISSN);
    }

    public void setVolume(String theVolume) {
        this.volume = StringUtils.normalizeSpace(theVolume);
    }

    public void setNumber(String theNumber) {
        this.number = StringUtils.normalizeSpace(theNumber);
    }

    public void setMonth(String theMonth) {
        this.month = StringUtils.normalizeSpace(theMonth);
    }

    public void setSupportType(String theType) {
        this.support_type = StringUtils.normalizeSpace(theType);
    }

    public void setVersion(String theVersion) {
        this.version = StringUtils.normalizeSpace(theVersion);
    }

    public void setSmallImageURL(String url) {
        this.smallImageURL = url;
    }

    public void setLargeImageURL(String url) {
        this.largeImageURL = url;
    }

    public void setPublisherPlace(String p) {
        this.publisherPlace = StringUtils.normalizeSpace(p);
    }

    public void setCategories(List<String> cat) {
        this.categories = cat;
    }

    public void addCategory(String cat) {
        if (categories == null) {
            categories = new ArrayList<String>();
        }
        categories.add(cat);
    }

    public void setNbPages(int nb) {
        this.nbPages = nb;
    }

    public void setReview(String rev) {
        this.review = rev;
    }

    public void setType(String t) {
        this.type = t;
    }

    public void setTypeDescription(String t) {
        typeDescription = t;
    }

    public void setBookType(String bt) {
        this.book_type = StringUtils.normalizeSpace(bt);
    }

    public void setDOI(String id) {
        if (id == null)
            return;
        this.doi = cleanDOI(id);
    } 

    public void setInDOI(String id) {
        if (id != null) {
            inDOI = StringUtils.normalizeSpace(id);
            inDOI = inDOI.replace(" ", "");
            inDOI = cleanDOI(inDOI);
        }
    }

    private static String cleanDOI(String bibl) {
        if (bibl != null) {
            bibl = StringUtils.normalizeSpace(bibl);
            bibl = bibl.replace(" ", "");

            if (bibl.startsWith("http://dx.doi.org/") || 
                bibl.startsWith("https://dx.doi.org/") || 
                bibl.startsWith("http://doi.org/") || 
                bibl.startsWith("https://doi.org/")) {
                bibl = bibl.replaceAll("http(s)?\\://(dx\\.)?doi\\.org/", "");
            }

            //bibl = bibl.replace("//", "/");
            if (bibl.toLowerCase().startsWith("doi:") || bibl.toLowerCase().startsWith("doi/")) {
                bibl = bibl.substring(4);
            } 
            if (bibl.toLowerCase().startsWith("doi")) {
                bibl = bibl.substring(3);
            }
            // pretty common wrong extraction pattern: 
            // 43-61.DOI:10.1093/jpepsy/14.1.436/7
            // 367-74.DOI:10.1080/14034940210165064
            // (pages concatenated to the DOI) - easy/safe to fix
            if ( (bibl.indexOf("DOI:10.") != -1) || (bibl.indexOf("doi:10.") != -1) ) {
                int ind = bibl.indexOf("DOI:10.");
                if (ind == -1) 
                    ind = bibl.indexOf("doi:10.");
                bibl = bibl.substring(ind+4);
            }
        }
        return bibl;
    }

    public void setArXivId(String id) {
        if (id != null) {
            arXivId = StringUtils.normalizeSpace(id);
            arXivId = arXivId.replace(" ", "");
        }
    }

    public void setPMID(String id) {
        if (id != null) {
            PMID = StringUtils.normalizeSpace(id);
            PMID = PMID.replace(" ", "");
        }
    }

    public void setPMCID(String id) {
        if (id != null) {
            PMCID = StringUtils.normalizeSpace(id);
            PMCID = PMCID.replace(" ", "");
        }
    }

    public void setPII(String id) {
        if (id != null) {
            PII = StringUtils.normalizeSpace(id);
            PII = PII.replace(" ", "");
        }
    }

    public void setIstexId(String id) {
        istexId = id;
    }

    public void setArk(String id) {
        ark = id;
    }

    public void setArticleTitle(String ti) {
        articleTitle = StringUtils.normalizeSpace(ti);
    }

    public void setBeginPage(int p) {
        beginPage = p;
    }

    public void setEndPage(int p) {
        endPage = p;
    }

    public void setYear(String y) {
        year = StringUtils.normalizeSpace(y);
    }

    public void setAbstract(String a) {
        abstract_ = cleanAbstract(a);
    }

    public void setLabeledAbstract(String labeledAbstract) {
        this.labeledAbstract = labeledAbstract;
    }

    public void setLocationPublisher(String s) {
        locationPublisher = StringUtils.normalizeSpace(s);
    }

    public void setSerieTitle(String s) {
        serieTitle = StringUtils.normalizeSpace(s);
    }

    public void setAuthorString(String s) {
        authorString = s;
    }

    public void setURL(String s) {
        url = StringUtils.normalizeSpace(s);
    }

    public void setOAURL(String s) {
        oaUrl = s;
    }

    public void setURI(String s) {
        uri = StringUtils.normalizeSpace(s);
    }

    public void setConfidence(String s) {
        confidence = s;
    }

    public void setConf(double b) {
        conf = b;
    }

    public void setFullAuthors(List<org.grobid.core.data.Person> full) {
        fullAuthors = full;
    }

    public void setFullEditors(List<org.grobid.core.data.Person> full) {
        fullEditors = full;
    }

    public void setFullAffiliations(List<org.grobid.core.data.Affiliation> full) {
        fullAffiliations = full;
        // if no id is present in the affiliation objects, we add one
        int num = 0;
        if (fullAffiliations != null) {
            for (Affiliation affiliation : fullAffiliations) {
                if (affiliation.getKey() == null) {
                    affiliation.setKey("aff"+num);
                }
                num++;
            }
        }
    }

    public void setWorkingGroup(String wg) {
        this.workingGroup = wg;
    }

    public void setDocumentType(String doctype) {
        this.documentType = doctype;
    }

    // temp
    public void setAuthors(String aut) {
        authors = aut;
    }

    public BiblioItem addAuthorsToken(LayoutToken lt) {
        authorsLayoutTokens.add(lt);
        return this;
    }

    public List<LayoutToken> getAuthorsTokens() {
        return authorsLayoutTokens;
    }

    public void addAuthor(String aut) {
        if (authors == null)
            authors = aut;
        else
            authors += " ; " + aut;

        if (authorList == null)
            authorList = new ArrayList<String>();
        if (!authorList.contains(aut))
            authorList.add(aut);
    }

    public void addFullAuthor(Person aut) {
        if (fullAuthors == null)
            fullAuthors = new ArrayList<Person>();
        if (!fullAuthors.contains(aut))
            fullAuthors.add(aut);
    }

    public void addFullEditor(Person aut) {
        if (fullEditors == null)
            fullEditors = new ArrayList<Person>();
        if (!fullEditors.contains(aut))
            fullEditors.add(aut);
    }

    public void addEditor(String aut) {
        if (editors == null)
            editors = aut;
        else
            editors += " ; " + aut;

        if (editorList == null)
            editorList = new ArrayList<String>();
        if (!editorList.contains(aut))
            editorList.add(aut);
    }

    public void setLocation(String loc) {
        location = StringUtils.normalizeSpace(loc);
    }

    public void setBookTitle(String book) {
        bookTitle = StringUtils.normalizeSpace(book);
    }

    public void setPageRange(String pages) {
        pageRange = StringUtils.normalizeSpace(pages);
    }

    public void setJournal(String jour) {
        journal = StringUtils.normalizeSpace(jour);
    }

    public void setVolumeBlock(String vol, boolean postProcess) {
        volumeBlock = StringUtils.normalizeSpace(vol);
        if (postProcess)
            volumeBlock = postProcessVolumeBlock();
    }

    public void setInstitution(String inst) {
        institution = StringUtils.normalizeSpace(inst);
    }

    public void setNote(String not) {
        note = StringUtils.normalizeSpace(not);
    }

    public void setAffiliation(String a) {
        affiliation = a;
    }

    public void setAddress(String a) {
        address = a;
    }

    public void setCountry(String a) {
        country = a;
    }

    public void setTown(String a) {
        town = a;
    }

    public void setEmail(String e) {
        email = e;
    }

    public void setPubnum(String p) {
        pubnum = StringUtils.normalizeSpace(p);
    }

    public void setKeyword(String k) {
        keyword = cleanKeywords(k);
    }

    public void addKeyword(String k) {
        if (keywords == null)
            keywords = new ArrayList<Keyword>();
		String theKey = cleanKeywords(k);
		if (theKey.toLowerCase().contains("introduction")) {
			// if the keyword contains introduction, this is normally a segmentation error
			theKey = null;
		}
		if (theKey != null) {
        	keywords.add(new Keyword(theKey));
		}
    }

    public void setKeywords(List<Keyword> k) {
        keywords = k;
    }

    public void addSubject(String k) {
        if (subjects == null)
            subjects = new ArrayList<String>();
        subjects.add(k);
    }

    public void setSubjects(List<String> k) {
        subjects = k;
    }

    public void setPhone(String p) {
        phone = p;
    }

    public void setDegree(String d) {
        degree = StringUtils.normalizeSpace(d);
    }

    public void setWeb(String w) {
        web = StringUtils.normalizeSpace(w);
        web = web.replace(" ", "");

        if (StringUtils.isEmpty(doi)) {
            Matcher doiMatcher = TextUtilities.DOIPattern.matcher(web);
            if (doiMatcher.find()) { 
                setDOI(doiMatcher.group());
            }
        } 
    }

    public void setCollaboration(String collab) {
        collaboration = StringUtils.normalizeSpace(collab);
    }

    public void setIssue(String i) {
        issue = StringUtils.normalizeSpace(i);
    }

    public void setJournalAbbrev(String j) {
        journal_abbrev = StringUtils.normalizeSpace(j);
    }

    public void setEvent(String e) {
        event = StringUtils.normalizeSpace(e);
    }

    public void setError(boolean e) {
        crossrefError = e;
    }

    public void setAbstractHeader(String a) {
        abstractHeader = StringUtils.normalizeSpace(a);
    }

    public void setPath(String p) {
        path = p;
    }

    public void setDay(String d) {
        day = d;
    }

    public void setE_Year(String d) {
        e_year = d;
    }

    public void setE_Month(String d) {
        e_month = d;
    }

    public void setE_Day(String d) {
        e_day = d;
    }

    public void setA_Year(String d) {
        a_year = d;
    }

    public void setA_Month(String d) {
        a_month = d;
    }

    public void setA_Day(String d) {
        a_day = d;
    }

    public void setS_Year(String d) {
        s_year = d;
    }

    public void setS_Month(String d) {
        s_month = d;
    }

    public void setS_Day(String d) {
        s_day = d;
    }

    public void setD_Year(String d) {
        d_year = d;
    }

    public void setD_Month(String d) {
        d_month = d;
    }

    public void setD_Day(String d) {
        d_day = d;
    }

    public void setDedication(String d) {
        dedication = StringUtils.normalizeSpace(d);
    }

    public void setSubmission(String s) {
        submission = StringUtils.normalizeSpace(s);
    }

    public void setEnglishTitle(String d) {
        english_title = StringUtils.normalizeSpace(d);
    }

    public void setSubmissionDate(String d) {
        submission_date = StringUtils.normalizeSpace(d);
    }

    public void setNormalizedSubmissionDate(Date d) {
        normalized_submission_date = d;
    }

    public void setDownloadDate(String d) {
        download_date = StringUtils.normalizeSpace(d);
    }

    public void setNormalizedDownloadDate(Date d) {
        normalized_download_date = d;
    }

    public void setServerDate(String d) {
        server_date = StringUtils.normalizeSpace(d);
    }

    public void setNormalizedServerDate(Date d) {
        normalized_server_date = d;
    }

    public void setOriginalAffiliation(String original) {
        originalAffiliation = original;
    }

    public void setOriginalAbstract(String original) {
        originalAbstract = original;
    }

    public void setOriginalAuthors(String original) {
        originalAuthors = original;
    }

    public void setOriginalTitle(String original) {
        originalTitle = original;
    }

    public void setOriginalAddress(String original) {
        originalAddress = original;
    }

    public void setOriginalNote(String original) {
        originalNote = original;
    }

    public void setOriginalKeyword(String original) {
        originalKeyword = original;
    }

    public void setOriginalVolumeBlock(String original) {
        originalVolumeBlock = original;
    }

    public void setOriginalJournal(String original) {
        originalJournal = original;
    }

    public void setReference(String ref) {
        reference = ref;
    }

    public void setCopyright(String cop) {
        copyright = StringUtils.normalizeSpace(cop);
    }

    public void setGrant(String gra) {
        grant = StringUtils.normalizeSpace(gra);
    }

    public String getMeeting() {
        return rawMeeting;
    }

    public void setMeeting(String meet) {
        this.rawMeeting = meet;
    }

    /**
     * General string cleaining for SQL strings. This method might depend on the chosen
     * relational database.
     */
    public static String cleanSQLString(String str) {
        if (str == null)
            return null;
        if (str.length() == 0)
            return null;
        String cleanedString = "";
        boolean special = false;
        for (int index = 0; (index < str.length()); index++) {
            char currentCharacter = str.charAt(index);
            if ((currentCharacter == '\'') || (currentCharacter == '%') || (currentCharacter == '_')) {
                special = true;
                cleanedString += '\\';
            }
            cleanedString += currentCharacter;
        }

        return cleanedString;
    }

    /**
     * Special string cleaining of ISBN and ISSN numbers.
     */
    public static String cleanISBNString(String str) {
        String cleanedString = "";
        for (int index = 0; (index < str.length()); index++) {
            char currentCharacter = str.charAt(index);
            if ((currentCharacter != '-') && (currentCharacter != ' ') && (currentCharacter != '\''))
                cleanedString += currentCharacter;
        }

        return StringUtils.normalizeSpace(cleanedString);
    }

    /**
     * Reinit all the values of the current bibliographical item
     */
    public void reset() {
        ISBN13 = null;
        ISBN10 = null;
        title = null;
        publisher = null;
        edition = null;
        language = null;
        subtitle = null;
        publication_date = null;
        normalized_publication_date = null;
        editors = null;
        publisher_website = null;
        serie = null;
        ISSN = null;
        ISSNe = null;
        volume = null;
        number = null;
        month = null;
        support_type = null;
        version = null;
        smallImageURL = null;
        largeImageURL = null;
        publisherPlace = null;
        review = null;
        categories = null;
        nbPages = -1;
        type = null;
        book_type = null;
        doi = null;
        istexId = null;
        ark = null;
        inDOI = null;
        arXivId = null;
        PMID = null;
        PMCID = null;
        PII = null;
        abstract_ = null;
        url = null;
        oaUrl = null;
        uri = null;

        authors = null;
        location = null;
        bookTitle = null;
        pageRange = null;
        journal = null;
        volumeBlock = null;
        institution = null;
        note = null;
        affiliation = null;
        address = null;
        email = null;
        pubnum = null;
        keyword = null;
        phone = null;
        degree = null;
        web = null;
        issue = null;
        journal_abbrev = null;
        event = null;
        day = null;
        submission_date = null;
        normalized_submission_date = null;
        download_date = null;
        normalized_download_date = null;
        server_date = null;
        normalized_server_date = null;

        beginPage = -1;
        endPage = -1;
        articleTitle = null;
        dedication = null;
        submission = null;
        english_title = null;

        fullAuthors = null;
        fullAffiliations = null;
        reference = null;
        copyright = null;
        grant = null;

        workingGroup = null;
        documentType = null;
    }

    /**
     * Post process the volume block in order to distinguish when
     * possible and when appropriate volume and issue
     */
    public String postProcessVolumeBlock() {
        if (volumeBlock == null) {
            return null;
        }
        if (volumeBlock.length() == 0) {
            return volumeBlock;
        }
        volumeBlock = StringUtils.normalizeSpace(volumeBlock);

        // the volume is always the first full number sequence of the block
        // first we remove the possible non digit character prefix
        boolean stop = false;
        int p = 0;
        while (!stop && (p < volumeBlock.length())) {
            if (Character.isDigit(volumeBlock.charAt(p)))
                stop = true;
            else
                p++;
        }

        if (!stop)
            return volumeBlock; // we just have letters... we can't do anything

        int i = p;
        stop = false;
        while (!stop && (i < volumeBlock.length())) {
            if (!Character.isDigit(volumeBlock.charAt(i)))
                stop = true;
            else
                i++;
        }

        String resVolume = null;
        if (stop)
            resVolume = volumeBlock.substring(p, i);
        else
            return volumeBlock.substring(p);

        // we then have at least one non numerical character
        stop = false;
        while (!stop && (i < volumeBlock.length())) {
            if (Character.isDigit(volumeBlock.charAt(i)))
                stop = true;
            else
                i++;
        }

        if (!stop)
            return resVolume;

        // if present, the second number sequence is the issue 
        stop = false;
        int j = i + 1;
        while (!stop && (j < volumeBlock.length())) {
            if (!Character.isDigit(volumeBlock.charAt(j)))
                stop = true;
            else
                j++;
        }

        if (!stop)
            j = volumeBlock.length();

        issue = volumeBlock.substring(i, j);
        return resVolume;
    }

    /**
     * Some little cleaning of the abstract field.
     * 
     * To be done: use a short text model to structure abstract
     */
    public static final String[] ABSTRACT_PREFIXES = {"abstract", "summary", "résumé", "abrégé", "a b s t r a c t"};

    public String cleanAbstract(String string) {

        if (string == null)
            return null;
        if (string.length() == 0)
            return string;
        String res = StringUtils.normalizeSpace(string);
        String res0 = res.toLowerCase();

        for (String abstractPrefix : ABSTRACT_PREFIXES) {
            if (res0.startsWith(abstractPrefix)) {
                if (abstractPrefix.length() < res.length()) {
                    res = res.substring(abstractPrefix.length(), res.length());
                    res.trim();
                } else {
                    res = "";
                }
                abstractHeader = abstractPrefix;
                break;
            }
        }

        if ((res.startsWith(".")) || (res.startsWith(":")) || (res.startsWith(")"))) {
            res = res.substring(1, res.length());
            res = res.trim();
        }

        //res = res.replace("@BULLET", " • ");

        res = res.replace("( ", "(");
        res = res.replace(" )", ")");
        res = res.replace("  ", " ");

        return res;
    }

    public static List<LayoutToken> cleanAbstractLayoutTokens(List<LayoutToken> tokens) {
        if (tokens == null)
            return null;
        if (tokens.size() == 0)
            return tokens;

        int n = 0;
        while(n < tokens.size()) {
            String tokenString = StringUtils.normalizeSpace(tokens.get(n).getText().toLowerCase());
            if (tokenString.length() == 0 || TextUtilities.delimiters.contains(tokenString)) {
                n++;
                continue;
            }
            boolean matchPrefix = false;
            for (String abstractPrefix : ABSTRACT_PREFIXES) {
                if (tokenString.equals(abstractPrefix)) {
                    matchPrefix = true;
                    break;
                }
            }
            if (matchPrefix) {
                n++;
                continue;
            }
            break;
        }

        return tokens.subList(n, tokens.size());
    }

    public static void cleanTitles(BiblioItem bibl) {
        if (bibl.getTitle() != null) {
            String localTitle = TextUtilities.cleanField(bibl.getTitle(), false);
            if (localTitle.endsWith(" y")) {
                // some markers at the end of the title are extracted from the pdf as " y" at the end of the title
                // e.g. <title level="a" type="main">Computations in finite-dimensional Lie algebras y</title>
                localTitle = localTitle.substring(0, localTitle.length() - 2);
            }
            bibl.setTitle(localTitle);
        }
        if (bibl.getBookTitle() != null) {
            bibl.setBookTitle(TextUtilities.cleanField(bibl.getBookTitle(), false));
        }
    }

    /**
     * Some little cleaning of the keyword field.
     */
    public static String cleanKeywords(String string) {
        if (string == null)
            return null;
        if (string.length() == 0)
            return string;
        String res = StringUtils.normalizeSpace(string);
        String resLow = res.toLowerCase();
        if (resLow.startsWith("keywords")) {
            res = res.substring(8);
        } else if (resLow.startsWith("key words") || resLow.startsWith("mots clés") || resLow.startsWith("mots cles")) {
            res = res.substring(9);
        } else if (resLow.startsWith("mots clefs")) {
            res = res.substring(10);
        }
		
        res = res.trim();
        if (res.startsWith(":") || res.startsWith("—") || res.startsWith("-")) {
            res = res.substring(1);
        }
        if (res.endsWith(".")) {
            res = res.substring(0, res.length() - 1);
        }

        return res.trim();
    }

    /**
     * Keyword field segmentation.
     * 
     * TBD: create a dedicated model to analyse the keyword field, segmenting them and 
     * identifying the possible scheme
     */
    public static List<Keyword> segmentKeywords(String string) {
        if (string == null)
            return null;
        if (string.length() == 0)
            return null;
		String type = null;
        if (string.startsWith("Categories and Subject Descriptors")) {
            type = "subject-headers";
			 string = string.replace("Categories and Subject Descriptors", "").trim();
        } 
		else if (string.startsWith("PACS Numbers") || 
				   string.startsWith("PACS") ) {
            type = "pacs";
            string = string.replace("PACS Numbers", "").replace("PACS", "").trim();
			if (string.startsWith(":")) {
	            string = string.substring(1);
			}
        }
		else {
			type = "author";
		}
		
		List<Keyword> result = new ArrayList<Keyword>();
		
		// the list of possible keyword separators
		List<String> separators = Arrays.asList(";","•", "Á", "\n", ",");
		
		for(String separator : separators) {
	        StringTokenizer st = new StringTokenizer(string, separator);
	        if (st.countTokens() > 2) {
	            while (st.hasMoreTokens()) {
					String res = st.nextToken().trim();
					if (res.startsWith(":")) {
			            res = res.substring(1);
			        }
					res = res.replace("\n", " ").replace("  ", " ");
					Keyword keyw = new Keyword(res, type);
					result.add(keyw);
	            }
				break;
	        }
		}
		
		return result;
	}	

    /**
     * Export to BibTeX format. Use "id" as BibTeX key.
     */
    public String toBibTeX() {
		return toBibTeX("id");
	}

    /**
     * Export to BibTeX format
     *
     * @param id the BibTeX ke to use.
     */
    public String toBibTeX(String id) {
        return toBibTeX(id, new GrobidAnalysisConfig.GrobidAnalysisConfigBuilder().includeRawCitations(false).build());
    }

    /**
     * Export to BibTeX format
     *
     * @param id                  the BibTeX ke to use
     */
    public String toBibTeX(String id, GrobidAnalysisConfig config) {
        String type;
        if (journal != null) {
            type = "article";
        } else if (book_type != null) {
            type = "techreport";
        } else if (bookTitle != null) {
            if (StringUtils.containsIgnoreCase(bookTitle, "proceedings") ||
                (bookTitle.startsWith("proc")) || (bookTitle.startsWith("Proc")) ||
                (bookTitle.startsWith("In Proc")) || (bookTitle.startsWith("In proc"))) {
                type = "inproceedings";
            } else {
                LOGGER.debug("No journal given, but a booktitle. However, the booktitle does not start with \"proc\" or similar strings. Returning inbook");
                type = "inbook";
            }
        } else {
            // using "misc" as fallback type
            type = "misc";
        }

        StringJoiner bibtex = new StringJoiner(",\n", "@" + type + "{" + id + ",\n", "\n}\n");

        try {

            // author 
            // fullAuthors has to be used instead
            if (collaboration != null) {
                bibtex.add("  author = {" + collaboration + "}");
            } else {
                StringJoiner authors = new StringJoiner(" and ", "  author = {", "}");
                if (fullAuthors != null) {
                    fullAuthors.stream()
                               .filter(person -> person != null)
                               .forEachOrdered(person -> {
                                   String author = person.getLastName();
                                   if (person.getFirstName() != null) {
                                       author += ", ";
                                       author += person.getFirstName();
                                   }
                                   authors.add(author);
                               });
                } else if (this.authors != null) {
                    StringTokenizer st = new StringTokenizer(this.authors, ";");
                    while (st.hasMoreTokens()) {
                        String author = st.nextToken();
                        if (author != null) {
                            authors.add(author.trim());
                        }
                    }
                }
                bibtex.add(authors.toString());
            }

            // title
            if (title != null) {
                bibtex.add("  title = {" + title + "}");
            }

            // journal
            if (journal != null) {
                bibtex.add("  journal = {" + journal + "}");
            }

            // booktitle
            if ((journal == null) && (book_type == null) && (bookTitle != null)) {
                bibtex.add("  booktitle = {" + bookTitle + "}");
            }

            // publisher
            if (publisher != null) {
                bibtex.add("  publisher = {" + publisher + "}");
            }

            // editors
            if (editors != null) {
                String locEditors = editors.replace(" ; ", " and ");
                bibtex.add("  editor = {" + locEditors + "}");
            }
            // fullEditors has to be used instead

            // year
            if (publication_date != null) {
                bibtex.add("  year = {" + publication_date + "}");
            }

            // address
            if (location != null) {
                bibtex.add("  address = {" + location + "}");
            }

            // pages
            if (pageRange != null) {
                bibtex.add("  pages = {" + pageRange + "}");
            }

			// volume
			if (volumeBlock != null) {
                bibtex.add("  volume = {" + volumeBlock + "}");
			}

			// issue (named number in BibTeX)
			if (issue != null) {
                bibtex.add("  number = {" + issue + "}");
			}

            // DOI
            if (!StringUtils.isEmpty(doi)) {
                bibtex.add("  doi = {" + doi + "}");
            }

            // arXiv identifier
            if (!StringUtils.isEmpty(arXivId)) {
                bibtex.add("  eprint = {" + arXivId + "}");
            }
            /* note that the following is now recommended for arXiv citations: 
                    archivePrefix = "arXiv",
                    eprint        = "0707.3168",
                    primaryClass  = "hep-th",
                (here old identifier :( ))
                see https://arxiv.org/hypertex/bibstyles/
            */

            // abstract
            if (!StringUtils.isEmpty(abstract_)) {
                bibtex.add("  abstract = {" + abstract_ + "}");
            }

            // keywords
            if (keywords != null) {
                String value = keywords.stream()
                        .map(keyword -> keyword.getKeyword())
                        .filter(keyword -> !StringUtils.isBlank(keyword))
                        .collect(Collectors.joining(", ", "keywords = {", "}"));
                bibtex.add(value);
            }

            if (config.getIncludeRawCitations() && !StringUtils.isEmpty(reference) ) {
                // escape all " signs
                bibtex.add("  raw = {" + reference + "}");
            }
        } catch (Exception e) {
            LOGGER.error("Cannot export BibTex format, because of nested exception.", e);
            throw new GrobidException("Cannot export BibTex format, because of nested exception.", e);
        }
        return bibtex.toString();
    }

    /** 
     * Check if the identifier pubnum is a DOI or an arXiv identifier. If yes, instanciate 
     * the corresponding field and reset the generic pubnum field.
     */
    public void checkIdentifier() {
        // DOI
        if (!StringUtils.isEmpty(pubnum) && StringUtils.isEmpty(doi)) {
            Matcher doiMatcher = TextUtilities.DOIPattern.matcher(pubnum);
            if (doiMatcher.find()) { 
                setDOI(pubnum);
                setPubnum(null);
            }
        } 
        // arXiv id (this covers old and new versions)
        if (!StringUtils.isEmpty(pubnum) && StringUtils.isEmpty(arXivId)) {
            Matcher arxivMatcher = TextUtilities.arXivPattern.matcher(pubnum);
            if (arxivMatcher.find()) { 
                setArXivId(pubnum);
                setPubnum(null);
            }
        } 
        // PMID 
        if (!StringUtils.isEmpty(pubnum) && StringUtils.isEmpty(PMID)) {
            Matcher pmidMatcher = TextUtilities.pmidPattern.matcher(pubnum);
            if (pmidMatcher.find()) { 
                // last group gives the PMID digits
                String digits = pmidMatcher.group(pmidMatcher.groupCount());
                setPMID(digits);
                setPubnum(null);
            }
        } 
        // PMC ID
        if (!StringUtils.isEmpty(pubnum) && StringUtils.isEmpty(PMCID)) {
            Matcher pmcidMatcher = TextUtilities.pmcidPattern.matcher(pubnum);
            if (pmcidMatcher.find()) { 
                // last group gives the PMC ID digits, but the prefix PMC must be added to follow the NIH guidelines
                String digits = pmcidMatcher.group(pmcidMatcher.groupCount());
                setPMCID("PMC"+digits);
                setPubnum(null);
            }
        } 
        // ISSN
        if (!StringUtils.isEmpty(pubnum) && StringUtils.isEmpty(ISSN)) {
            if (pubnum.toLowerCase().indexOf("issn") != -1) {
                pubnum = pubnum.replace("issn", "");
                pubnum = pubnum.replace("ISSN", "");
                pubnum = TextUtilities.cleanField(pubnum, true);
                setISSN(pubnum);
                setPubnum(null);
            }
        }

        // TODO: PII
    }

    /**
     * Export the bibliographical item into a TEI BiblStruct string
     *
     * @param n - the index of the bibliographical record, the corresponding id will be b+n
     */
    public String toTEI(int n) {
        return toTEI(n, 0, GrobidAnalysisConfig.defaultInstance());
    }

    /**
     * Export the bibliographical item into a TEI BiblStruct string
     *
     * @param n - the index of the bibliographical record, the corresponding id will be b+n
     */
    public String toTEI(int n, GrobidAnalysisConfig config) {
        return toTEI(n, 0, config);
    }

    /**
     * Export the bibliographical item into a TEI BiblStruct string
     *
     * @param n - the index of the bibliographical record, the corresponding id will be b+n
     * @param indent - the tabulation indentation for the output of the xml elements
     */
    public String toTEI(int n, int indent) {
        return toTEI(n, indent, GrobidAnalysisConfig.defaultInstance());
    }

    /**
     * Export the bibliographical item into a TEI BiblStruct string
     *
     * @param n      - the index of the bibliographical record, the corresponding id will be b+n
     * @param indent - the tabulation indentation for the output of the xml elements
     */
    public String toTEI(int n, int indent, GrobidAnalysisConfig config) {
        StringBuilder tei = new StringBuilder();
        boolean generateIDs = config.isGenerateTeiIds();
        try {
            // we just produce here xml strings
            for (int i = 0; i < indent; i++) {
                tei.append("\t");
            }
            tei.append("<biblStruct");
            boolean withCoords = (config.getGenerateTeiCoordinates() != null) && (config.getGenerateTeiCoordinates().contains("biblStruct"));
            tei.append(" ");
            if (withCoords)
                tei.append(TEIFormatter.getCoordsAttribute(coordinates, withCoords)).append(" ");
            if (!StringUtils.isEmpty(language)) {
                if (n == -1) {
                    tei.append("xml:lang=\"" + language + ">\n");
                } else {
                    teiId = "b" + n;
                    tei.append("xml:lang=\"" + language + "\" xml:id=\"" + teiId + "\">\n");
                }
                // TBD: we need to ensure that the language is normalized following xml lang attributes !
            } else {
                if (n == -1) {
                    tei.append(">\n");
                } else {
                    teiId = "b" + n;
                    tei.append("xml:id=\"" + teiId + "\">\n");
                }
            }

            if ((bookTitle == null) && (journal == null)) {
                for (int i = 0; i < indent + 1; i++) {
                    tei.append("\t");
                }
                tei.append("<monogr>\n");
            } else if ((bookTitle != null) && (journal == null) && (title == null) && (articleTitle == null)) {
                for (int i = 0; i < indent + 1; i++) {
                    tei.append("\t");
                }
                tei.append("<monogr>\n");
            } else {
                for (int i = 0; i < indent + 1; i++) {
                    tei.append("\t");
                }
                tei.append("<analytic>\n");
            }

            // title
            if (title != null) {
                for (int i = 0; i < indent + 2; i++) {
                    tei.append("\t");
                }
                tei.append("<title");
                if ((bookTitle == null) && (journal == null)) {
                    tei.append(" level=\"m\" type=\"main\"");
                } else
                    tei.append(" level=\"a\" type=\"main\"");
				if (generateIDs) {
					String divID = KeyGen.getKey().substring(0,7);
					tei.append(" xml:id=\"_" + divID + "\"");
				}
                // here check the language ?
                if (StringUtils.isEmpty(english_title)) {
                    tei.append(">").append(TextUtilities.HTMLEncode(title)).append("</title>\n");
                } else {
                    tei.append(" xml:lang=\"").append(language)
						.append("\">").append(TextUtilities.HTMLEncode(title)).append("</title>\n");
                }
            }
			else if (bookTitle == null) {
                for (int i = 0; i < indent + 2; i++) {
                    tei.append("\t");
                }
                tei.append("<title/>\n");
			}
            boolean hasEnglishTitle = false;
            if (english_title != null) {
                // here do check the language !
                Language resLang = languageUtilities.runLanguageId(english_title);
                if (resLang != null) {
                    String resL = resLang.getLang();
                    if (resL.equals(Language.EN)) {
                        hasEnglishTitle = true;
                        for (int i = 0; i < indent + 2; i++) {
                            tei.append("\t");
                        }
                        tei.append("<title");
                        if ((bookTitle == null) && (journal == null)) {
                            tei.append(" level=\"m\"");
                        } else {
                            tei.append(" level=\"a\"");
                        }
						if (generateIDs) {
							String divID = KeyGen.getKey().substring(0,7);
							tei.append(" xml:id=\"_" + divID + "\"");
						}
                        tei.append(" xml:lang=\"en\">")
							.append(TextUtilities.HTMLEncode(english_title)).append("</title>\n");
                    }
                }
                // if it's not something in English, we will write it anyway as note without type at the end
            }

            tei.append(toTEIAuthorBlock(2, config));

            if (!StringUtils.isEmpty(doi)) {
                for (int i = 0; i < indent + 2; i++) {
                    tei.append("\t");
                }
                tei.append("<idno type=\"DOI\">" + TextUtilities.HTMLEncode(doi) + "</idno>\n");
            }

            if (!StringUtils.isEmpty(arXivId)) {
                for (int i = 0; i < indent + 2; i++) {
                    tei.append("\t");
                }
                tei.append("<idno type=\"arXiv\">" + TextUtilities.HTMLEncode(arXivId) + "</idno>\n");
            }

            if (!StringUtils.isEmpty(PMID)) {
                for (int i = 0; i < indent + 2; i++) {
                    tei.append("\t");
                }
                tei.append("<idno type=\"PMID\">" + TextUtilities.HTMLEncode(PMID) + "</idno>\n");
            }

            if (!StringUtils.isEmpty(PMCID)) {
                for (int i = 0; i < indent + 2; i++) {
                    tei.append("\t");
                }
                tei.append("<idno type=\"PMCID\">" + TextUtilities.HTMLEncode(PMCID) + "</idno>\n");
            }

            if (!StringUtils.isEmpty(PII)) {
                for (int i = 0; i < indent + 2; i++) {
                    tei.append("\t");
                }
                tei.append("<idno type=\"PII\">" + TextUtilities.HTMLEncode(PII) + "</idno>\n");
            }

            if (!StringUtils.isEmpty(ark)) {
                for (int i = 0; i < indent + 2; i++) {
                    tei.append("\t");
                }
                tei.append("<idno type=\"ark\">" + TextUtilities.HTMLEncode(ark) + "</idno>\n");
            }

            if (!StringUtils.isEmpty(istexId)) {
                for (int i = 0; i < indent + 2; i++) {
                    tei.append("\t");
                }
                tei.append("<idno type=\"istexId\">" + TextUtilities.HTMLEncode(istexId) + "</idno>\n");
            }

            if (!StringUtils.isEmpty(pubnum)) {
                for (int i = 0; i < indent + 2; i++) {
                    tei.append("\t");
                }
                tei.append("<idno>").append(TextUtilities.HTMLEncode(pubnum)).append("</idno>\n");
            }

            if (!StringUtils.isEmpty(oaUrl)) {
                for (int i = 0; i < indent + 2; i++) {
                    tei.append("\t");
                }
                tei.append("<ptr type=\"open-access\" target=\"").append(TextUtilities.HTMLEncode(oaUrl)).append("\" />\n");
            }

            if (!StringUtils.isEmpty(web)) {
                for (int i = 0; i < indent + 2; i++) {
                    tei.append("\t");
                }
                tei.append("<ptr target=\"").append(TextUtilities.HTMLEncode(web)).append("\" />\n");
            }

            if ((!StringUtils.isEmpty(bookTitle) && ((title != null) || (articleTitle != null))) || 
                !StringUtils.isEmpty(journal)) {
                for (int i = 0; i < indent + 1; i++) {
                    tei.append("\t");
                }
                tei.append("</analytic>\n");
                for (int i = 0; i < indent + 1; i++) {
                    tei.append("\t");
                }
                tei.append("<monogr>\n");
            }

            if (bookTitle != null) {
                for (int i = 0; i < indent + 2; i++) {
                    tei.append("\t");
                }
                tei.append("<title level=\"m\"");
				if (generateIDs) {
					String divID = KeyGen.getKey().substring(0,7);
					tei.append(" xml:id=\"_" + divID + "\"");
				}
				tei.append(">" + TextUtilities.HTMLEncode(bookTitle) + "</title>\n");

                if (!StringUtils.isEmpty(editors)) {
                    //postProcessingEditors();

                    StringTokenizer st = new StringTokenizer(editors, ";");
                    if (st.countTokens() > 0) {
                        while (st.hasMoreTokens()) {
                            String editor = st.nextToken();
                            if (editor != null)
                                editor = editor.trim();
                            for (int i = 0; i < indent + 2; i++) {
                                tei.append("\t");
                            }
                            tei.append("<editor>" + TextUtilities.HTMLEncode(editor) + "</editor>\n");
                        }
                    } else {
                        if (editors != null)
                            for (int i = 0; i < indent + 2; i++) {
                                tei.append("\t");
                            }
                        tei.append("<editor>" + TextUtilities.HTMLEncode(editors) + "</editor>\n");
                    }
                }

                // in case the booktitle corresponds to a proceedings, we can try to indidate the meeting title
                String meeting = bookTitle;
                boolean meetLoc = false;
                if (event != null)
                    meeting = event;
                else {
                    meeting = meeting.trim();
                    for (String prefix : confPrefixes) {
                        if (meeting.startsWith(prefix)) {
                            meeting = meeting.replace(prefix, "");
                            meeting = meeting.trim();
                            meeting = TextUtilities.cleanField(meeting, false);
                            for (int i = 0; i < indent + 2; i++) {
                                tei.append("\t");
                            }
                            tei.append("<meeting>" + TextUtilities.HTMLEncode(meeting));
                            if ((location != null) || (town != null) || (country != null)) {
                                tei.append("<address>");
                                if (town != null) {
                                    tei.append("<settlement>" + town + "</settlement>");
                                }
                                if (country != null) {
                                    tei.append("<country>" + country + "</country>");
                                }
                                if ((location != null) && (town == null) && (country == null)) {
                                    tei.append("<addrLine>" + TextUtilities.HTMLEncode(location) + "</addrLine>");
                                }
                                tei.append("</address>");
                                meetLoc = true;
                            }
                            tei.append("</meeting>\n");
                            break;
                        }
                        //break;
                    }
                }

                if (((location != null) || (town != null) || (country != null)) && (!meetLoc)) {
                    for (int i = 0; i < indent + 2; i++) {
                        tei.append("\t");
                    }
                    tei.append("<meeting>");
                    tei.append("<address>");
                    if (town != null) {
                        tei.append("<settlement>" + town + "</settlement>");
                    }
                    if (country != null) {
                        tei.append("<country>" + country + "</country>");
                    }
                    if ((location != null) && (town == null) && (country == null)) {
                        tei.append("<addrLine>" + TextUtilities.HTMLEncode(location) + "</addrLine>");
                    }
                    tei.append("</address>");
                    tei.append("</meeting>\n");
                }

                for (int i = 0; i < indent + 2; i++) {
                    tei.append("\t");
                }
                if ((publication_date != null) || (pageRange != null) || (publisher != null) || (volumeBlock != null)) {   
                    tei.append("<imprint>\n");
                }
				else 
					tei.append("<imprint/>\n");
				
                if (publisher != null) {
                    for (int i = 0; i < indent + 3; i++) {
                        tei.append("\t");
                    }
                    tei.append("<publisher>" + TextUtilities.HTMLEncode(publisher) + "</publisher>\n");
                }

                if (normalized_publication_date != null) {
                    if ((normalized_publication_date.getDay() != -1) ||
                            (normalized_publication_date.getMonth() != -1) ||
                            (normalized_publication_date.getYear() != -1)) {
                        int year = normalized_publication_date.getYear();
                        int month = normalized_publication_date.getMonth();
                        int day = normalized_publication_date.getDay();
						
						if (year != -1) {
			                String when = "";
							if (year <= 9) 
								when += "000" + year;
							else if (year <= 99) 
								when += "00" + year;
							else if (year <= 999)
								when += "0" + year;
							else
								when += year;
			                if (month != -1) {
								if (month <= 9) 
									when += "-0" + month;
								else 
			 					   	when += "-" + month;
			                    if (day != -1) {
									if (day <= 9)
										when += "-0" + day;
									else
										when += "-" + day;
			                    }
			                }
	                        for (int i = 0; i < indent + 3; i++) {
	                            tei.append("\t");
	                        }
	                        tei.append("<date type=\"published\" when=\"");
	                        tei.append(when + "\" />\n");
						}
                    } else if (this.getYear() != null) {
						String when = "";
						if (this.getYear().length() == 1)
							when += "000" + this.getYear();
						else if (this.getYear().length() == 2)
							when += "00" + this.getYear();
						else if (this.getYear().length() == 3)
							when += "0" + this.getYear();
						else if (this.getYear().length() == 4)
							when += this.getYear();
				
		                if (this.getMonth() != null) {
							if (this.getMonth().length() == 1)
								when += "-0" + this.getMonth();
							else
								when += "-" + this.getMonth();
		                    if (this.getDay() != null) {
								if (this.getDay().length() == 1)
									when += "-0" + this.getDay();
								else
									when += "-" + this.getDay();
		                    }
		                }
                        for (int i = 0; i < indent + 3; i++) {
                            tei.append("\t");
                        }
                        tei.append("<date type=\"published\" when=\"");
                        tei.append(when + "\" />\n");
                    } else {
                        for (int i = 0; i < indent + 3; i++) {
                            tei.append("\t");
                        }
                        tei.append("<date>" + TextUtilities.HTMLEncode(publication_date) + "</date>\n");
                    }
                } else if (publication_date != null) {
                    for (int i = 0; i < indent + 3; i++) {
                        tei.append("\t");
                    }
                    tei.append("<date>" + TextUtilities.HTMLEncode(publication_date) + "</date>\n");
                }

                if (volumeBlock != null) {
                    for (int i = 0; i < indent + 3; i++) {
                        tei.append("\t");
                    }
                    tei.append("<biblScope unit=\"volume\">" + TextUtilities.HTMLEncode(volumeBlock) + "</biblScope>\n");
                }

                if (!StringUtils.isEmpty(pageRange)) {
                    StringTokenizer st = new StringTokenizer(pageRange, "--");
                    if (st.countTokens() == 2) {
                        for (int i = 0; i < indent + 3; i++) {
                            tei.append("\t");
                        }
						tei.append("<biblScope unit=\"page\" from=\"" + TextUtilities.HTMLEncode(st.nextToken()) + "\" to=\"" 
								+ TextUtilities.HTMLEncode(st.nextToken()) + "\" />\n");  
                    } else {
                        for (int i = 0; i < indent + 3; i++) {
                            tei.append("\t");
                        }
                        tei.append("<biblScope unit=\"page\">" + TextUtilities.HTMLEncode(pageRange) + "</biblScope>\n");
                    }
                }
                if ((publication_date != null) || (pageRange != null) || (publisher != null) || (volumeBlock != null)) {
	                for (int i = 0; i < indent + 2; i++) {
	                    tei.append("\t");
	                }
                    tei.append("</imprint>\n");
                }
            } else if (!StringUtils.isEmpty(journal)) {
                for (int i = 0; i < indent + 2; i++) {
                    tei.append("\t");
                }
                tei.append("<title level=\"j\"");
				if (generateIDs) {
					String divID = KeyGen.getKey().substring(0,7);
					tei.append(" xml:id=\"_" + divID + "\"");
				}	
				tei.append(">" + TextUtilities.HTMLEncode(journal) + "</title>\n");

                if (!StringUtils.isEmpty(getJournalAbbrev())) {
                    for (int i = 0; i < indent + 2; i++) {
                        tei.append("\t");
                    }
                    tei.append("<title level=\"j\" type=\"abbrev\">"
                            + TextUtilities.HTMLEncode(getJournalAbbrev()) + "</title>\n");
                }

                if (!StringUtils.isEmpty(editors)) {
                    //postProcessingEditors();

                    StringTokenizer st = new StringTokenizer(editors, ";");
                    if (st.countTokens() > 0) {
                        while (st.hasMoreTokens()) {
                            String editor = st.nextToken();
                            if (editor != null) {
                                for (int i = 0; i < indent + 2; i++) {
                                    tei.append("\t");
                                }
                                editor = editor.trim();
                                tei.append("<editor>" + TextUtilities.HTMLEncode(editor) + "</editor>\n");
                            }
                        }
                    } else {
                        if (!StringUtils.isEmpty(editors)) {
                            for (int i = 0; i < indent + 2; i++) {
                                tei.append("\t");
                            }
                            tei.append("<editor>" + TextUtilities.HTMLEncode(editors) + "</editor>\n");
                        }
                    }
                }

                if (!StringUtils.isEmpty(getISSN())) {
                    for (int i = 0; i < indent + 2; i++) {
                        tei.append("\t");
                    }
                    tei.append("<idno type=\"ISSN\">" + getISSN() + "</idno>\n");
                }

                if (!StringUtils.isEmpty(getISSNe())) {
                    if (!getISSNe().equals(getISSN())) {
                        for (int i = 0; i < indent + 2; i++) {
                            tei.append("\t");
                        }
                        tei.append("<idno type=\"ISSNe\">" + getISSNe() + "</idno>\n");
                    }
                }

                /*for (int i = 0; i < indent + 2; i++) {
                    tei.append("\t");
                }*/
                if ((volumeBlock != null) | (issue != null) || (pageRange != null) || (publication_date != null)
                        || (publisher != null)) {
                    for (int i = 0; i < indent + 2; i++) {
                        tei.append("\t");
                    }
					tei.append("<imprint>\n");
                    if (volumeBlock != null) {
                        for (int i = 0; i < indent + 3; i++) {
                            tei.append("\t");
                        }
                        tei.append("<biblScope unit=\"volume\">" + TextUtilities.HTMLEncode(volumeBlock) + "</biblScope>\n");
                    }
                    if (issue != null) {
                        for (int i = 0; i < indent + 3; i++) {
                            tei.append("\t");
                        }
                        tei.append("<biblScope unit=\"issue\">" + TextUtilities.HTMLEncode(issue) + "</biblScope>\n");
                    }
                    if (pageRange != null) {
                        StringTokenizer st = new StringTokenizer(pageRange, "--");
                        if (st.countTokens() == 2) {
                            for (int i = 0; i < indent + 3; i++) {
                                tei.append("\t");
                            }
							tei.append("<biblScope unit=\"page\" from=\"" + 
								TextUtilities.HTMLEncode(st.nextToken()) + "\" to=\"" + 
								TextUtilities.HTMLEncode(st.nextToken()) + "\" />\n");
                        } else {
                            for (int i = 0; i < indent + 3; i++) {
                                tei.append("\t");
                            }
                            tei.append("<biblScope unit=\"page\">" + TextUtilities.HTMLEncode(pageRange) + "</biblScope>\n");
                        }
                    }

                    // date
                    if (normalized_publication_date != null) {
                        if ((normalized_publication_date.getDay() != -1) ||
                                (normalized_publication_date.getMonth() != -1) ||
                                (normalized_publication_date.getYear() != -1)) {
                            int year = normalized_publication_date.getYear();
                            int month = normalized_publication_date.getMonth();
                            int day = normalized_publication_date.getDay();
							
							if (year != -1) {
				                String when = "";
								if (year <= 9) 
									when += "000" + year;
								else if (year <= 99) 
									when += "00" + year;
								else if (year <= 999)
									when += "0" + year;
								else
									when += year;
				                if (month != -1) {
									if (month <= 9) 
										when += "-0" + month;
									else 
				 					   	when += "-" + month;
				                    if (day != -1) {
										if (day <= 9)
											when += "-0" + day;
										else
											when += "-" + day;
				                    }
				                }
	                            for (int i = 0; i < indent + 3; i++) {
	                                tei.append("\t");
	                            }
	                            tei.append("<date type=\"published\" when=\"");
	                            tei.append(when + "\" />\n");
							}
                        } else if (this.getYear() != null) {
							String when = "";
							if (this.getYear().length() == 1)
								when += "000" + this.getYear();
							else if (this.getYear().length() == 2)
								when += "00" + this.getYear();
							else if (this.getYear().length() == 3)
								when += "0" + this.getYear();
							else if (this.getYear().length() == 4)
								when += this.getYear();
				
			                if (this.getMonth() != null) {
								if (this.getMonth().length() == 1)
									when += "-0" + this.getMonth();
								else
									when += "-" + this.getMonth();
			                    if (this.getDay() != null) {
									if (this.getDay().length() == 1)
										when += "-0" + this.getDay();
									else
										when += "-" + this.getDay();
			                    }
			                }
                            for (int i = 0; i < indent + 3; i++) {
                                tei.append("\t");
                            }
                            tei.append("<date type=\"published\" when=\"");
                            tei.append(when + "\" />\n");
                        } else {
                            for (int i = 0; i < indent + 3; i++) {
                                tei.append("\t");
                            }
                            tei.append("<date>" + TextUtilities.HTMLEncode(publication_date) + "</date>\n");
                        }
                    } else if (publication_date != null) {
                        for (int i = 0; i < indent + 3; i++) {
                            tei.append("\t");
                        }
                        tei.append("<date>" + TextUtilities.HTMLEncode(publication_date) + "</date>\n");
                    }

                    if (getPublisher() != null) {
                        for (int i = 0; i < indent + 3; i++) {
                            tei.append("\t");
                        }
                        tei.append("<publisher>" + TextUtilities.HTMLEncode(getPublisher()) + "</publisher>\n");
                    }
                    for (int i = 0; i < indent + 2; i++) {
                        tei.append("\t");
                    }
                    tei.append("</imprint>\n");
                }
				else {
                    for (int i = 0; i < indent + 2; i++) {
                        tei.append("\t");
                    }
					tei.append("<imprint/>\n");
				}
            } else {
                // not a journal and not something in a book...
                if (editors != null) {
                    //postProcessingEditors();

                    StringTokenizer st = new StringTokenizer(editors, ";");
                    if (st.countTokens() > 0) {
                        while (st.hasMoreTokens()) {
                            String editor = st.nextToken();
                            if (editor != null) {
                                editor = editor.trim();
                                for (int i = 0; i < indent + 2; i++) {
                                    tei.append("\t");
                                }
                                tei.append("<editor>" + TextUtilities.HTMLEncode(editor) + "</editor>\n");
                            }
                        }
                    } else {
                        if (editors != null) {
                            for (int i = 0; i < indent + 2; i++) {
                                tei.append("\t");
                            }
                            tei.append("<editor>" + TextUtilities.HTMLEncode(editors) + "</editor>\n");
                        }
                    }
                }

                for (int i = 0; i < indent + 2; i++) {
                    tei.append("\t");
                }
                if ((publication_date != null) || (pageRange != null) || (location != null) || (publisher != null) || (volumeBlock != null)) {
                    tei.append("<imprint>\n");
                }
				else {
					tei.append("<imprint/>\n");
				}
                // date
                if (normalized_publication_date != null) {
                    if ((normalized_publication_date.getDay() != -1) |
                            (normalized_publication_date.getMonth() != -1) |
                            (normalized_publication_date.getYear() != -1)) {
                        int year = normalized_publication_date.getYear();
                        int month = normalized_publication_date.getMonth();
                        int day = normalized_publication_date.getDay();

						if (year != -1) {
			                String when = "";
							if (year <= 9) 
								when += "000" + year;
							else if (year <= 99) 
								when += "00" + year;
							else if (year <= 999)
								when += "0" + year;
							else
								when += year;
			                if (month != -1) {
								if (month <= 9) 
									when += "-0" + month;
								else 
			 					   	when += "-" + month;
			                    if (day != -1) {
									if (day <= 9)
										when += "-0" + day;
									else
										when += "-" + day;
			                    }
			                }
	                        for (int i = 0; i < indent + 3; i++) {
	                            tei.append("\t");
	                        }
	                        tei.append("<date type=\"published\" when=\"");
	                        tei.append(when + "\" />\n");
						}
                    } else if (this.getYear() != null) {
						String when = "";
						if (this.getYear().length() == 1)
							when += "000" + this.getYear();
						else if (this.getYear().length() == 2)
							when += "00" + this.getYear();
						else if (this.getYear().length() == 3)
							when += "0" + this.getYear();
						else if (this.getYear().length() == 4)
							when += this.getYear();
				
		                if (this.getMonth() != null) {
							if (this.getMonth().length() == 1)
								when += "-0" + this.getMonth();
							else
								when += "-" + this.getMonth();
		                    if (this.getDay() != null) {
								if (this.getDay().length() == 1)
									when += "-0" + this.getDay();
								else
									when += "-" + this.getDay();
		                    }
		                }
                        for (int i = 0; i < indent + 3; i++) {
                            tei.append("\t");
                        }
                        tei.append("<date type=\"published\" when=\"");
                        tei.append(when + "\" />\n");
                    } else {
                        for (int i = 0; i < indent + 3; i++) {
                            tei.append("\t");
                        }
                        tei.append("<date>" + TextUtilities.HTMLEncode(publication_date) + "</date>\n");
                    }
                } else if (publication_date != null) {
                    for (int i = 0; i < indent + 3; i++) {
                        tei.append("\t");
                    }
                    tei.append("<date>" + TextUtilities.HTMLEncode(publication_date) + "</date>\n");
                }

                if (publisher != null) {
                    for (int i = 0; i < indent + 3; i++) {
                        tei.append("\t");
                    }
                    tei.append("<publisher>" + TextUtilities.HTMLEncode(publisher) + "</publisher>\n");
                }
                if (volumeBlock != null) {
                    for (int i = 0; i < indent + 3; i++) {
                        tei.append("\t");
                    }
                    tei.append("<biblScope unit=\"volume\">" + TextUtilities.HTMLEncode(volumeBlock) + "</biblScope>\n");
                }
                if (pageRange != null) {
                    StringTokenizer st = new StringTokenizer(pageRange, "--");
                    if (st.countTokens() == 2) {
                        for (int i = 0; i < indent + 3; i++) {
                            tei.append("\t");
                        }
						tei.append("<biblScope unit=\"page\" from=\"" + 
							TextUtilities.HTMLEncode(st.nextToken()) + 
								"\" to=\"" + TextUtilities.HTMLEncode(st.nextToken()) + "\" />\n");   	
                    } else {
                        for (int i = 0; i < indent + 3; i++) {
                            tei.append("\t");
                        }
                        tei.append("<biblScope unit=\"page\">" + TextUtilities.HTMLEncode(pageRange) + "</biblScope>\n");
                    }
                }
                if (location != null) {
                    for (int i = 0; i < indent + 3; i++) {
                        tei.append("\t");
                    }
                    tei.append("<pubPlace>" + TextUtilities.HTMLEncode(location) + "</pubPlace>\n");
                }

                if ((publication_date != null) || (pageRange != null) || (location != null) || (publisher != null) || (volumeBlock != null)) {
                    for (int i = 0; i < indent + 2; i++) {
                        tei.append("\t");
                    }
                    tei.append("</imprint>\n");
                }
            }

            if (!StringUtils.isEmpty(institution)) {
                for (int i = 0; i < indent + 2; i++) {
                    tei.append("\t");
                }
                tei.append("<respStmt>\n");
                for (int i = 0; i < indent + 3; i++) {
                    tei.append("\t");
                }
                tei.append("<orgName>" + TextUtilities.HTMLEncode(institution) + "</orgName>\n");
                for (int i = 0; i < indent + 2; i++) {
                    tei.append("\t");
                }
                tei.append("</respStmt>\n");
            }

            for (int i = 0; i < indent + 1; i++) {
                tei.append("\t");
            }
            tei.append("</monogr>\n");

            if (submission != null) {
                for (int i = 0; i < indent + 1; i++) {
                    tei.append("\t");
                }
                tei.append("<note type=\"submission\">" + TextUtilities.HTMLEncode(submission) + "</note>\n");
            }
            if (getSubmissionDate() != null) {
                for (int i = 0; i < indent + 1; i++) {
                    tei.append("\t");
                }
                tei.append("<date type=\"submission\">" + TextUtilities.HTMLEncode(getSubmissionDate()) + "</date>\n");
            }
            if (getDownloadDate() != null) {
                for (int i = 0; i < indent + 1; i++) {
                    tei.append("\t");
                }
                tei.append("<date type=\"download\">" + TextUtilities.HTMLEncode(getDownloadDate()) + "</date>\n");
            }

            if (dedication != null) {
                for (int i = 0; i < indent + 1; i++) {
                    tei.append("\t");
                }
                tei.append("<note type=\"dedication\">" + TextUtilities.HTMLEncode(dedication) + "</note>\n");
            }

            if (book_type != null) {
                for (int i = 0; i < indent + 1; i++) {
                    tei.append("\t");
                }
                tei.append("<note type=\"report_type\">" + TextUtilities.HTMLEncode(book_type) + "</note>\n");
            }

            if (note != null) {      
                for (int i = 0; i < indent + 1; i++) {
                    tei.append("\t");
                }
                tei.append("<note>" + TextUtilities.HTMLEncode(note) + "</note>\n");
            }

            if ((english_title != null) && (!hasEnglishTitle)) {
                for (int i = 0; i < indent + 1; i++) {
                    tei.append("\t");
                }
                tei.append("<note>" + TextUtilities.HTMLEncode(english_title) + "</note>\n");
            }

            if (subjects != null) {
                if (subjects.size() > 0) {
                    for (int i = 0; i < indent + 1; i++) {
                        tei.append("\t");
                    }
                    tei.append("<keywords scheme=\"hal\"><list>\n");
                    for (String subject : subjects) {
                        for (int i = 0; i < indent + 2; i++) {
                            tei.append("\t");
                        }
                        tei.append("<item>" + subject + "</item>\n");
                    }
                    tei.append("</list></keywords>\n");
                }
            }

            // keywords here !!
            if (!StringUtils.isEmpty(getKeyword())) {
                String keywords = getKeyword();
                if (keywords.startsWith("Categories and Subject Descriptors")) {
                    int start = keywords.indexOf("Keywords");
                    if (start != -1) {
                        String keywords1 = keywords.substring(0, start - 1);
                        String keywords2 = keywords.substring(start + 9, keywords.length());
                        for (int i = 0; i < indent + 1; i++) {
                            tei.append("\t");
                        }
                        tei.append("<keywords type=\"subject-headers\">" + keywords1 + "</keywords>\n");
                        for (int i = 0; i < indent + 1; i++) {
                            tei.append("\t");
                        }
                        tei.append("<keywords>" + TextUtilities.HTMLEncode(keywords2) + "</keywords>\n");
                    } else {
                        for (int i = 0; i < indent + 1; i++) {
                            tei.append("\t");
                        }
                        tei.append("<keywords>" + TextUtilities.HTMLEncode(getKeyword()) + "</keywords>\n");
                    }
                } else
                    for (int i = 0; i < indent + 1; i++) {
                        tei.append("\t");
                    }
                tei.append("<keywords>" + TextUtilities.HTMLEncode(getKeyword()) + "</keywords>\n");
            }

            if (uri != null) {
                if (uri.startsWith("http://hal.")) {
                    for (int i = 0; i < indent + 1; i++) {
                        tei.append("\t");
                    }
                    tei.append("<idno type=\"HALid\">" + uri + "</idno>\n");
                } else {
                    for (int i = 0; i < indent + 1; i++) {
                        tei.append("\t");
                    }
                    tei.append("<idno>" + uri + "</idno>\n");
                }
            }

            if (url != null) {
                if (url.startsWith("http://hal.")) {
                    for (int i = 0; i < indent + 1; i++) {
                        tei.append("\t");
                    }
                    tei.append("<idno type=\"HALFile\">" + url + "</idno>\n");
                }
            }

            if (abstract_ != null) {
                if (abstract_.length() > 0) {
                    for (int i = 0; i < indent + 1; i++) {
                        tei.append("\t");
                    }
                    tei.append("<div type=\"abstract\">" + TextUtilities.HTMLEncode(abstract_) + "</div>\n");
                }
            }

            if (config.getIncludeRawCitations() && !StringUtils.isEmpty(reference) ) {
                for (int i = 0; i < indent + 1; i++) {
                    tei.append("\t");
                }
                String localReference = TextUtilities.HTMLEncode(reference);
                localReference = localReference.replace("\n", " ");
                localReference = localReference.replaceAll("( )+", " ");
                tei.append("<note type=\"raw_reference\">" + localReference + "</note>\n");
            }

            for (int i = 0; i < indent; i++) {
                tei.append("\t");
            }
            tei.append("</biblStruct>\n");
        } catch (Exception e) {
            throw new GrobidException("Cannot convert  bibliographical item into a TEI, " +
                    "because of nested exception.", e);
        }

        return tei.toString();
    }

    public void buildBiblioSet(BiblioSet bs, String path0) {
        path = path0;
        try {
            // authors
            if (authors != null) {
                StringTokenizer st = new StringTokenizer(authors, ";");
                if (st.countTokens() > 0) {
                    while (st.hasMoreTokens()) {
                        String author = st.nextToken();
                        if (author != null)
                            author = author.trim();
                        //bs.addAuthor(TextUtilities.HTMLEncode(author));
                        bs.addAuthor(author);
                    }
                }
            }

            // editors
            if (editors != null) {
                //postProcessingEditors();

                StringTokenizer st = new StringTokenizer(editors, ";");
                if (st.countTokens() > 0) {
                    while (st.hasMoreTokens()) {
                        String editor = st.nextToken();
                        if (editor != null)
                            editor = editor.trim();
                        //bs.addEditor(TextUtilities.HTMLEncode(editor));
                        bs.addEditor(editor);
                    }
                }
            }

            // publishers
            if (publisher != null) {
                //bs.addPublisher(TextUtilities.HTMLEncode(publisher));
                bs.addPublisher(publisher);
            }

            // meetings
            if (bookTitle != null) {
                // in case the booktitle corresponds to a proceedings, we can try to indidate the meeting title
                String meeting = bookTitle;

                for (String prefix : confPrefixes) {
                    if (meeting.startsWith(prefix)) {
                        meeting = meeting.replace(prefix, "");
                        meeting = meeting.trim();
                        //String meetStr = TextUtilities.HTMLEncode(meeting);
                        String meetStr = meeting;
                        if (location != null) {
                            meetStr += "<address>" + TextUtilities.HTMLEncode(location) + "</address>";
                        }
                        bs.addMeeting(meetStr);
                        break;
                    }
                }
            }
        } catch (Exception e) {
            throw new GrobidException("Cannot build a biblioSet, because of nested exception.", e);
        }
    }


    /**
     * Export the bibliographical item into a TEI BiblStruct string with pointers and list sharing
     */
    public String toTEI2(BiblioSet bs) {
        String tei = "";
        try {
            // we just produce here xml strings, DOM XML objects should be used for JDK 1.4, J2E compliance thingy
            tei = "<biblStruct";
            if (language != null) {
                tei += " xml:lang=\"" + language + "\">\n";
                // TBD: the language should be normalized following xml lang attributes !
            } else {
                tei += " xml:lang=\"en\">\n";
            }

            if ((bookTitle == null) && (journal == null)) {
                tei += "\t<monogr>\n";
            } else {
                tei += "\t<analytic>\n";
            }

            // title
            if (title != null) {
                tei += "\t\t<title";
                if ((bookTitle == null) && (journal == null))
                    tei += " level=\"m\"";
                else
                    tei += " level=\"a\"";
                tei += ">" + TextUtilities.HTMLEncode(title) + "</title>\n";
            }
			else {
				tei += "\t\t<title/>\n";
			}

            // authors
            if (authors != null) {
                StringTokenizer st = new StringTokenizer(authors, ";");
                if (st.countTokens() > 0) {
                    while (st.hasMoreTokens()) {
                        String author = st.nextToken();
                        if (author != null)
                            author = author.trim();
                        int ind = -1;
                        if (bs.getAuthors() != null)
                            ind = bs.getAuthors().indexOf(author);
                        if (ind != -1) {
                            tei += "\t\t<contributor role=\"author\">\n";
                            tei += "\t\t\t<ptr target=\"#author" + ind + "\" />\n";
                            tei += "\t\t</contributor>\n";
                        } else {
                            tei += "\t\t<contributor role=\"author\">" + TextUtilities.HTMLEncode(author) +
                                    "</contributor>\n";
                        }
                    }
                } else {
                    if (authors != null)
                        tei += "\t\t<author>" + TextUtilities.HTMLEncode(authors) + "</author>\n";
                }
            }

            if (editors != null) {
                //postProcessingEditors();

                StringTokenizer st = new StringTokenizer(editors, ";");
                if (st.countTokens() > 0) {
                    while (st.hasMoreTokens()) {
                        String editor = st.nextToken();
                        if (editor != null)
                            editor = editor.trim();
                        int ind = -1;
                        if (bs.getEditors() != null)
                            ind = bs.getEditors().indexOf(editor);
                        if (ind != -1) {
                            tei += "\t\t<contributor role=\"editor\">\n";
                            tei += "\t\t\t<ptr target=\"#editor" + ind + "\" />\n";
                            tei += "\t\t</contributor>\n";
                        } else {
                            tei += "\t\t<contributor role=\"editor\">" + TextUtilities.HTMLEncode(editor) +
                                    "</contributor>\n";
                        }
                    }
                } else {
                    if (editors != null)
                        tei += "\t\t<editor>" + TextUtilities.HTMLEncode(editors) + "</editor>\n";
                }
            }

            if (note != null) {
                tei += "\t\t<note>" + TextUtilities.HTMLEncode(note) + "</note>\n";
            }

            if ((bookTitle != null) || (journal != null)) {
                tei += "\t</analytic>\n";
                tei += "\t<monogr>\n";
            }

            if (bookTitle != null) {
                tei += "\t\t<title level=\"m\">" + TextUtilities.HTMLEncode(bookTitle) + "</title>\n";

                // in case the booktitle corresponds to a proceedings, we can try to indidate the meeting title
                String meeting = bookTitle;
                boolean meetLoc = false;

                for (String prefix : confPrefixes) {
                    if (meeting.startsWith(prefix)) {
                        meeting = meeting.replace(prefix, "");
                        meeting = meeting.trim();
                        String meetStr = meeting;
                        if (location != null) {
                            meetStr += "<address>" + TextUtilities.HTMLEncode(location) + "</address>";
                            meetLoc = true;
                        }
                        int ind = -1;
                        if (bs.getMeetings() != null)
                            ind = bs.getMeetings().indexOf(meetStr);
                        if (ind != -1) {
                            tei += "\t\t<meeting>\n";
                            tei += "\t\t\t<ptr target=\"#meeting" + ind + "\" />\n";
                            tei += "\t\t</meeting>\n";
                        } else {
                            tei += "\t\t<meeting>" + TextUtilities.HTMLEncode(meeting);
                            if (location != null) {
                                tei += "<address>" + TextUtilities.HTMLEncode(location) + "</address>";
                                meetLoc = true;
                            }
                            tei += "</meeting>\n";
                        }
                        break;
                    }
                }

                if ((location != null) && (!meetLoc)) {
                    tei += "\t\t\t<meeting><address>" + TextUtilities.HTMLEncode(location)
                            + "</address></meeting>\n";
                }
                if ((publication_date != null) || (pageRange != null) || (publisher != null))
                    tei += "\t\t<imprint>\n";
                if (publisher != null) {
                    int ind = -1;
                    if (bs.getPublishers() != null)
                        ind = bs.getPublishers().indexOf(publisher);
                    if (ind != -1) {
                        tei += "\t\t\t<publisher>\n";
                        tei += "\t\t\t\t<ptr target=\"#publisher" + ind + "\" />\n";
                        tei += "\t\t\t</publisher>\n";
                    } else
                        tei += "\t\t\t<publisher>" + TextUtilities.HTMLEncode(publisher) + "</publisher>\n";
                }
                if (normalized_publication_date != null) {
                    if ((normalized_publication_date.getDay() != -1) ||
                            (normalized_publication_date.getMonth() != -1) ||
                            (normalized_publication_date.getYear() != -1)) {
                        tei += "\t\t\t<date>\n";
                        if (normalized_publication_date.getDay() != -1) {
                            tei += "\t\t\t\t<day>" + normalized_publication_date.getDay() + "</day>\n";
                        }
                        if (normalized_publication_date.getMonth() != -1) {
                            tei += "\t\t\t\t<month>" + normalized_publication_date.getMonth() + "</month>\n";
                        }
                        if (normalized_publication_date.getYear() != -1) {
                            tei += "\t\t\t\t<year>" + normalized_publication_date.getYear() + "</year>\n";
                        }
                        tei += "\t\t\t</date>\n";
                    } else {
                        tei += "\t\t\t<date>" + TextUtilities.HTMLEncode(publication_date) + "</date>\n";
                    }
                } else if (publication_date != null) {
                    tei += "\t\t\t<date>" + TextUtilities.HTMLEncode(publication_date) + "</date>\n";
                }
                if (pageRange != null) {
                    StringTokenizer st = new StringTokenizer(pageRange, "--");
                    if (st.countTokens() == 2) {
						tei += "\t\t\t<biblScope unit=\"page\" from=\"" + 
							TextUtilities.HTMLEncode(st.nextToken()) + 
								"\" to=\"" + TextUtilities.HTMLEncode(st.nextToken()) + "\" />\n";   	
                    } else {
                        tei += "\t\t\t<biblScope unit=\"page\">" + TextUtilities.HTMLEncode(pageRange)
                                + "</biblScope>\n";
                    }
                }
                if ((publication_date != null) || (pageRange != null) || (publisher != null))
                    tei += "\t\t</imprint>\n";
            } else if (journal != null) {
                tei += "\t\t<title level=\"j\">" + TextUtilities.HTMLEncode(journal) + "</title>\n";

                if ((volumeBlock != null) || (issue != null) || (pageRange != null) ||
                        (publication_date != null) || (publisher != null)) {
                    tei += "\t\t<imprint>\n";
                }
                if (publisher != null) {
                    int ind = -1;
                    if (bs.getPublishers() != null)
                        ind = bs.getPublishers().indexOf(publisher);
                    if (ind != -1) {
                        tei += "\t\t\t<publisher>\n";
                        tei += "\t\t\t\t<ptr target=\"#publisher" + ind + "\" />\n";
                        tei += "\t\t\t</publisher>\n";
                    } else
                        tei += "\t\t\t<publisher>" + TextUtilities.HTMLEncode(publisher) + "</publisher>\n";
                }
                if (volumeBlock != null) {
                    tei += "\t\t\t<biblScope unit=\"volume\">" + TextUtilities.HTMLEncode(volumeBlock)
                            + "</biblScope>\n";
                }
                if (issue != null) {
                    tei += "\t\t\t<biblScope unit=\"issue\">" + TextUtilities.HTMLEncode(issue)
                            + "</biblScope>\n";
                }
                if (pageRange != null) {
                    StringTokenizer st = new StringTokenizer(pageRange, "--");
                    if (st.countTokens() == 2) {
						tei += "\t\t\t<biblScope unit=\"page\" from=\"" + 
							TextUtilities.HTMLEncode(st.nextToken()) + 
								"\" to=\"" + TextUtilities.HTMLEncode(st.nextToken()) + "\" />\n";
                    } else {
                        tei += "\t\t\t<biblScope unit=\"page\">" + TextUtilities.HTMLEncode(pageRange)
                                + "</biblScope>\n";
                    }
                }
                // date
                if (normalized_publication_date != null) {
                    if ((normalized_publication_date.getDay() != -1) ||
                            (normalized_publication_date.getMonth() != -1) ||
                            (normalized_publication_date.getYear() != -1)) {
                        tei += "\t\t\t<date>\n";
                        if (normalized_publication_date.getDay() != -1) {
                            tei += "\t\t\t\t<day>" + normalized_publication_date.getDay() + "</day>\n";
                        }
                        if (normalized_publication_date.getMonth() != -1) {
                            tei += "\t\t\t\t<month>" + normalized_publication_date.getMonth() + "</month>\n";
                        }
                        if (normalized_publication_date.getYear() != -1) {
                            tei += "\t\t\t\t<year>" + normalized_publication_date.getYear() + "</year>\n";
                        }
                        tei += "\t\t\t</date>\n";
                    } else {
                        tei += "\t\t\t<date>" + TextUtilities.HTMLEncode(publication_date) + "</date>\n";
                    }
                } else if (publication_date != null) {
                    tei += "\t\t\t<date>" + TextUtilities.HTMLEncode(publication_date) + "</date>\n";
                }

                if ((volumeBlock != null) || (issue != null) || (pageRange != null) || (publication_date != null)
                        || (publisher != null)) {
                    tei += "\t\t</imprint>\n";
                }
            } else {
                // not a journal and not something in a book...
                if ((publication_date != null) || (pageRange != null) || (location != null)
                        || (publisher != null)) {
                    tei += "\t\t<imprint>\n";
                }
                // date
                if (publication_date != null) {
                    tei += "\t\t\t<date>" + TextUtilities.HTMLEncode(publication_date) + "</date>\n";
                }
                if (publisher != null) {
                    int ind = -1;
                    if (bs.getPublishers() != null)
                        ind = bs.getPublishers().indexOf(publisher);
                    if (ind != -1) {
                        tei += "\t\t\t<publisher>\n";
                        tei += "\t\t\t\t<ptr target=\"#publisher" + ind + "\" />\n";
                        tei += "\t\t\t</publisher>\n";
                    } else
                        tei += "\t\t\t<publisher>" + TextUtilities.HTMLEncode(publisher) + "</publisher>\n";
                }
                if (pageRange != null) {
                    StringTokenizer st = new StringTokenizer(pageRange, "--");
                    if (st.countTokens() == 2) {						
						tei += "\t\t\t<biblScope unit=\"page\" from=\"" + 
							TextUtilities.HTMLEncode(st.nextToken()) + 
								"\" to=\"" + TextUtilities.HTMLEncode(st.nextToken()) + "\" />\n";
                    } else {
                        tei += "\t\t\t<biblScope unit=\"page\">" + TextUtilities.HTMLEncode(pageRange)
                                + "</biblScope>\n";
                    }
                }
                if (location != null)
                    tei += "\t\t\t<pubPlace>" + TextUtilities.HTMLEncode(location) + "</pubPlace>\n";

                if ((publication_date != null) || (pageRange != null) || (location != null)
                        || (publisher != null)) {
                    tei += "\t\t</imprint>\n";
                }
            }

            tei += "\t</monogr>\n";

            tei += "</biblStruct>\n";
        } catch (Exception e) {
            throw new GrobidException("Cannot convert bibliographical item into a TEI, " +
                    "because of nested exception.", e);
        }

        return tei;
    }

    /**
     * Export the bibliographical item into OpenURL 1.0.
     */
    public String toOpenURL(String authors) {
        String openurl = "";

        try {
            // general - independent from the type of bibliographical object
            //openurl += "url_ver=Z39.88-2004";
            openurl += "ctx_ver=Z39.88-2004";

            if (doi != null) {
                //openurl += "&rft.doi=" + HTMLEncode(DOI);
                openurl += "&rft_id=info:doi/" + URLEncoder.encode(doi, "UTF-8");
                //openurl += "&rft.doi=" + URLEncoder.encode(DOI,"UTF-8");
                // we can finish here
                openurl += "&url_ctx_fmt=info:ofi/fmt:kev:mtx:ctx&rft.genre=article ";
                return openurl;
            }

            // journal
            if ((bookTitle != null) || (journal != null)) {
                if (journal != null)
                    openurl += "&rft_val_fmt=info:ofi/fmt:kev:mtx:journal";
                openurl += "&rft.genre=article"; // ? always to be written ?
                if (ISSN != null)
                    openurl += "&rft.issn=" + URLEncoder.encode(ISSN, "UTF-8");
                if (title != null)
                    openurl += "&rft.atitle=" + URLEncoder.encode(title, "UTF-8");
                if (journal != null)
                    openurl += "&rft.jtitle=" + URLEncoder.encode(journal, "UTF-8");
                else if (bookTitle != null)
                    openurl += "&rft.btitle=" + URLEncoder.encode(bookTitle, "UTF-8");
                if (volumeBlock != null)
                    openurl += "&rft.volume=" + URLEncoder.encode(volumeBlock, "UTF-8");
                if (issue != null)
                    openurl += "&rft.issue=" + URLEncoder.encode(issue, "UTF-8");

                if (pageRange != null) {
                    StringTokenizer st = new StringTokenizer(pageRange, "--");
                    if (st.countTokens() > 0) {
                        if (st.hasMoreTokens()) {
                            String spage = st.nextToken();
                            openurl += "&rft.spage=" + URLEncoder.encode(spage, "UTF-8");
                        }
                        if (st.hasMoreTokens()) {
                            String epage = st.nextToken();
                            openurl += "&rft.epage=" + URLEncoder.encode(epage, "UTF-8");
                        }
                    }
                }
            } else {
                // book 	    
                openurl += "&rft_val_fmt=info:ofi/fmt:kev:mtx:book";
                if (ISBN13 != null)
                    openurl += "&rft.isbn=" + URLEncoder.encode(ISBN13, "UTF-8");
                if (title != null)
                    openurl += "&rft.genre=book&rft.btitle=" + URLEncoder.encode(title, "UTF-8");
            }

            if (publication_date != null)
                openurl += "&rft.date=" + URLEncoder.encode(publication_date, "UTF-8"); // year is enough!

            // authors
            if (authors != null) {
                StringTokenizer st = new StringTokenizer(authors, ";");
                if (st.countTokens() > 0) {
                    if (st.hasMoreTokens()) { // we take just the first author
                        String author = st.nextToken();
                        if (author != null)
                            author = author.trim();
                        int ind = author.lastIndexOf(" ");
                        if (ind != -1) {
                            openurl += "&rft.aulast=" + URLEncoder.encode(author.substring(ind + 1), "UTF-8")
                                    + "&rft.auinit="
                                    + URLEncoder.encode(author.substring(0, ind), "UTF-8");
                        } else
                            openurl += "&rft.au=" + URLEncoder.encode(author, "UTF-8");
                    }
                }
            }

            openurl += "&url_ctx_fmt=info:ofi/fmt:kev:mtx:ctx";
        } catch (Exception e) {
            throw new GrobidException("Cannot open url to DOI, because of nested exception.", e);
        }
        return openurl;
    }


    /**
     * Export the bibliographical item into a COinS (OpenURL ContextObject in SPAN).
     */
    public String toCOinS() {
        String res = "<span class=\"Z3988\" title=\"" + toOpenURL(authors) + "\"></span>";
        return res;
    }


    /**
     * Export the bibliographical item into an OpenURL with given link resolver address.
     */
    public String toFullOpenURL(String linkResolver, String imageLinkResolver) {
        String res = "<a href=\"" + linkResolver + toOpenURL(authors)
                + "\"  target=\"_blank\"><img src=\"" + imageLinkResolver + "\"/></a>";
        return res;
    }

    public void setFirstAuthorSurname(String firstAuthorSurname) {
        this.firstAuthorSurname = firstAuthorSurname;
    }

    /**
     * Return the surname of the first author.
     */
    public String getFirstAuthorSurname() {
        if (this.firstAuthorSurname != null) {
            return this.firstAuthorSurname;
            //return TextUtilities.HTMLEncode(this.firstAuthorSurname);
        }

        if (fullAuthors != null) {
            if (fullAuthors.size() > 0) {
                Person aut = fullAuthors.get(0);
                String sur = aut.getLastName();
                if (sur != null) {
                    if (sur.length() > 0) {
                        this.firstAuthorSurname = sur;
                        //return TextUtilities.HTMLEncode(sur);
                        return sur;
                    }
                }
            }
        }

        if (authors != null) {
            StringTokenizer st = new StringTokenizer(authors, ";");
            if (st.countTokens() > 0) {
                if (st.hasMoreTokens()) { // we take just the first author
                    String author = st.nextToken();
                    if (author != null)
                        author = author.trim();
                    int ind = author.lastIndexOf(" ");
                    if (ind != -1) {
                        this.firstAuthorSurname = author.substring(ind + 1);
                        //return TextUtilities.HTMLEncode(author.substring(ind + 1));
                        return author.substring(ind + 1);
                    } else {
                        this.firstAuthorSurname = author;
                        //return TextUtilities.HTMLEncode(author);
                        return author;
                    }
                }
            }

        }
        return null;
    }

    /**
     * Attach existing recognized emails to authors (default) or editors
     */
    public void attachEmails() {
        attachEmails(fullAuthors);
    }

    public void attachEmails(List<Person> folks) {
        // do we have an email field recognized? 
        if (email == null)
            return;
        // we check if we have several emails in the field
        email = email.trim();
        email = email.replace(" and ", ";");
        ArrayList<String> emailles = new ArrayList<String>();
        StringTokenizer st0 = new StringTokenizer(email, ";");
        while (st0.hasMoreTokens()) {
            emailles.add(st0.nextToken().trim());
        }

        List<String> sanitizedEmails = emailSanitizer.splitAndClean(emailles);

        if (sanitizedEmails != null) {
            authorEmailAssigner.assign(folks, sanitizedEmails);
        }
    }

    /**
     * Attach existing recognized emails to authors
     */
    public void attachAuthorEmails() {
        attachEmails(fullAuthors);
    }

    /**
     * Attach existing recognized emails to editors
     */
    public void attachEditorEmails() {
        attachEmails(fullEditors);
    }

    /**
     * Attach existing recognized affiliations to authors
     */
    public void attachAffiliations() {
        if (fullAffiliations == null) {
            return;
        }

        if (fullAuthors == null) {
            return;
        }
        int nbAffiliations = fullAffiliations.size();
        int nbAuthors = fullAuthors.size();

        boolean hasMarker = false;

        // do we have markers in the affiliations?
        for (Affiliation aff : fullAffiliations) {
            if (aff.getMarker() != null) {
                hasMarker = true;
                break;
            }
        }

        if (nbAffiliations == 1) {
            // we distribute this affiliation to each author
            Affiliation aff = fullAffiliations.get(0);
            for (Person aut : fullAuthors) {
                aut.addAffiliation(aff);
            }
            aff.setFailAffiliation(false);
        } else if ((nbAuthors == 1) && (nbAffiliations > 1)) {
            // we put all the affiliations to the single author
            Person auth = fullAuthors.get(0);
            for (Affiliation aff : fullAffiliations) {
                auth.addAffiliation(aff);
                aff.setFailAffiliation(false);
            }
        } else if (hasMarker) {
            // we get the marker for each affiliation and try to find the related author in the
            // original author field
            for (Affiliation aff : fullAffiliations) {
                if (aff.getMarker() != null) {
                    String marker = aff.getMarker();
                    int from = 0;
                    int ind = 0;
                    ArrayList<Integer> winners = new ArrayList<Integer>();
                    while (ind != -1) {
                        ind = originalAuthors.indexOf(marker, from);
                        boolean bad = false;
                        if (ind != -1) {
                            // we check if we have a digit/letter (1) matching incorrectly
                            //  a double digit/letter (11), or a special non-digit (*) matching incorrectly
                            //  a double special non-digit (**)
                            if (marker.length() == 1) {
                                if (Character.isDigit(marker.charAt(0))) {
                                    if (ind - 1 > 0) {
                                        if (Character.isDigit(originalAuthors.charAt(ind - 1))) {
                                            bad = true;
                                        }
                                    }
                                    if (ind + 1 < originalAuthors.length()) {
                                        if (Character.isDigit(originalAuthors.charAt(ind + 1))) {
                                            bad = true;
                                        }
                                    }
                                } else if (Character.isLetter(marker.charAt(0))) {
                                    if (ind - 1 > 0) {
                                        if (Character.isLetter(originalAuthors.charAt(ind - 1))) {
                                            bad = true;
                                        }
                                    }
                                    if (ind + 1 < originalAuthors.length()) {
                                        if (Character.isLetter(originalAuthors.charAt(ind + 1))) {
                                            bad = true;
                                        }
                                    }
                                } else if (marker.charAt(0) == '*') {
                                    if (ind - 1 > 0) {
                                        if (originalAuthors.charAt(ind - 1) == '*') {
                                            bad = true;
                                        }
                                    }
                                    if (ind + 1 < originalAuthors.length()) {
                                        if (originalAuthors.charAt(ind + 1) == '*') {
                                            bad = true;
                                        }
                                    }
                                }
                            }
                            if (marker.length() == 2) {
                                // case with ** as marker
                                if ((marker.charAt(0) == '*') && (marker.charAt(1) == '*')) {
                                    if (ind - 2 > 0) {
                                        if ((originalAuthors.charAt(ind - 1) == '*') &&
                                                (originalAuthors.charAt(ind - 2) == '*')) {
                                            bad = true;
                                        }
                                    }
                                    if (ind + 2 < originalAuthors.length()) {
                                        if ((originalAuthors.charAt(ind + 1) == '*') &&
                                                (originalAuthors.charAt(ind + 2) == '*')) {
                                            bad = true;
                                        }
                                    }
                                    if ((ind - 1 > 0) && (ind + 1 < originalAuthors.length())) {
                                        if ((originalAuthors.charAt(ind - 1) == '*') &&
                                                (originalAuthors.charAt(ind + 1) == '*')) {
                                            bad = true;
                                        }
                                    }
                                }
                            }
                        }

                        if ((ind != -1) && !bad) {
                            // we find the associated author name 
                            String original = originalAuthors.toLowerCase();
                            int p = 0;
                            int best = -1;
                            int ind2 = -1;
                            int bestDistance = 1000;
                            for (Person aut : fullAuthors) {
                                if (!winners.contains(Integer.valueOf(p))) {
                                    String lastname = aut.getLastName();

                                    if (lastname != null) {
                                        lastname = lastname.toLowerCase();
                                        ind2 = original.indexOf(lastname, ind2 + 1);
                                        int dist = Math.abs(ind - (ind2 + lastname.length()));
                                        if (dist < bestDistance) {
                                            best = p;
                                            bestDistance = dist;
                                        }
                                    }
                                }
                                p++;
                            }

                            // and we associate this affiliation to this author
                            if (best != -1) {
                                fullAuthors.get(best).addAffiliation(aff);
                                aff.setFailAffiliation(false);
                                winners.add(Integer.valueOf(best));
                            }

                            from = ind + 1;
                        }
                        if (bad) {
                            from = ind + 1;
                            bad = false;
                        }
                    }
                }
            }
        } /*else if (nbAuthors == nbAffiliations) {
            // risky heuristics, we distribute in this case one affiliation per author
            // preserving author 
            // sometimes 2 affiliations belong both to 2 authors, for these case, the layout
            // positioning should be studied
            for (int p = 0; p < nbAuthors; p++) {
                fullAuthors.get(p).addAffiliation(fullAffiliations.get(p));
                System.out.println("attachment: " + p);
                System.out.println(fullAuthors.get(p));
                fullAffiliations.get(p).setFailAffiliation(false);
            }
        }*/
    }

    /**
     * Create the TEI encoding for the author+affiliation block for the current biblio object.
     */
    public String toTEIAuthorBlock(int nbTag) {
        return toTEIAuthorBlock(nbTag, GrobidAnalysisConfig.defaultInstance());
    }

    /**
     * Create the TEI encoding for the author+affiliation block for the current biblio object.
     */
    public String toTEIAuthorBlock(int nbTag, GrobidAnalysisConfig config) {
        StringBuffer tei = new StringBuffer();
        int nbAuthors = 0;
        int nbAffiliations = 0;
        int nbAddresses = 0;

        boolean withCoordinates = false;
        if (config != null && config.getGenerateTeiCoordinates() != null) {
            withCoordinates = config.getGenerateTeiCoordinates().contains("persName");
        }

        // uncomment below when collaboration will be concretely added to headers
        /*
        if ( (collaboration != null) && 
            ( (fullAuthors == null) || (fullAuthors.size() == 0) ) ) {
            // collaboration plays at the same time the role of author and affiliation
            TextUtilities.appendN(tei, '\t', nbTag);
            tei.append("<author>").append("\n");
            TextUtilities.appendN(tei, '\t', nbTag+1);
            tei.append("<orgName type=\"collaboration\"");
            if (withCoordinates && (labeledTokens != null) ) {
                List<LayoutToken> collabTokens = labeledTokens.get("<collaboration>");
                if (withCoordinates && (collabTokens != null) && (!collabTokens.isEmpty())) {                
                   tei.append(" coords=\"" + LayoutTokensUtil.getCoordsString(collabTokens) + "\"");
               }
            }
            tei.append(">").append(TextUtilities.HTMLEncode(collaboration)).append("</orgName>").append("\n");
            TextUtilities.appendN(tei, '\t', nbTag);
            tei.append("</author>").append("\n");
            return tei.toString();
        }
        */

        List<Person> auts = fullAuthors;

        Lexicon lexicon = Lexicon.getInstance();

        List<Affiliation> affs = fullAffiliations;
        if (affs == null)
            nbAffiliations = 0;
        else
            nbAffiliations = affs.size();

        if (auts == null)
            nbAuthors = 0;
        else
            nbAuthors = auts.size();
        boolean failAffiliation = true;

        //if (getAuthors() != null) {
        if (auts != null) {
            failAffiliation = false;
            if (nbAuthors > 0) {
                int autRank = 0;
                int contactAut = -1;
                //check if we have a single author of contact
                for (Person author : auts) {
                    if (author.getEmail() != null) {
                        if (contactAut == -1)
                            contactAut = autRank;
                        else {
                            contactAut = -1;
                            break;
                        }
                    }
                    autRank++;
                }
                autRank = 0;
                for (Person author : auts) {
                    if (author.getLastName() != null) {
                        if (author.getLastName().length() < 2)
                            continue;
                    }

			        if ( (author.getFirstName() == null) && (author.getMiddleName() == null) &&
			                (author.getLastName() == null) ) {
						continue;
					}

                    TextUtilities.appendN(tei, '\t', nbTag);
                    tei.append("<author");

                    if (autRank == contactAut) {
                        tei.append(" role=\"corresp\">\n");
                    } else
                        tei.append(">\n");

                    TextUtilities.appendN(tei, '\t', nbTag + 1);
                    tei.append(author.toTEI(withCoordinates)).append("\n");
                    if (author.getEmail() != null) {
                        TextUtilities.appendN(tei, '\t', nbTag + 1);
                        tei.append("<email>" + TextUtilities.HTMLEncode(author.getEmail()) + "</email>\n");
                    }

                    if (author.getAffiliations() != null) {
                        for (Affiliation aff : author.getAffiliations()) {
<<<<<<< HEAD
                            tei.append(Affiliation.toTEI(aff, nbTag));
=======
                            this.appendAffiliation(tei, nbTag + 1, aff, config, lexicon);
>>>>>>> 4bb6fb64
                        }
                    } else if (collaboration != null) {
                        TextUtilities.appendN(tei, '\t', nbTag + 1);
                        tei.append("<affiliation>\n");

                        TextUtilities.appendN(tei, '\t', nbTag + 2);
                        tei.append("<orgName type=\"collaboration\">" +
                                            TextUtilities.HTMLEncode(collaboration) + "</orgName>\n");
                        TextUtilities.appendN(tei, '\t', nbTag + 1);
                        tei.append("</affiliation>\n");
                    }

                    TextUtilities.appendN(tei, '\t', nbTag);
                    tei.append("</author>\n");
                    autRank++;
                }
            }
        }

        // if the affiliations were not outputted with the authors, we add them here 
        // (better than nothing!)		
        if (affs != null) {
            for (Affiliation aff : affs) {
                if (aff.getFailAffiliation()) {
                    // dummy <author> for TEI conformance
                    TextUtilities.appendN(tei, '\t', nbTag);
                    tei.append("<author>\n");
<<<<<<< HEAD

                    tei.append(Affiliation.toTEI(aff, nbTag));

                    /*TextUtilities.appendN(tei, '\t', nbTag+1);
                    tei.append("<affiliation");
                    if (aff.getKey() != null)
                        tei.append(" key=\"").append(aff.getKey()).append("\"");
                    tei.append(">\n");

                    if (aff.getDepartments() != null) {
                        if (aff.getDepartments().size() == 1) {
                            TextUtilities.appendN(tei, '\t', nbTag + 2);
                            tei.append("<orgName type=\"department\">" +
                                    TextUtilities.HTMLEncode(aff.getDepartments().get(0)) + "</orgName>\n");
                        } else {
                            int q = 1;
                            for (String depa : aff.getDepartments()) {
                                TextUtilities.appendN(tei, '\t', nbTag + 2);
                                tei.append("<orgName type=\"department\" key=\"dep" + q + "\">" +
                                        TextUtilities.HTMLEncode(depa) + "</orgName>\n");
                                q++;
                            }
                        }
                    }

                    if (aff.getLaboratories() != null) {
                        if (aff.getLaboratories().size() == 1) {
                            TextUtilities.appendN(tei, '\t', nbTag + 2);
                            tei.append("<orgName type=\"laboratory\">" +
                                    TextUtilities.HTMLEncode(aff.getLaboratories().get(0)) + "</orgName>\n");
                        } else {
                            int q = 1;
                            for (String labo : aff.getLaboratories()) {
                                TextUtilities.appendN(tei, '\t', nbTag + 2);
                                tei.append("<orgName type=\"laboratory\" key=\"lab" + q + "\">" +
                                        TextUtilities.HTMLEncode(labo) + "</orgName>\n");
                                q++;
                            }
                        }
                    }

                    if (aff.getInstitutions() != null) {
                        if (aff.getInstitutions().size() == 1) {
                            TextUtilities.appendN(tei, '\t', nbTag + 2);
                            tei.append("<orgName type=\"institution\">" +
                                    TextUtilities.HTMLEncode(aff.getInstitutions().get(0)) + "</orgName>\n");
                        } else {
                            int q = 1;
                            for (String inst : aff.getInstitutions()) {
                                TextUtilities.appendN(tei, '\t', nbTag + 2);
                                tei.append("<orgName type=\"institution\" key=\"instit" + q + "\">" +
                                        TextUtilities.HTMLEncode(inst) + "</orgName>\n");
                                q++;
                            }
                        }
                    }

                    if ((aff.getAddressString() != null) ||
                            (aff.getAddrLine() != null) ||
                            (aff.getPostBox() != null) ||
                            (aff.getPostCode() != null) ||
                            (aff.getSettlement() != null) ||
                            (aff.getRegion() != null) ||
                            (aff.getCountry() != null)) {

	                    TextUtilities.appendN(tei, '\t', nbTag + 2);
	                    tei.append("<address>\n");
	                    if (aff.getAddressString() != null) {
	                        TextUtilities.appendN(tei, '\t', nbTag + 3);
	                        tei.append("<addrLine>" + TextUtilities.HTMLEncode(aff.getAddressString()) +
	                                "</addrLine>\n");
	                    }
	                    if (aff.getAddrLine() != null) {
	                        TextUtilities.appendN(tei, '\t', nbTag + 3);
	                        tei.append("<addrLine>" + TextUtilities.HTMLEncode(aff.getAddrLine()) +
	                                "</addrLine>\n");
	                    }
	                    if (aff.getPostBox() != null) {
	                        TextUtilities.appendN(tei, '\t', nbTag + 3);
	                        tei.append("<postBox>" + TextUtilities.HTMLEncode(aff.getPostBox()) +
	                                "</postBox>\n");
	                    }
	                    if (aff.getPostCode() != null) {
	                        TextUtilities.appendN(tei, '\t', nbTag + 3);
	                        tei.append("<postCode>" + TextUtilities.HTMLEncode(aff.getPostCode()) +
	                                "</postCode>\n");
	                    }
	                    if (aff.getSettlement() != null) {
	                        TextUtilities.appendN(tei, '\t', nbTag + 3);
	                        tei.append("<settlement>" + TextUtilities.HTMLEncode(aff.getSettlement()) +
	                                "</settlement>\n");
	                    }
	                    if (aff.getRegion() != null) {
	                        TextUtilities.appendN(tei, '\t', nbTag + 3);
	                        tei.append("<region>" + TextUtilities.HTMLEncode(aff.getRegion()) +
	                                "</region>\n");
	                    }
	                    if (aff.getCountry() != null) {
	                        String code = lexicon.getCountryCode(aff.getCountry());
	                        TextUtilities.appendN(tei, '\t', nbTag + 3);
	                        tei.append("<country");
	                        if (code != null)
	                            tei.append(" key=\"" + code + "\"");
	                        tei.append(">" + TextUtilities.HTMLEncode(aff.getCountry()) + "</country>\n");
	                    }

	                    TextUtilities.appendN(tei, '\t', nbTag + 2);
	                    tei.append("</address>\n");
					}

                    TextUtilities.appendN(tei, '\t', nbTag+1);
                    tei.append("</affiliation>\n");
					*/

=======
                    this.appendAffiliation(tei, nbTag + 1, aff, config, lexicon);
>>>>>>> 4bb6fb64
                    TextUtilities.appendN(tei, '\t', nbTag);
                    tei.append("</author>\n");
                }
            }
        } else if (affiliation != null) {
            StringTokenizer st2 = new StringTokenizer(affiliation, ";");
            int affiliationRank = 0;
            while (st2.hasMoreTokens()) {
                String aff = st2.nextToken();
                TextUtilities.appendN(tei, '\t', nbTag);
                tei.append("<author>\n");
                TextUtilities.appendN(tei, '\t', nbTag+1);
                tei.append("<affiliation>\n");
                TextUtilities.appendN(tei, '\t', nbTag+2);
                tei.append("<orgName>" + TextUtilities.HTMLEncode(aff) + "</orgName>\n");
                if (nbAddresses == nbAffiliations) {
                    int addressRank = 0;
                    if (address != null) {
                        StringTokenizer st3 = new StringTokenizer(address, ";");
                        while (st3.hasMoreTokens()) {
                            String add = st3.nextToken();
                            if (addressRank == affiliationRank) {
                                TextUtilities.appendN(tei, '\t', nbTag + 2);
                                tei.append("<address><addrLine>" + TextUtilities.HTMLEncode(add)
                                        + "</addrLine></address>\n");
                                break;
                            }
                            addressRank++;
                        }
                    }
                }
                TextUtilities.appendN(tei, '\t', nbTag+1);
                tei.append("</affiliation>\n");

                TextUtilities.appendN(tei, '\t', nbTag);
                tei.append("</author>\n");

                affiliationRank++;
            }
        }
        return tei.toString();

    }

    private void appendAffiliation(
        StringBuffer tei,
        int nbTag,
        Affiliation aff,
        GrobidAnalysisConfig config,
        Lexicon lexicon
    ) {
        TextUtilities.appendN(tei, '\t', nbTag);
        tei.append("<affiliation");
        if (aff.getKey() != null)
            tei.append(" key=\"").append(aff.getKey()).append("\"");
        tei.append(">\n");

        if (
            config.getIncludeRawAffiliations()
            && !StringUtils.isEmpty(aff.getRawAffiliationString())
        ) {
            TextUtilities.appendN(tei, '\t', nbTag + 1);
            String encodedRawAffiliationString = TextUtilities.HTMLEncode(
                aff.getRawAffiliationString()
            );
            tei.append("<note type=\"raw_affiliation\">");
            LOGGER.debug("marker: {}", aff.getMarker());
            if (StringUtils.isNotEmpty(aff.getMarker())) {
                tei.append("<label>");
                tei.append(aff.getMarker());
                tei.append("</label> ");
            }
            tei.append(encodedRawAffiliationString);
            tei.append("</note>\n");
        }

        if (aff.getDepartments() != null) {
            if (aff.getDepartments().size() == 1) {
                TextUtilities.appendN(tei, '\t', nbTag + 1);
                tei.append("<orgName type=\"department\">" +
                        TextUtilities.HTMLEncode(aff.getDepartments().get(0)) + "</orgName>\n");
            } else {
                int q = 1;
                for (String depa : aff.getDepartments()) {
                    TextUtilities.appendN(tei, '\t', nbTag + 1);
                    tei.append("<orgName type=\"department\" key=\"dep" + q + "\">" +
                            TextUtilities.HTMLEncode(depa) + "</orgName>\n");
                    q++;
                }
            }
        }

        if (aff.getLaboratories() != null) {
            if (aff.getLaboratories().size() == 1) {
                TextUtilities.appendN(tei, '\t', nbTag + 1);
                tei.append("<orgName type=\"laboratory\">" +
                        TextUtilities.HTMLEncode(aff.getLaboratories().get(0)) + "</orgName>\n");
            } else {
                int q = 1;
                for (String labo : aff.getLaboratories()) {
                    TextUtilities.appendN(tei, '\t', nbTag + 1);
                    tei.append("<orgName type=\"laboratory\" key=\"lab" + q + "\">" +
                            TextUtilities.HTMLEncode(labo) + "</orgName>\n");
                    q++;
                }
            }
        }

        if (aff.getInstitutions() != null) {
            if (aff.getInstitutions().size() == 1) {
                TextUtilities.appendN(tei, '\t', nbTag + 1);
                tei.append("<orgName type=\"institution\">" +
                        TextUtilities.HTMLEncode(aff.getInstitutions().get(0)) + "</orgName>\n");
            } else {
                int q = 1;
                for (String inst : aff.getInstitutions()) {
                    TextUtilities.appendN(tei, '\t', nbTag + 1);
                    tei.append("<orgName type=\"institution\" key=\"instit" + q + "\">" +
                            TextUtilities.HTMLEncode(inst) + "</orgName>\n");
                    q++;
                }
            }
        }

        if ((aff.getAddressString() != null) ||
                (aff.getAddrLine() != null) ||
                (aff.getPostBox() != null) ||
                (aff.getPostCode() != null) ||
                (aff.getSettlement() != null) ||
                (aff.getRegion() != null) ||
                (aff.getCountry() != null)) {
            TextUtilities.appendN(tei, '\t', nbTag + 1);
            
            tei.append("<address>\n");
            if (aff.getAddressString() != null) {
                TextUtilities.appendN(tei, '\t', nbTag + 2);
                tei.append("<addrLine>" + TextUtilities.HTMLEncode(aff.getAddressString()) +
                        "</addrLine>\n");
            }
            if (aff.getAddrLine() != null) {
                TextUtilities.appendN(tei, '\t', nbTag + 2);
                tei.append("<addrLine>" + TextUtilities.HTMLEncode(aff.getAddrLine()) +
                        "</addrLine>\n");
            }
            if (aff.getPostBox() != null) {
                TextUtilities.appendN(tei, '\t', nbTag + 2);
                tei.append("<postBox>" + TextUtilities.HTMLEncode(aff.getPostBox()) +
                        "</postBox>\n");
            }
            if (aff.getPostCode() != null) {
                TextUtilities.appendN(tei, '\t', nbTag + 2);
                tei.append("<postCode>" + TextUtilities.HTMLEncode(aff.getPostCode()) +
                        "</postCode>\n");
            }
            if (aff.getSettlement() != null) {
                TextUtilities.appendN(tei, '\t', nbTag + 2);
                tei.append("<settlement>" + TextUtilities.HTMLEncode(aff.getSettlement()) +
                        "</settlement>\n");
            }
            if (aff.getRegion() != null) {
                TextUtilities.appendN(tei, '\t', nbTag + 2);
                tei.append("<region>" + TextUtilities.HTMLEncode(aff.getRegion()) +
                        "</region>\n");
            }
            if (aff.getCountry() != null) {
                String code = lexicon.getCountryCode(aff.getCountry());
                TextUtilities.appendN(tei, '\t', nbTag + 2);
                tei.append("<country");
                if (code != null)
                    tei.append(" key=\"" + code + "\"");
                tei.append(">" + TextUtilities.HTMLEncode(aff.getCountry()) +
                        "</country>\n");
            }

            TextUtilities.appendN(tei, '\t', nbTag + 1);
            tei.append("</address>\n");
        }

        TextUtilities.appendN(tei, '\t', nbTag);
        tei.append("</affiliation>\n");
    }

    private static volatile Pattern page = Pattern.compile("(\\d+)");

    /**
     * Correct fields of the first biblio item based on the second one and the reference string.
     */
    public void postProcessPages() {
        if (pageRange != null) {
            Matcher matcher = page.matcher(pageRange);
            if (matcher.find()) {
                String firstPage = null;
                String lastPage = null;
                if (matcher.groupCount() > 0) {
                    firstPage = matcher.group(0);
                }
                if (firstPage != null) {
                    try {
                        beginPage = Integer.parseInt(firstPage);
                    } catch (Exception e) {
                        beginPage = -1;
                    }
					if (beginPage != -1)
						pageRange = "" + beginPage;
					else
						pageRange = firstPage;

                    if (matcher.find()) {
                        if (matcher.groupCount() > 0) {
                            lastPage = matcher.group(0);
                        }
                        if (lastPage != null) {
                            try {
                                endPage = Integer.parseInt(lastPage);
                            } catch (Exception e) {
                                endPage = -1;
                            }
							
							if ( (endPage != -1) && (endPage < beginPage) && (endPage < 50) ) {
								endPage = beginPage + endPage;
								pageRange += "--" + endPage;
							}
							else 
								pageRange += "--" + lastPage;
                        }
                    }
                }
            }
        }

    }

    /**
     * Correct/add only the DOI of the first biblio item based on the second one 
     */
    public static void injectDOI(BiblioItem bib, BiblioItem bibo) {
        bib.setDOI(bibo.getDOI());
        // optionally associated strong identifiers are also injected
        bib.setPMID(bibo.getPMID());
        bib.setPMCID(bibo.getPMCID());
        bib.setPII(bibo.getPII());
        bib.setIstexId(bibo.getIstexId());
        bib.setArk(bibo.getArk());
    }

    /**
     * Correct fields of the first biblio item based on the second one and the reference string
     */
    public static void correct(BiblioItem bib, BiblioItem bibo) {
        //System.out.println("correct: \n" + bib.toTEI(0));
        //System.out.println("with: \n" + bibo.toTEI(0));
        if (bibo.getDOI() != null)
            bib.setDOI(bibo.getDOI());
        if (bibo.getPMID() != null)
            bib.setPMID(bibo.getPMID());
        if (bibo.getPMCID() != null)
            bib.setPMCID(bibo.getPMCID());
        if (bibo.getPII() != null)
            bib.setPII(bibo.getPII());
        if (bibo.getIstexId() != null)
            bib.setIstexId(bibo.getIstexId());
        if (bibo.getArk() != null)
            bib.setArk(bibo.getArk());

        if (bibo.getOAURL() != null)
            bib.setOAURL(bibo.getOAURL());

        if (bibo.getJournal() != null) {
            bib.setJournal(bibo.getJournal());
            // document type consistency (correction might change overall item type, and some
            // fields become unconsistent)
            if (bibo.getBookTitle() == null) {
                bib.setBookTitle(null);
            }
        }
        if (bibo.getAuthors() != null)
            bib.setAuthors(bibo.getAuthors());
        if (bibo.getEditors() != null)
            bib.setEditors(bibo.getEditors());
        if (bibo.getBookTitle() != null) {
            bib.setBookTitle(bibo.getBookTitle());
            // document type consistency
            if (bibo.getJournal() == null) {
                bib.setJournal(null);
            }
        }
        if (bibo.getVolume() != null)
            bib.setVolume(bibo.getVolume());
        if (bibo.getVolumeBlock() != null)
            bib.setVolumeBlock(bibo.getVolumeBlock(), false);
        if (bibo.getIssue() != null)
            bib.setIssue(bibo.getIssue());
        if (bibo.getBeginPage() != -1)
            bib.setBeginPage(bibo.getBeginPage());
        if (bibo.getEndPage() != -1)
            bib.setEndPage(bibo.getEndPage());
        if (bibo.getPageRange() != null)
            bib.setPageRange(bibo.getPageRange());
        if (bibo.getPublicationDate() != null)
            bib.setPublicationDate(bibo.getPublicationDate());
        if (bibo.getSubmissionDate() != null)
            bib.setSubmissionDate(bibo.getSubmissionDate());
        if (bibo.getDownloadDate() != null)
            bib.setDownloadDate(bibo.getDownloadDate());
        if (bibo.getYear() != null)
            bib.setYear(bibo.getYear());
        if (bibo.getNormalizedPublicationDate() != null)
            bib.setNormalizedPublicationDate(bibo.getNormalizedPublicationDate());
        if (bibo.getMonth() != null)
            bib.setMonth(bibo.getMonth());
        if (bibo.getDay() != null)
            bib.setDay(bibo.getDay());
        if (bibo.getE_Year() != null)
            bib.setE_Year(bibo.getE_Year());
        if (bibo.getE_Month() != null)
            bib.setE_Month(bibo.getE_Month());
        if (bibo.getE_Day() != null)
            bib.setE_Day(bibo.getE_Day());
        if (bibo.getA_Year() != null)
            bib.setA_Year(bibo.getA_Year());
        if (bibo.getA_Month() != null)
            bib.setA_Month(bibo.getA_Month());
        if (bibo.getA_Day() != null)
            bib.setA_Day(bibo.getA_Day());
        if (bibo.getS_Year() != null)
            bib.setS_Year(bibo.getS_Year());
        if (bibo.getS_Month() != null)
            bib.setS_Month(bibo.getS_Month());
        if (bibo.getS_Day() != null)
            bib.setS_Day(bibo.getS_Day());

        if (bibo.getD_Year() != null)
            bib.setD_Year(bibo.getD_Year());
        if (bibo.getD_Month() != null)
            bib.setD_Month(bibo.getD_Month());
        if (bibo.getD_Day() != null)
            bib.setD_Day(bibo.getD_Day());

        if (bibo.getLocation() != null)
            bib.setLocation(bibo.getLocation());
        if (bibo.getPublisher() != null)
            bib.setPublisher(bibo.getPublisher());
        if (bibo.getTitle() != null) {
            bib.setTitle(bibo.getTitle());
        }
        if (bibo.getArticleTitle() != null) {
            bib.setArticleTitle(bibo.getArticleTitle());
        }
        if (bibo.getJournalAbbrev() != null) {
            bib.setJournalAbbrev(bibo.getJournalAbbrev());
        }
        if (bibo.getISSN() != null)
            bib.setISSN(bibo.getISSN());
        if (bibo.getISSNe() != null)
            bib.setISSNe(bibo.getISSNe());
        if (bibo.getISBN10() != null)
            bib.setISBN10(bibo.getISBN10());
        if (bibo.getISBN13() != null)
            bib.setISBN13(bibo.getISBN13());

        if (bibo.getItem() != -1) {
            bib.setItem(bibo.getItem());
        }
        if (bibo.getCollaboration() != null) {
            bib.setCollaboration(bibo.getCollaboration());
        }

        // authors present in fullAuthors list should be in the existing resources 
        // at least the corresponding author
        if (bibo.getFullAuthors() != null) {
            if ( (bib.getFullAuthors() == null) || (bib.getFullAuthors().size() == 0) )
                bib.setFullAuthors(bibo.getFullAuthors());
            else if (bibo.getFullAuthors().size() == 1) {
                // we have the corresponding author	
                // check if the author exists in the obtained list
                Person auto = (Person) bibo.getFullAuthors().get(0);
                List<Person> auts = bib.getFullAuthors();
                if (auts != null) {
                    for (Person aut : auts) {
                        if (aut.getLastName() != null) {
                            if (aut.getLastName().equals(auto.getLastName())) {
                                aut.setCorresp(true);
                                if (StringUtils.isNotBlank(auto.getEmail())) 
                                    aut.setEmail(auto.getEmail());
                                // should we also check the country ? affiliation?
                            }
                        }
                    }
                }
            } else if (bibo.getFullAuthors().size() > 1) {
                // we have the complete list of authors so we can take them from the second
                // biblio item and merge some possible extra from the first when a match is 
                // reliable
                for (Person aut : bibo.getFullAuthors()) {
                    // try to find the author in the first item (we know it's not empty)
                    for (Person aut2 : bib.getFullAuthors()) {
                        if (StringUtils.isNotBlank(aut2.getLastName())) {
                            if (StringUtils.isNotBlank(aut.getLastName()) && aut.getLastName().equals(aut2.getLastName())) {
                                // check also first name if present - at least for the initial
                                if ( StringUtils.isNotBlank(aut2.getFirstName()) && StringUtils.isNotBlank(aut.getFirstName()) ) {
                                    // we have a match (full first name)
                                    if (StringUtils.isBlank(aut.getMiddleName()))
                                        aut.setMiddleName(aut2.getMiddleName());
                                    if (StringUtils.isBlank(aut.getTitle()))
                                        aut.setTitle(aut2.getTitle());
                                    if (StringUtils.isBlank(aut.getSuffix()))
                                        aut.setSuffix(aut2.getSuffix());
                                    break;
                                } else if ( StringUtils.isNotBlank(aut.getFirstName()) && 
                                    StringUtils.isNotBlank(aut2.getFirstName()) &&
                                    (aut.getFirstName().length() == 1) && 
                                    (aut.getFirstName().equals(aut2.getFirstName().substring(0,1))) ) {
                                    // we have a match (initial)
                                    aut.setFirstName(aut2.getFirstName());
                                    if (StringUtils.isBlank(aut.getMiddleName()))
                                        aut.setMiddleName(aut2.getMiddleName());
                                    if (StringUtils.isBlank(aut.getTitle()))
                                        aut.setTitle(aut2.getTitle());
                                    if (StringUtils.isBlank(aut.getSuffix()))
                                        aut.setSuffix(aut2.getSuffix());
                                    break;
                                }
                            }
                        }
                    }
                }
                bib.setFullAuthors(bibo.getFullAuthors());
            }
        }
        //System.out.println("result: \n" + bib.toTEI(0));
    }

	/**
     *  Check is the biblio item can be considered as a minimally valid bibliographical reference. 
	 *  A certain minimal number of core metadata have to be instanciated. Otherwise, the biblio
	 *  item can be considered as "garbage" extracted incorrectly.  
	 */
	public boolean rejectAsReference() {
		boolean titleSet = true;
		if ( (title == null) && (bookTitle == null) && (journal == null) && 
				(ISSN == null) && (ISBN13 == null)  && (ISBN10 == null))
			titleSet = false;
		boolean authorSet = true;
		if (fullAuthors == null) 
			authorSet = false;
		// normally properties authors and authorList are null in the current Grobid version
		if (!titleSet && !authorSet && (url == null) && (doi == null))
			return true;
		else 
			return false;
	}

    public String getTeiId() {
        return teiId;
    }

    public int getOrdinal() {
        return ordinal;
    }

    public void setOrdinal(int ordinal) {
        this.ordinal = ordinal;
    }

    public void setCoordinates(List<BoundingBox> coordinates) {
        this.coordinates = coordinates;
    }

    public List<BoundingBox> getCoordinates() {
        return coordinates;
    }

    public Map<String, List<LayoutToken>> getLabeledTokens() {
        return labeledTokens;
    }

    public void setLabeledTokens(Map<String, List<LayoutToken>> labeledTokens) {
        this.labeledTokens = labeledTokens;
    }

    public List<LayoutToken> getLayoutTokens(TaggingLabel headerLabel) {
        if (labeledTokens == null) {
            LOGGER.debug("labeledTokens is null");
            return null;
        }
        if (headerLabel.getLabel() == null) {
            LOGGER.debug("headerLabel.getLabel() is null");
            return null;
        }
        return labeledTokens.get(headerLabel.getLabel());
    }

    public void setLayoutTokensForLabel(List<LayoutToken> tokens, TaggingLabel headerLabel) {
        if (labeledTokens == null)
            labeledTokens = new TreeMap<>();
        labeledTokens.put(headerLabel.getLabel(), tokens);
    }

    public void generalResultMapping(Document doc, String labeledResult, List<LayoutToken> tokenizations) {
        if (labeledTokens == null)
            labeledTokens = new TreeMap<>();

        TaggingTokenClusteror clusteror = new TaggingTokenClusteror(GrobidModels.HEADER, labeledResult, tokenizations);
        List<TaggingTokenCluster> clusters = clusteror.cluster();
        for (TaggingTokenCluster cluster : clusters) {
            if (cluster == null) {
                continue;
            }

            TaggingLabel clusterLabel = cluster.getTaggingLabel();
            if (clusterLabel.equals(TaggingLabels.HEADER_INTRO)) {
                break;
            }
            List<LayoutToken> clusterTokens = cluster.concatTokens();
            List<LayoutToken> theList = labeledTokens.get(clusterLabel.getLabel());

            if (theList == null)
                theList = new ArrayList<>();
            for (LayoutToken token : clusterTokens)
                theList.add(token);
            labeledTokens.put(clusterLabel.getLabel(), theList);
        }
    }

    public void addTitleTokens(List<LayoutToken> layoutTokens) {
        this.titleLayoutTokens.addAll(layoutTokens);
    }

    public void addAuthorsTokens(List<LayoutToken> layoutTokens) {
        this.authorsLayoutTokens.addAll(layoutTokens);
    }

    public void addAbstractTokens(List<LayoutToken> layoutTokens) {
        this.abstractLayoutTokens.addAll(layoutTokens);
    }

    public List<LayoutToken> getAbstractTokens() {
        return this.abstractLayoutTokens;
    }
}<|MERGE_RESOLUTION|>--- conflicted
+++ resolved
@@ -3855,11 +3855,7 @@
 
                     if (author.getAffiliations() != null) {
                         for (Affiliation aff : author.getAffiliations()) {
-<<<<<<< HEAD
-                            tei.append(Affiliation.toTEI(aff, nbTag));
-=======
                             this.appendAffiliation(tei, nbTag + 1, aff, config, lexicon);
->>>>>>> 4bb6fb64
                         }
                     } else if (collaboration != null) {
                         TextUtilities.appendN(tei, '\t', nbTag + 1);
@@ -3887,124 +3883,7 @@
                     // dummy <author> for TEI conformance
                     TextUtilities.appendN(tei, '\t', nbTag);
                     tei.append("<author>\n");
-<<<<<<< HEAD
-
-                    tei.append(Affiliation.toTEI(aff, nbTag));
-
-                    /*TextUtilities.appendN(tei, '\t', nbTag+1);
-                    tei.append("<affiliation");
-                    if (aff.getKey() != null)
-                        tei.append(" key=\"").append(aff.getKey()).append("\"");
-                    tei.append(">\n");
-
-                    if (aff.getDepartments() != null) {
-                        if (aff.getDepartments().size() == 1) {
-                            TextUtilities.appendN(tei, '\t', nbTag + 2);
-                            tei.append("<orgName type=\"department\">" +
-                                    TextUtilities.HTMLEncode(aff.getDepartments().get(0)) + "</orgName>\n");
-                        } else {
-                            int q = 1;
-                            for (String depa : aff.getDepartments()) {
-                                TextUtilities.appendN(tei, '\t', nbTag + 2);
-                                tei.append("<orgName type=\"department\" key=\"dep" + q + "\">" +
-                                        TextUtilities.HTMLEncode(depa) + "</orgName>\n");
-                                q++;
-                            }
-                        }
-                    }
-
-                    if (aff.getLaboratories() != null) {
-                        if (aff.getLaboratories().size() == 1) {
-                            TextUtilities.appendN(tei, '\t', nbTag + 2);
-                            tei.append("<orgName type=\"laboratory\">" +
-                                    TextUtilities.HTMLEncode(aff.getLaboratories().get(0)) + "</orgName>\n");
-                        } else {
-                            int q = 1;
-                            for (String labo : aff.getLaboratories()) {
-                                TextUtilities.appendN(tei, '\t', nbTag + 2);
-                                tei.append("<orgName type=\"laboratory\" key=\"lab" + q + "\">" +
-                                        TextUtilities.HTMLEncode(labo) + "</orgName>\n");
-                                q++;
-                            }
-                        }
-                    }
-
-                    if (aff.getInstitutions() != null) {
-                        if (aff.getInstitutions().size() == 1) {
-                            TextUtilities.appendN(tei, '\t', nbTag + 2);
-                            tei.append("<orgName type=\"institution\">" +
-                                    TextUtilities.HTMLEncode(aff.getInstitutions().get(0)) + "</orgName>\n");
-                        } else {
-                            int q = 1;
-                            for (String inst : aff.getInstitutions()) {
-                                TextUtilities.appendN(tei, '\t', nbTag + 2);
-                                tei.append("<orgName type=\"institution\" key=\"instit" + q + "\">" +
-                                        TextUtilities.HTMLEncode(inst) + "</orgName>\n");
-                                q++;
-                            }
-                        }
-                    }
-
-                    if ((aff.getAddressString() != null) ||
-                            (aff.getAddrLine() != null) ||
-                            (aff.getPostBox() != null) ||
-                            (aff.getPostCode() != null) ||
-                            (aff.getSettlement() != null) ||
-                            (aff.getRegion() != null) ||
-                            (aff.getCountry() != null)) {
-
-	                    TextUtilities.appendN(tei, '\t', nbTag + 2);
-	                    tei.append("<address>\n");
-	                    if (aff.getAddressString() != null) {
-	                        TextUtilities.appendN(tei, '\t', nbTag + 3);
-	                        tei.append("<addrLine>" + TextUtilities.HTMLEncode(aff.getAddressString()) +
-	                                "</addrLine>\n");
-	                    }
-	                    if (aff.getAddrLine() != null) {
-	                        TextUtilities.appendN(tei, '\t', nbTag + 3);
-	                        tei.append("<addrLine>" + TextUtilities.HTMLEncode(aff.getAddrLine()) +
-	                                "</addrLine>\n");
-	                    }
-	                    if (aff.getPostBox() != null) {
-	                        TextUtilities.appendN(tei, '\t', nbTag + 3);
-	                        tei.append("<postBox>" + TextUtilities.HTMLEncode(aff.getPostBox()) +
-	                                "</postBox>\n");
-	                    }
-	                    if (aff.getPostCode() != null) {
-	                        TextUtilities.appendN(tei, '\t', nbTag + 3);
-	                        tei.append("<postCode>" + TextUtilities.HTMLEncode(aff.getPostCode()) +
-	                                "</postCode>\n");
-	                    }
-	                    if (aff.getSettlement() != null) {
-	                        TextUtilities.appendN(tei, '\t', nbTag + 3);
-	                        tei.append("<settlement>" + TextUtilities.HTMLEncode(aff.getSettlement()) +
-	                                "</settlement>\n");
-	                    }
-	                    if (aff.getRegion() != null) {
-	                        TextUtilities.appendN(tei, '\t', nbTag + 3);
-	                        tei.append("<region>" + TextUtilities.HTMLEncode(aff.getRegion()) +
-	                                "</region>\n");
-	                    }
-	                    if (aff.getCountry() != null) {
-	                        String code = lexicon.getCountryCode(aff.getCountry());
-	                        TextUtilities.appendN(tei, '\t', nbTag + 3);
-	                        tei.append("<country");
-	                        if (code != null)
-	                            tei.append(" key=\"" + code + "\"");
-	                        tei.append(">" + TextUtilities.HTMLEncode(aff.getCountry()) + "</country>\n");
-	                    }
-
-	                    TextUtilities.appendN(tei, '\t', nbTag + 2);
-	                    tei.append("</address>\n");
-					}
-
-                    TextUtilities.appendN(tei, '\t', nbTag+1);
-                    tei.append("</affiliation>\n");
-					*/
-
-=======
                     this.appendAffiliation(tei, nbTag + 1, aff, config, lexicon);
->>>>>>> 4bb6fb64
                     TextUtilities.appendN(tei, '\t', nbTag);
                     tei.append("</author>\n");
                 }
