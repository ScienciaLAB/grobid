--- conflicted
+++ resolved
@@ -29,52 +29,12 @@
 
 import static org.grobid.core.layout.VectorGraphicBoxCalculator.mergeBoxes;
 
-<<<<<<< HEAD
 /**
  * Visualizing blocks
  */
+
 public class BlockVisualizer {
 
-    /*public static void main(String[] args) {
-        try {
-            File input = new File("/Users/zholudev/Downloads/AS-301642189688834@1448928510544_content_1.pdf");
-
-            final PDDocument document = PDDocument.load(input);
-            File outPdf = new File("/tmp/test.pdf");
-
-            GrobidProperties.setGrobidHome("grobid-home");
-            GrobidProperties.setGrobidConfigPath("grobid-home/config/grobid.yaml");
-            LibraryLoader.load();
-            final Engine engine = GrobidFactory.getInstance().getEngine();
-            GrobidAnalysisConfig config = new GrobidAnalysisConfig.GrobidAnalysisConfigBuilder()
-                    .pdfAssetPath(new File("/tmp/x"))
-                    .build();
-
-            DocumentSource documentSource = DocumentSource.fromPdf(input);
-
-            Document teiDoc = engine.fullTextToTEIDoc(input, config);
-
-            PDDocument out = annotateBlocks(document, documentSource.getXmlFile(), teiDoc, false, false, true);
-
-            if (out != null) {
-                out.save(outPdf);
-                if (Desktop.isDesktopSupported()) {
-                    Desktop.getDesktop().open(outPdf);
-                }
-            }
-            System.out.println(Engine.getCntManager());
-
-        } catch (Exception e) {
-            e.printStackTrace();
-            System.exit(1);
-        }
-
-    }*/
-
-=======
-public class BlockVisualizer {
-
->>>>>>> cdc33fff
     public static PDDocument annotateBlocks(PDDocument document, File xmlFile, Document teiDoc,
                                             boolean visualizeBlocks,
                                             boolean visualizePageMainArea,
