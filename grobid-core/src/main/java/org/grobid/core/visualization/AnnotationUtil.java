package org.grobid.core.visualization;

import org.apache.pdfbox.cos.COSArray;
import org.apache.pdfbox.pdmodel.PDDocument;
import org.apache.pdfbox.pdmodel.PDPage;
import org.apache.pdfbox.pdmodel.PDPageContentStream;
import org.apache.pdfbox.pdmodel.common.PDRectangle;
import org.apache.pdfbox.pdmodel.graphics.color.PDColor;
import org.apache.pdfbox.pdmodel.graphics.color.PDDeviceRGB;
import org.apache.pdfbox.pdmodel.interactive.action.PDActionURI;
import org.apache.pdfbox.pdmodel.interactive.annotation.PDAnnotationLink;
import org.apache.pdfbox.pdmodel.interactive.annotation.PDBorderStyleDictionary;
import org.grobid.core.layout.BoundingBox;

import java.io.IOException;
import java.util.Random;

import org.slf4j.Logger;
import org.slf4j.LoggerFactory;

<<<<<<< HEAD
/**
 * Utilities for annotating PDF
 */
=======

>>>>>>> cdc33fff
public class AnnotationUtil {
    private static final Logger LOGGER = LoggerFactory.getLogger(AnnotationUtil.class);

    public static BoundingBox getBoundingBoxForPdf(PDDocument document, String coords) {
        String[] split = coords.split(",");

        Long pageNum = Long.valueOf(split[0], 10) - 1;
        PDPage page = (PDPage) document.getDocumentCatalog().getPages().get(pageNum.intValue());

        PDRectangle mediaBox = page.getCropBox();
        if (mediaBox == null) {
            mediaBox = page.getMediaBox();
            // this will look for the main media box of the page up in the PDF element hierarchy
            if (mediaBox == null) {
                // last hope
                mediaBox = page.getArtBox();
                if (mediaBox == null) {
                    // we tried our best given PDFBox
                    LOGGER.warn("Media box for page " + pageNum.intValue() + " not found.");
                    return null;
                }
            }
        }
        
        if (mediaBox == null) {
            System.out.println("Null mediabox for page: " + (pageNum + 1));
            return null;
        }
        float height = mediaBox.getHeight();
        float lowerX = mediaBox.getLowerLeftX();
        float lowerY = mediaBox.getLowerLeftY();

        float x = Float.parseFloat(split[1]);
        float y = Float.parseFloat(split[2]);
        float w = Float.parseFloat(split[3]);
		String nextString = split[4];
		if (nextString.indexOf(";") != -1)
			nextString = nextString.substring(0, nextString.indexOf(";"));
        float h = Float.parseFloat(nextString);

        float annX = x + lowerX;
        float annY = (height - (y + h)) + lowerY;
        float annRightX = x + w + lowerX;
        float annTopY = height - y + lowerY;
        return BoundingBox.fromTwoPoints(pageNum.intValue(), annX, annY, annRightX, annTopY);
    }

    public static void annotatePage(PDDocument document, String coords, int seed) throws IOException {
        annotatePage(document, coords, seed, 1);
    }

    public static void annotatePage(PDDocument document, String coords, int seed, int lineWidth) throws IOException {
        if (coords == null) {
            return;
        }
        //System.out.println("Annotating for coordinates: " + coords);

        BoundingBox box = getBoundingBoxForPdf(document, coords);
        if (box == null) {
            //System.out.println("Null bounding box for coords: " + coords);
            // nothing to do
            return;
        }

        PDPage page = document.getDocumentCatalog().getPages().get(box.getPage());
        float annX = (float) box.getX();
        float annY = (float) box.getY();
        float annRightX = (float) box.getX2();
        float annTopY = (float) box.getY2();

        PDRectangle rect = new PDRectangle();

        rect.setLowerLeftX(annX);
        rect.setLowerLeftY(annY);
        rect.setUpperRightX(annRightX);
        rect.setUpperRightY(annTopY);

        PDBorderStyleDictionary borderULine = new PDBorderStyleDictionary();
        borderULine.setStyle(PDBorderStyleDictionary.STYLE_SOLID);
        // so that a border is not visible at all
        borderULine.setWidth(0);


        PDAnnotationLink txtLink = new PDAnnotationLink();
        txtLink.setBorderStyle(borderULine);

        //linkColor rectangle border color (ideally, should be transparent)
        COSArray linkColor = new COSArray();

        Random r = new Random(seed);


//        linkColor.setFloatArray(new float[]{r.nextInt(128) + 127, r.nextInt(255), r.nextInt(255)});
        linkColor.setFloatArray(new float[]{224, 9, 56});
        txtLink.setColor(new PDColor(linkColor, PDDeviceRGB.INSTANCE));
        txtLink.setReadOnly(true);

        //so that
        txtLink.setHighlightMode(PDAnnotationLink.HIGHLIGHT_MODE_PUSH);

        PDActionURI action = new PDActionURI();
        action.setURI("");
        txtLink.setAction(action);
        txtLink.setRectangle(rect);


        // ADDING LINK TO THE REFERENCE
//        page.getAnnotations().add(txtLink);

        //draw a line
        PDBorderStyleDictionary borderThick = new PDBorderStyleDictionary();
        borderThick.setWidth(lineWidth);  // 12th inch

//            PDAnnotationLine line = new PDAnnotationLine();
//            line.setLine(new float[]{annX, annY, annRightX, annY});
//            line.setRectangle(rect);
//            line.setBorderStyle(borderThick);
//            line.setReadOnly(true);
//            line.setLocked(true);
//
//            COSArray rgLineColor = new COSArray();
//            rgLineColor.setFloatArray(new float[]{85 / 255f, 177 / 255f, 245 / 255f});
//            PDGamma col = new PDGamma(rgLineColor);
//            line.setColour(col);

        // ADDING LINE TO THE REFERENCE
//            page.getAnnotations().add(line);

        // ADDING LINE TO THE REFERENCE
        PDPageContentStream stream = new PDPageContentStream(document, page, PDPageContentStream.AppendMode.APPEND, false, true);
//        Random r = new Random(seed + 1);
//
//
////        stream.setStrokingColor(85, 177, 245);
        stream.setStrokingColor(r.nextInt(255), r.nextInt(255), r.nextInt(255));
        stream.setLineWidth(lineWidth);
        stream.drawLine(annX, annY, annRightX, annY);
        stream.drawLine(annX, annTopY, annRightX, annTopY);
        stream.drawLine(annX, annY, annX, annTopY);
        stream.drawLine(annRightX, annY, annRightX, annTopY);
        stream.close();
//        }
//        return 1;
    }

    public static String getCoordString(BoundingBox b) {
        if (b == null) {
            return null;
        }
        return b.getPage() + "," + b.getX() + "," + b.getY() + "," + b.getWidth() + "," + b.getHeight();
    }

    public static String getCoordString(int page, double x, double y, double w, double h) {
        return page + "," + x + "," + y + "," + w + "," + h;
    }

}<|MERGE_RESOLUTION|>--- conflicted
+++ resolved
@@ -18,13 +18,10 @@
 import org.slf4j.Logger;
 import org.slf4j.LoggerFactory;
 
-<<<<<<< HEAD
 /**
  * Utilities for annotating PDF
  */
-=======
 
->>>>>>> cdc33fff
 public class AnnotationUtil {
     private static final Logger LOGGER = LoggerFactory.getLogger(AnnotationUtil.class);
 
