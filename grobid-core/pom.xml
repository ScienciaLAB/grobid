<?xml version="1.0" encoding="UTF-8"?>
<project xmlns="http://maven.apache.org/POM/4.0.0" xmlns:xsi="http://www.w3.org/2001/XMLSchema-instance"
	xsi:schemaLocation="http://maven.apache.org/POM/4.0.0 http://maven.apache.org/xsd/maven-4.0.0.xsd">

	<modelVersion>4.0.0</modelVersion>
	<parent>
		<groupId>org.grobid</groupId>
		<artifactId>grobid-parent</artifactId>
		<version>0.2.2</version>
		<relativePath>../pom.xml</relativePath>
	</parent>

	<groupId>org.grobid</groupId>
	<artifactId>grobid-core</artifactId>
	<version>0.1.5</version>
	<packaging>jar</packaging>
	<name>${project.artifactId}</name>

	<properties>
		<project.build.sourceEncoding>UTF-8</project.build.sourceEncoding>
		<assemblies.name>src/main/assembly/assembly.xml</assemblies.name>
		<package.file>${project.groupId}.${project.artifactId}_${project.version}.war</package.file>
		<license.file>${basedir}/LICENSE</license.file>
		<!-- <notice.file>${basedir}/NOTICE</notice.file> -->
	</properties>


	<repositories>
		<repository>
			<id>maven2-repository.dev.java.net</id>
			<name>Java.net Repository for Maven</name>
			<url>http://download.java.net/maven/2/</url>
			<layout>default</layout>
		</repository>
		<repository>
			<id>maven.amplafi.com</id>
			<name>Amplafi repository</name>
			<url>http://maven.amplafi.com/</url>
			<layout>default</layout>
		</repository>
		<repository>
			<id>3rd-party-local-repo</id>
			<name>This is a local repository included in the grobid project, to access 3rd party libs.</name>
			<url>file:///${basedir}/lib/</url>
			<layout>default</layout>
		</repository>
	</repositories>

	<dependencies>
		<dependency>
			<groupId>org.chasen</groupId>
			<artifactId>crfpp</artifactId>
			<version>1.0.2</version>
			<scope>compile</scope>
		</dependency>


		<dependency>
			<groupId>com.aliasi</groupId>
			<artifactId>lingpipe</artifactId>
			<version>3.8.2</version>
		</dependency>
		<dependency>
			<groupId>junit</groupId>
			<artifactId>junit</artifactId>
			<version>4.8.2</version>
			<scope>test</scope>
		</dependency>
		<dependency>
			<groupId>log4j</groupId>
			<artifactId>log4j</artifactId>
			<version>1.2.16</version>
			<!-- Should be runtime or at least optional -->
			<optional>true</optional>
			<!--scope>runtime</scope -->
		</dependency>
		<!-- for pooling e.g. Engine -->
		<dependency>
			<groupId>commons-pool</groupId>
			<artifactId>commons-pool</artifactId>
			<version>1.4</version>
		</dependency>
		<dependency>
			<groupId>commons-io</groupId>
			<artifactId>commons-io</artifactId>
			<version>2.0.1</version>
		</dependency>
		<dependency>
			<groupId>commons-logging</groupId>
			<artifactId>commons-logging</artifactId>
			<version>1.1.1</version>
		</dependency>
		<dependency>
			<groupId>org.apache.commons</groupId>
			<artifactId>commons-lang3</artifactId>
			<version>3.0.1</version>
		</dependency>

		<dependency>
			<groupId>org.slf4j</groupId>
			<artifactId>slf4j-api</artifactId>
			<version>1.6.6</version>
		</dependency>
		<dependency>
			<groupId>org.slf4j</groupId>
			<artifactId>slf4j-jdk14</artifactId>
			<version>1.6.1</version>
		</dependency>

		<dependency>
			<groupId>directory-naming</groupId>
			<artifactId>naming-java</artifactId>
			<version>0.8</version>
		</dependency>
	</dependencies>

	<profiles>
		<profile>
			<id>pdf2xml</id>
			<build>
				<plugins>
					<plugin>
						<groupId>org.apache.maven.plugins</groupId>
						<artifactId>maven-dependency-plugin</artifactId>
						<version>2.5</version>
						<executions>
							<execution>
								<id>unpack</id>
								<phase>validate</phase>
								<goals>
									<goal>unpack</goal>
								</goals>
								<configuration>
									<artifactItems>
										<artifactItem>
											<groupId>org.grobid</groupId>
											<artifactId>pdf2xml</artifactId>
											<version>1.0</version>
											<type>zip</type>
											<overWrite>false</overWrite>
											<outputDirectory>${basedir}/../grobid-home</outputDirectory>
											<includes>**/*</includes>
										</artifactItem>
									</artifactItems>
									<includes>**/*</includes>
									<outputDirectory>${basedir}/../grobid-home</outputDirectory>
									<overWriteReleases>true</overWriteReleases>
									<overWriteSnapshots>true</overWriteSnapshots>
								</configuration>
							</execution>
						</executions>
					</plugin>
				</plugins>
			</build>
		</profile>
	</profiles>

	<build>
		<!-- Not standard -->
		<!-- finalName>${project.groupId}.${project.artifactId}_${project.version}</finalName -->

		<!--<resources> -->
		<!--<resource> -->
		<!--<directory>src/main/native</directory> -->
		<!--</resource> -->
		<!--</resources> -->

		<!--pluginManagement -->
		<plugins>
			<!--plugin> <groupId>org.apache.maven.plugins</groupId> <artifactId>maven-jar-plugin</artifactId> 
				<configuration> <archive> <manifest> <mainClass>org.grobid.core.engines.Engine</mainClass> 
				</manifest> </archive> </configuration> </plugin -->
			<plugin>
				<groupId>com.jolira</groupId>
				<artifactId>onejar-maven-plugin</artifactId>
				<version>1.4.4</version>
				<executions>
					<execution>
						<configuration>
							<mainClass>org.grobid.core.main.batch.GrobidMain</mainClass>
							<!-- Optional -->
							<onejarVersion>0.97</onejarVersion>
							<!-- Optional, use only if you need to include native libraries (dll's) -->
							<!--binlibs> <fileSet> <directory>${project.build.directory}/dllextract</directory> 
								<includes> <include>test.dll</include> </includes> </fileSet> </binlibs -->
							<!-- Optional, default is false -->
							<attachToBuild>true</attachToBuild>
							<!-- Optional, default is "onejar" -->
							<classifier>onejar</classifier>
						</configuration>
						<goals>
							<goal>one-jar</goal>
						</goals>
					</execution>
				</executions>
			</plugin>

			<plugin>
				<artifactId>maven-assembly-plugin</artifactId>
				<configuration>
					<descriptors>
						<descriptor>${assemblies.name}</descriptor>
					</descriptors>
					<appendAssemblyId>false</appendAssemblyId>
					<finalName>${project.groupId}.${project.artifactId}_${project.version}</finalName>
					<outputDirectory>target/distribution</outputDirectory>
					<workDirectory>target/assembly/work</workDirectory>
				</configuration>
			</plugin>

			<plugin>
				<groupId>org.apache.maven.plugins</groupId>
				<artifactId>maven-compiler-plugin</artifactId>
				<version>2.5.1</version>
				<configuration>
					<source>1.6</source>
					<target>1.6</target>
					<encoding>UTF-8</encoding>
				</configuration>
			</plugin>

			<plugin>
				<artifactId>maven-surefire-plugin</artifactId>
				<version>2.12.4</version>
				<configuration>
					<forkMode>pertest</forkMode>
					<argLine>-Xms256m -Xmx1024m</argLine>
					<testFailureIgnore>false</testFailureIgnore>
					<skip>false</skip>
					<systemPropertyVariables>
						<log4j.configuration>log4j-test.properties</log4j.configuration>
					</systemPropertyVariables>
					<!--argLine>-Djava.library.path=${basedir}/lib/</argLine> <systemProperties> 
						<property> <name>java.library.path</name> <value>lib/</value> </property> 
						</systemProperties -->
				</configuration>
			</plugin>
		</plugins>
		<!--/pluginManagement -->
	</build>

<<<<<<< HEAD
	<!-- pluginRepositories> <pluginRepository> <id>onejar-maven-plugin.googlecode.com</id> 
		<url>http://onejar-maven-plugin.googlecode.com/svn/mavenrepo</url> </pluginRepository> 
		</pluginRepositories -->
=======
	<!--pluginRepositories>
		<pluginRepository>
			<id>onejar-maven-plugin.googlecode.com</id>
			<url>http://onejar-maven-plugin.googlecode.com/svn/mavenrepo</url>
		</pluginRepository>
	</pluginRepositories-->
>>>>>>> fa116e28

</project>
<|MERGE_RESOLUTION|>--- conflicted
+++ resolved
@@ -1,255 +1,246 @@
-<?xml version="1.0" encoding="UTF-8"?>
-<project xmlns="http://maven.apache.org/POM/4.0.0" xmlns:xsi="http://www.w3.org/2001/XMLSchema-instance"
-	xsi:schemaLocation="http://maven.apache.org/POM/4.0.0 http://maven.apache.org/xsd/maven-4.0.0.xsd">
-
-	<modelVersion>4.0.0</modelVersion>
-	<parent>
-		<groupId>org.grobid</groupId>
-		<artifactId>grobid-parent</artifactId>
-		<version>0.2.2</version>
-		<relativePath>../pom.xml</relativePath>
-	</parent>
-
-	<groupId>org.grobid</groupId>
-	<artifactId>grobid-core</artifactId>
-	<version>0.1.5</version>
-	<packaging>jar</packaging>
-	<name>${project.artifactId}</name>
-
-	<properties>
-		<project.build.sourceEncoding>UTF-8</project.build.sourceEncoding>
-		<assemblies.name>src/main/assembly/assembly.xml</assemblies.name>
-		<package.file>${project.groupId}.${project.artifactId}_${project.version}.war</package.file>
-		<license.file>${basedir}/LICENSE</license.file>
-		<!-- <notice.file>${basedir}/NOTICE</notice.file> -->
-	</properties>
-
-
-	<repositories>
-		<repository>
-			<id>maven2-repository.dev.java.net</id>
-			<name>Java.net Repository for Maven</name>
-			<url>http://download.java.net/maven/2/</url>
-			<layout>default</layout>
-		</repository>
-		<repository>
-			<id>maven.amplafi.com</id>
-			<name>Amplafi repository</name>
-			<url>http://maven.amplafi.com/</url>
-			<layout>default</layout>
-		</repository>
-		<repository>
-			<id>3rd-party-local-repo</id>
-			<name>This is a local repository included in the grobid project, to access 3rd party libs.</name>
-			<url>file:///${basedir}/lib/</url>
-			<layout>default</layout>
-		</repository>
-	</repositories>
-
-	<dependencies>
-		<dependency>
-			<groupId>org.chasen</groupId>
-			<artifactId>crfpp</artifactId>
-			<version>1.0.2</version>
-			<scope>compile</scope>
-		</dependency>
-
-
-		<dependency>
-			<groupId>com.aliasi</groupId>
-			<artifactId>lingpipe</artifactId>
-			<version>3.8.2</version>
-		</dependency>
-		<dependency>
-			<groupId>junit</groupId>
-			<artifactId>junit</artifactId>
-			<version>4.8.2</version>
-			<scope>test</scope>
-		</dependency>
-		<dependency>
-			<groupId>log4j</groupId>
-			<artifactId>log4j</artifactId>
-			<version>1.2.16</version>
-			<!-- Should be runtime or at least optional -->
-			<optional>true</optional>
-			<!--scope>runtime</scope -->
-		</dependency>
-		<!-- for pooling e.g. Engine -->
-		<dependency>
-			<groupId>commons-pool</groupId>
-			<artifactId>commons-pool</artifactId>
-			<version>1.4</version>
-		</dependency>
-		<dependency>
-			<groupId>commons-io</groupId>
-			<artifactId>commons-io</artifactId>
-			<version>2.0.1</version>
-		</dependency>
-		<dependency>
-			<groupId>commons-logging</groupId>
-			<artifactId>commons-logging</artifactId>
-			<version>1.1.1</version>
-		</dependency>
-		<dependency>
-			<groupId>org.apache.commons</groupId>
-			<artifactId>commons-lang3</artifactId>
-			<version>3.0.1</version>
-		</dependency>
-
-		<dependency>
-			<groupId>org.slf4j</groupId>
-			<artifactId>slf4j-api</artifactId>
-			<version>1.6.6</version>
-		</dependency>
-		<dependency>
-			<groupId>org.slf4j</groupId>
-			<artifactId>slf4j-jdk14</artifactId>
-			<version>1.6.1</version>
-		</dependency>
-
-		<dependency>
-			<groupId>directory-naming</groupId>
-			<artifactId>naming-java</artifactId>
-			<version>0.8</version>
-		</dependency>
-	</dependencies>
-
-	<profiles>
-		<profile>
-			<id>pdf2xml</id>
-			<build>
-				<plugins>
-					<plugin>
-						<groupId>org.apache.maven.plugins</groupId>
-						<artifactId>maven-dependency-plugin</artifactId>
-						<version>2.5</version>
-						<executions>
-							<execution>
-								<id>unpack</id>
-								<phase>validate</phase>
-								<goals>
-									<goal>unpack</goal>
-								</goals>
-								<configuration>
-									<artifactItems>
-										<artifactItem>
-											<groupId>org.grobid</groupId>
-											<artifactId>pdf2xml</artifactId>
-											<version>1.0</version>
-											<type>zip</type>
-											<overWrite>false</overWrite>
-											<outputDirectory>${basedir}/../grobid-home</outputDirectory>
-											<includes>**/*</includes>
-										</artifactItem>
-									</artifactItems>
-									<includes>**/*</includes>
-									<outputDirectory>${basedir}/../grobid-home</outputDirectory>
-									<overWriteReleases>true</overWriteReleases>
-									<overWriteSnapshots>true</overWriteSnapshots>
-								</configuration>
-							</execution>
-						</executions>
-					</plugin>
-				</plugins>
-			</build>
-		</profile>
-	</profiles>
-
-	<build>
-		<!-- Not standard -->
-		<!-- finalName>${project.groupId}.${project.artifactId}_${project.version}</finalName -->
-
-		<!--<resources> -->
-		<!--<resource> -->
-		<!--<directory>src/main/native</directory> -->
-		<!--</resource> -->
-		<!--</resources> -->
-
-		<!--pluginManagement -->
-		<plugins>
-			<!--plugin> <groupId>org.apache.maven.plugins</groupId> <artifactId>maven-jar-plugin</artifactId> 
-				<configuration> <archive> <manifest> <mainClass>org.grobid.core.engines.Engine</mainClass> 
-				</manifest> </archive> </configuration> </plugin -->
-			<plugin>
-				<groupId>com.jolira</groupId>
-				<artifactId>onejar-maven-plugin</artifactId>
-				<version>1.4.4</version>
-				<executions>
-					<execution>
-						<configuration>
-							<mainClass>org.grobid.core.main.batch.GrobidMain</mainClass>
-							<!-- Optional -->
-							<onejarVersion>0.97</onejarVersion>
-							<!-- Optional, use only if you need to include native libraries (dll's) -->
-							<!--binlibs> <fileSet> <directory>${project.build.directory}/dllextract</directory> 
-								<includes> <include>test.dll</include> </includes> </fileSet> </binlibs -->
-							<!-- Optional, default is false -->
-							<attachToBuild>true</attachToBuild>
-							<!-- Optional, default is "onejar" -->
-							<classifier>onejar</classifier>
-						</configuration>
-						<goals>
-							<goal>one-jar</goal>
-						</goals>
-					</execution>
-				</executions>
-			</plugin>
-
-			<plugin>
-				<artifactId>maven-assembly-plugin</artifactId>
-				<configuration>
-					<descriptors>
-						<descriptor>${assemblies.name}</descriptor>
-					</descriptors>
-					<appendAssemblyId>false</appendAssemblyId>
-					<finalName>${project.groupId}.${project.artifactId}_${project.version}</finalName>
-					<outputDirectory>target/distribution</outputDirectory>
-					<workDirectory>target/assembly/work</workDirectory>
-				</configuration>
-			</plugin>
-
-			<plugin>
-				<groupId>org.apache.maven.plugins</groupId>
-				<artifactId>maven-compiler-plugin</artifactId>
-				<version>2.5.1</version>
-				<configuration>
-					<source>1.6</source>
-					<target>1.6</target>
-					<encoding>UTF-8</encoding>
-				</configuration>
-			</plugin>
-
-			<plugin>
-				<artifactId>maven-surefire-plugin</artifactId>
-				<version>2.12.4</version>
-				<configuration>
-					<forkMode>pertest</forkMode>
-					<argLine>-Xms256m -Xmx1024m</argLine>
-					<testFailureIgnore>false</testFailureIgnore>
-					<skip>false</skip>
-					<systemPropertyVariables>
-						<log4j.configuration>log4j-test.properties</log4j.configuration>
-					</systemPropertyVariables>
-					<!--argLine>-Djava.library.path=${basedir}/lib/</argLine> <systemProperties> 
-						<property> <name>java.library.path</name> <value>lib/</value> </property> 
-						</systemProperties -->
-				</configuration>
-			</plugin>
-		</plugins>
-		<!--/pluginManagement -->
-	</build>
-
-<<<<<<< HEAD
-	<!-- pluginRepositories> <pluginRepository> <id>onejar-maven-plugin.googlecode.com</id> 
-		<url>http://onejar-maven-plugin.googlecode.com/svn/mavenrepo</url> </pluginRepository> 
-		</pluginRepositories -->
-=======
-	<!--pluginRepositories>
-		<pluginRepository>
-			<id>onejar-maven-plugin.googlecode.com</id>
-			<url>http://onejar-maven-plugin.googlecode.com/svn/mavenrepo</url>
-		</pluginRepository>
-	</pluginRepositories-->
->>>>>>> fa116e28
-
-</project>
+<?xml version="1.0" encoding="UTF-8"?>
+<project xmlns="http://maven.apache.org/POM/4.0.0" xmlns:xsi="http://www.w3.org/2001/XMLSchema-instance"
+	xsi:schemaLocation="http://maven.apache.org/POM/4.0.0 http://maven.apache.org/xsd/maven-4.0.0.xsd">
+
+	<modelVersion>4.0.0</modelVersion>
+	<parent>
+		<groupId>org.grobid</groupId>
+		<artifactId>grobid-parent</artifactId>
+		<version>0.2.2</version>
+		<relativePath>../pom.xml</relativePath>
+	</parent>
+
+	<groupId>org.grobid</groupId>
+	<artifactId>grobid-core</artifactId>
+	<version>0.1.5</version>
+	<packaging>jar</packaging>
+	<name>${project.artifactId}</name>
+
+	<properties>
+		<project.build.sourceEncoding>UTF-8</project.build.sourceEncoding>
+		<assemblies.name>src/main/assembly/assembly.xml</assemblies.name>
+		<package.file>${project.groupId}.${project.artifactId}_${project.version}.war</package.file>
+		<license.file>${basedir}/LICENSE</license.file>
+		<!-- <notice.file>${basedir}/NOTICE</notice.file> -->
+	</properties>
+
+
+	<repositories>
+		<repository>
+			<id>maven2-repository.dev.java.net</id>
+			<name>Java.net Repository for Maven</name>
+			<url>http://download.java.net/maven/2/</url>
+			<layout>default</layout>
+		</repository>
+		<repository>
+			<id>maven.amplafi.com</id>
+			<name>Amplafi repository</name>
+			<url>http://maven.amplafi.com/</url>
+			<layout>default</layout>
+		</repository>
+		<repository>
+			<id>3rd-party-local-repo</id>
+			<name>This is a local repository included in the grobid project, to access 3rd party libs.</name>
+			<url>file:///${basedir}/lib/</url>
+			<layout>default</layout>
+		</repository>
+	</repositories>
+
+	<dependencies>
+		<dependency>
+			<groupId>org.chasen</groupId>
+			<artifactId>crfpp</artifactId>
+			<version>1.0.2</version>
+			<scope>compile</scope>
+		</dependency>
+
+
+		<dependency>
+			<groupId>com.aliasi</groupId>
+			<artifactId>lingpipe</artifactId>
+			<version>3.8.2</version>
+		</dependency>
+		<dependency>
+			<groupId>junit</groupId>
+			<artifactId>junit</artifactId>
+			<version>4.8.2</version>
+			<scope>test</scope>
+		</dependency>
+		<dependency>
+			<groupId>log4j</groupId>
+			<artifactId>log4j</artifactId>
+			<version>1.2.16</version>
+			<!-- Should be runtime or at least optional -->
+			<optional>true</optional>
+			<!--scope>runtime</scope -->
+		</dependency>
+		<!-- for pooling e.g. Engine -->
+		<dependency>
+			<groupId>commons-pool</groupId>
+			<artifactId>commons-pool</artifactId>
+			<version>1.4</version>
+		</dependency>
+		<dependency>
+			<groupId>commons-io</groupId>
+			<artifactId>commons-io</artifactId>
+			<version>2.0.1</version>
+		</dependency>
+		<dependency>
+			<groupId>commons-logging</groupId>
+			<artifactId>commons-logging</artifactId>
+			<version>1.1.1</version>
+		</dependency>
+		<dependency>
+			<groupId>org.apache.commons</groupId>
+			<artifactId>commons-lang3</artifactId>
+			<version>3.0.1</version>
+		</dependency>
+
+		<dependency>
+			<groupId>org.slf4j</groupId>
+			<artifactId>slf4j-api</artifactId>
+			<version>1.6.6</version>
+		</dependency>
+		<dependency>
+			<groupId>org.slf4j</groupId>
+			<artifactId>slf4j-jdk14</artifactId>
+			<version>1.6.1</version>
+		</dependency>
+
+		<dependency>
+			<groupId>directory-naming</groupId>
+			<artifactId>naming-java</artifactId>
+			<version>0.8</version>
+		</dependency>
+	</dependencies>
+
+	<profiles>
+		<profile>
+			<id>pdf2xml</id>
+			<build>
+				<plugins>
+					<plugin>
+						<groupId>org.apache.maven.plugins</groupId>
+						<artifactId>maven-dependency-plugin</artifactId>
+						<version>2.5</version>
+						<executions>
+							<execution>
+								<id>unpack</id>
+								<phase>validate</phase>
+								<goals>
+									<goal>unpack</goal>
+								</goals>
+								<configuration>
+									<artifactItems>
+										<artifactItem>
+											<groupId>org.grobid</groupId>
+											<artifactId>pdf2xml</artifactId>
+											<version>1.0</version>
+											<type>zip</type>
+											<overWrite>false</overWrite>
+											<outputDirectory>${basedir}/../grobid-home</outputDirectory>
+											<includes>**/*</includes>
+										</artifactItem>
+									</artifactItems>
+									<includes>**/*</includes>
+									<outputDirectory>${basedir}/../grobid-home</outputDirectory>
+									<overWriteReleases>true</overWriteReleases>
+									<overWriteSnapshots>true</overWriteSnapshots>
+								</configuration>
+							</execution>
+						</executions>
+					</plugin>
+				</plugins>
+			</build>
+		</profile>
+	</profiles>
+
+	<build>
+		<!-- Not standard -->
+		<!-- finalName>${project.groupId}.${project.artifactId}_${project.version}</finalName -->
+
+		<!--<resources> -->
+		<!--<resource> -->
+		<!--<directory>src/main/native</directory> -->
+		<!--</resource> -->
+		<!--</resources> -->
+
+		<!--pluginManagement -->
+		<plugins>
+			<!--plugin> <groupId>org.apache.maven.plugins</groupId> <artifactId>maven-jar-plugin</artifactId> 
+				<configuration> <archive> <manifest> <mainClass>org.grobid.core.engines.Engine</mainClass> 
+				</manifest> </archive> </configuration> </plugin -->
+			<plugin>
+				<groupId>com.jolira</groupId>
+				<artifactId>onejar-maven-plugin</artifactId>
+				<version>1.4.4</version>
+				<executions>
+					<execution>
+						<configuration>
+							<mainClass>org.grobid.core.main.batch.GrobidMain</mainClass>
+							<!-- Optional -->
+							<onejarVersion>0.97</onejarVersion>
+							<!-- Optional, use only if you need to include native libraries (dll's) -->
+							<!--binlibs> <fileSet> <directory>${project.build.directory}/dllextract</directory> 
+								<includes> <include>test.dll</include> </includes> </fileSet> </binlibs -->
+							<!-- Optional, default is false -->
+							<attachToBuild>true</attachToBuild>
+							<!-- Optional, default is "onejar" -->
+							<classifier>onejar</classifier>
+						</configuration>
+						<goals>
+							<goal>one-jar</goal>
+						</goals>
+					</execution>
+				</executions>
+			</plugin>
+
+			<plugin>
+				<artifactId>maven-assembly-plugin</artifactId>
+				<configuration>
+					<descriptors>
+						<descriptor>${assemblies.name}</descriptor>
+					</descriptors>
+					<appendAssemblyId>false</appendAssemblyId>
+					<finalName>${project.groupId}.${project.artifactId}_${project.version}</finalName>
+					<outputDirectory>target/distribution</outputDirectory>
+					<workDirectory>target/assembly/work</workDirectory>
+				</configuration>
+			</plugin>
+
+			<plugin>
+				<groupId>org.apache.maven.plugins</groupId>
+				<artifactId>maven-compiler-plugin</artifactId>
+				<version>2.5.1</version>
+				<configuration>
+					<source>1.6</source>
+					<target>1.6</target>
+					<encoding>UTF-8</encoding>
+				</configuration>
+			</plugin>
+
+			<plugin>
+				<artifactId>maven-surefire-plugin</artifactId>
+				<version>2.12.4</version>
+				<configuration>
+					<forkMode>pertest</forkMode>
+					<argLine>-Xms256m -Xmx1024m</argLine>
+					<testFailureIgnore>false</testFailureIgnore>
+					<skip>false</skip>
+					<systemPropertyVariables>
+						<log4j.configuration>log4j-test.properties</log4j.configuration>
+					</systemPropertyVariables>
+					<!--argLine>-Djava.library.path=${basedir}/lib/</argLine> <systemProperties> 
+						<property> <name>java.library.path</name> <value>lib/</value> </property> 
+						</systemProperties -->
+				</configuration>
+			</plugin>
+		</plugins>
+		<!--/pluginManagement -->
+	</build>
+
+	<!-- pluginRepositories> <pluginRepository> <id>onejar-maven-plugin.googlecode.com</id>
+		<url>http://onejar-maven-plugin.googlecode.com/svn/mavenrepo</url> </pluginRepository> 
+		</pluginRepositories -->
+
+</project>