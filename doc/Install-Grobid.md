<h1>Install GROBID</h1>>

##Getting GROBID


###Latest stable release

<<<<<<< HEAD
The latest stable release of GROBID is version ```0.4.3``` which can be downloaded as follow: 
```bash
> wget https://github.com/kermitt2/grobid/archive/grobid-parent-0.4.3.zip
> unzip grobid-grobid-parent-0.4.3.zip
=======
The [latest stable release](https://github.com/kermitt2/grobid#latest-version) of GROBID is version ```0.4.4``` which can be downloaded as follow: 
```bash
> wget https://github.com/kermitt2/grobid/archive/grobid-parent-0.4.4.zip
> unzip grobid-grobid-parent-0.4.4.zip
>>>>>>> c2b8941a
```

or using the [docker](Grobid-docker.md) container. 

###Current development version
The current development version is ```0.5.0-SNAPSHOT```, which can be downloaded from GitHub and built as follow:

Clone source code from github:
```bash
> git clone https://github.com/kermitt2/grobid.git
```

Or download directly the zip file:
```bash
> wget https://github.com/kermitt2/grobid/zipball/master
> unzip master
```

##Build GROBID

**Please make sure that grobid is installed in a path with no parent directories containing spaces.**

###Build GROBID with maven

The standard method for building GROBID is to use maven. Under the main directory `grobid/`:
```bash
> mvn clean install
```
You can skip the tests as follow:
```bash
> mvn -Dmaven.test.skip=true clean install
```
or:
```bash
> mvn -DskipTests=true clean install
```

###Build GROBID with ant
 
It is also possible to build the project with ant. This could be useful for integrating Grobid in an ant project, or when no internet connection is available in a secure development environment, or for people allergic to useless pain. Supported ant targets are `compile`, `clean`, `test` and `package`. So the following should work: 
```bash
> ant package
```

##Use GROBID

From there, the easiest and most efficient way to use GROBID is the [service mode](Grobid-service.md). You can also use the tool in [batch mode](Grobid-batch.md) or integrate it in your Java project via the [Java API](Grobid-java-library.md). 

<|MERGE_RESOLUTION|>--- conflicted
+++ resolved
@@ -5,17 +5,10 @@
 
 ###Latest stable release
 
-<<<<<<< HEAD
-The latest stable release of GROBID is version ```0.4.3``` which can be downloaded as follow: 
-```bash
-> wget https://github.com/kermitt2/grobid/archive/grobid-parent-0.4.3.zip
-> unzip grobid-grobid-parent-0.4.3.zip
-=======
 The [latest stable release](https://github.com/kermitt2/grobid#latest-version) of GROBID is version ```0.4.4``` which can be downloaded as follow: 
 ```bash
 > wget https://github.com/kermitt2/grobid/archive/grobid-parent-0.4.4.zip
 > unzip grobid-grobid-parent-0.4.4.zip
->>>>>>> c2b8941a
 ```
 
 or using the [docker](Grobid-docker.md) container. 
