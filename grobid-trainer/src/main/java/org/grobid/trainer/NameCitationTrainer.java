--- conflicted
+++ resolved
@@ -29,13 +29,9 @@
 	 * 
 	 * @param corpusDir
 	 *            a path where corpus files are located
-<<<<<<< HEAD
-	 * @return the total number of used corpus items
-=======
 	 * @param modelOutputPath
 	 *            path where to store the temporary training data
-	 * @return the total number of used corpus items 
->>>>>>> 14f3d451
+	 * @return the total number of used corpus items
 	 */
 	@Override
 	public int createCRFPPData(final File corpusDir, final File modelOutputPath) {
@@ -122,7 +118,7 @@
 
 				// we can now add the features
 				for(int i=0; i<allTokens.size(); i++) {
-					// fix the offsets 
+					// fix the offsets
 					int pos = 0;
 					for(LayoutToken token : allTokens.get(i)) {
 						token.setOffset(pos);
@@ -132,7 +128,7 @@
 					titlePositions = Lexicon.getInstance().tokenPositionsPersonTitle(allTokens.get(i));
             		suffixPositions = Lexicon.getInstance().tokenPositionsPersonSuffix(allTokens.get(i));
 
-					final String names = FeaturesVectorName.addFeaturesName(allTokens.get(i), 
+					final String names = FeaturesVectorName.addFeaturesName(allTokens.get(i),
 						allLabeled.get(i), titlePositions, suffixPositions);
 
 					if ( (writer2 == null) && (writer3 != null) )
