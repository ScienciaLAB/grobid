--- conflicted
+++ resolved
@@ -113,7 +113,6 @@
         try {
             final BufferedReader bufReader = new BufferedReader(new InputStreamReader(new FileInputStream(path), "UTF-8"));
 
-<<<<<<< HEAD
             String line = null;
             List<String> citationBlocks = new ArrayList<String>();
             while ((line = bufReader.readLine()) != null) {
@@ -122,17 +121,6 @@
             long time = System.currentTimeMillis();
             theResult = taggerFunction.apply(citationBlocks);
             bufReader.close();
-
-=======
-			String line = null;
-			List<String> citationBlocks = new ArrayList<String>();
-			while ((line = bufReader.readLine()) != null) {
-				citationBlocks.add(line);
-			}
-			long time = System.currentTimeMillis();
-			theResult = taggerFunction.apply(citationBlocks);
-			bufReader.close();
->>>>>>> 80bec6da
             System.out.println("Labeling took: " + (System.currentTimeMillis() - time) + " ms");
         } catch (Exception e) {
             throw new GrobidException("An exception occurred while evaluating Grobid.", e);
@@ -143,7 +131,6 @@
 
     public static String reportMetrics(String theResult) {
         StringBuilder report = new StringBuilder();
-<<<<<<< HEAD
 
         // report token-level results
         Stats wordStats = tokenLevelStats(theResult);
@@ -230,9 +217,9 @@
             }
 
             processCounters(wordStats, obtainedLabel, expectedLabel);
-            if (!obtainedLabel.equals(expectedLabel)) {
+			/*if (!obtainedLabel.equals(expectedLabel)) {
                 logger.warn("Disagreement / expected: " + expectedLabel + " / obtained: " + obtainedLabel);
-            }
+			}*/
         }
         return wordStats;
     }
@@ -370,235 +357,6 @@
             return label.substring(2, label.length());
         } else
             return label;
-=======
-        
-		Stats wordStats = tokenLevelStats(theResult);
-
-		// report token-level results
-		report.append("\n===== Token-level results =====\n\n");
-		report.append(computeMetrics(wordStats));
-
-		Stats fieldStats = fieldLevelStats(theResult);
-
-		report.append("\n===== Field-level results =====\n");
-		report.append(computeMetrics(fieldStats));
-		
-		report.append("\n===== Instance-level results =====\n\n");
-		// instance-level: instances are separated by a new line in the result file
-		// third pass
-		theResult = theResult.replace("\n\n", "\n \n");
-		StringTokenizer stt = new StringTokenizer(theResult, "\n");
-		boolean allGood = true;
-		int correctInstance = 0;
-		int totalInstance = 0;
-		String line = null;
-		while (stt.hasMoreTokens()) {
-			line = stt.nextToken();
-			if ((line.trim().length() == 0) || (!stt.hasMoreTokens())) {
-				// instance done
-				totalInstance++;
-				if (allGood) {
-					correctInstance++;
-				}
-				// we reinit for a new instance
-				allGood = true;
-			} else {
-				StringTokenizer st = new StringTokenizer(line, "\t ");
-				String obtainedLabel = null;
-				String expectedLabel = null;
-				while (st.hasMoreTokens()) {
-					obtainedLabel = getPlainLabel(st.nextToken());
-					if (st.hasMoreTokens()) {
-						expectedLabel = obtainedLabel;
-					}
-				}
-
-				if (!obtainedLabel.equals(expectedLabel)) {
-					// one error is enough to have the whole instance false, damn!
-					allGood = false;
-				}
-			}
-		}
-
-		report.append(String.format("%-27s %d\n", "Total expected instances:", totalInstance));
-		report.append(String.format("%-27s %d\n", "Correct instances:", correctInstance));
-		double accuracy = (double) correctInstance / (totalInstance);
-		report.append(String.format("%-27s %s\n",
-				"Instance-level recall:",
-				TextUtilities.formatTwoDecimals(accuracy * 100)));
-	
-		return report.toString();
-	}
-
-	public static Stats tokenLevelStats(String theResult) {
-		Stats wordStats = new Stats();
-		String line = null;
-		StringTokenizer stt = new StringTokenizer(theResult, System.lineSeparator());
-		while (stt.hasMoreTokens()) {
-			line = stt.nextToken();
-
-			if (line.trim().length() == 0) {
-				continue;
-			}
-			// the two last tokens, separated by a tabulation, gives the
-			// expected label and, last, the resulting label -> for Wapiti
-			StringTokenizer st = new StringTokenizer(line, "\t ");
-			String obtainedLabel = null;
-			String expectedLabel = null;
-
-			while (st.hasMoreTokens()) {
-				obtainedLabel = getPlainLabel(st.nextToken());
-				if (st.hasMoreTokens()) {
-					expectedLabel = obtainedLabel;
-				}
-			}
-			
-			if ((expectedLabel == null) || (obtainedLabel == null)) {
-				continue;
-			}
-
-			processCounters(wordStats, obtainedLabel, expectedLabel);
-			/*if (!obtainedLabel.equals(expectedLabel)) {
-				logger.warn("Disagreement / expected: " + expectedLabel + " / obtained: " + obtainedLabel);
-			}*/
-		}
-		return wordStats;
-	}
-
-	public static Stats fieldLevelStats(String theResult) {
-		Stats fieldStats = new Stats();
-
-		// field: a field is simply a sequence of token with the same label
-		
-		// we build first the list of fields in expected and obtained result
-		// with offset positions
-		List<Pair<String,OffsetPosition>> expectedFields = new ArrayList<Pair<String,OffsetPosition>>(); 
-		List<Pair<String,OffsetPosition>> obtainedFields = new ArrayList<Pair<String,OffsetPosition>>(); 
-		StringTokenizer stt = new StringTokenizer(theResult, System.lineSeparator());
-		String line = null;
-		String previousExpectedLabel = null;
-		String previousObtainedLabel = null;
-		int pos = 0; // current token index
-		OffsetPosition currentObtainedPosition = new OffsetPosition();
-		currentObtainedPosition.start = 0;
-		OffsetPosition currentExpectedPosition = new OffsetPosition();
-		currentExpectedPosition.start = 0;
-		String obtainedLabel = null;
-		String expectedLabel = null;
-		while (stt.hasMoreTokens()) {
-			line = stt.nextToken();
-			obtainedLabel = null;
-			expectedLabel = null;
-			StringTokenizer st = new StringTokenizer(line, "\t ");	
-			while (st.hasMoreTokens()) {
-				obtainedLabel = st.nextToken();
-				if (st.hasMoreTokens()) {
-					expectedLabel = obtainedLabel;
-				}
-			}
-
-			if ( (obtainedLabel == null) || (expectedLabel == null) )
-				continue;
-
-			if ((previousObtainedLabel != null) && 
-				(!obtainedLabel.equals(getPlainLabel(previousObtainedLabel)))) {
-				// new obtained field
-				currentObtainedPosition.end = pos - 1;
-				Pair theField = new Pair<String,OffsetPosition>(getPlainLabel(previousObtainedLabel), 
-					currentObtainedPosition);
-				currentObtainedPosition = new OffsetPosition();
-				currentObtainedPosition.start = pos;
-				obtainedFields.add(theField);
-			}
-
-			if ((previousExpectedLabel != null) && 
-				(!expectedLabel.equals(getPlainLabel(previousExpectedLabel)))) {
-				// new expected field
-				currentExpectedPosition.end = pos - 1;
-				Pair theField = new Pair<String,OffsetPosition>(getPlainLabel(previousExpectedLabel), 
-					currentExpectedPosition);
-				currentExpectedPosition = new OffsetPosition();
-				currentExpectedPosition.start = pos;
-				expectedFields.add(theField);
-			}
-
-			previousExpectedLabel = expectedLabel;
-			previousObtainedLabel = obtainedLabel;
-			pos++;
-		}
-		// last fields of the sequence
-		if ((previousObtainedLabel != null)) {
-			currentObtainedPosition.end = pos - 1;
-			Pair theField = new Pair<String,OffsetPosition>(getPlainLabel(previousObtainedLabel), 
-				currentObtainedPosition);
-			obtainedFields.add(theField);
-		}
-
-		if ((previousExpectedLabel != null)) {
-			currentExpectedPosition.end = pos - 1;
-			Pair theField = new Pair<String,OffsetPosition>(getPlainLabel(previousExpectedLabel), 
-				currentExpectedPosition);
-			expectedFields.add(theField);
-		}
-
-		// we then simply compared the positions and labels of the two fields and update 
-		// statistics
-		int obtainedFieldIndex = 0;
-		List<Pair<String,OffsetPosition>> matchedObtainedFields = new ArrayList<Pair<String,OffsetPosition>>(); 
-		for(Pair<String,OffsetPosition> expectedField : expectedFields) {
-			expectedLabel = expectedField.getA();
-			int expectedStart = expectedField.getB().start;
-			int expectedEnd = expectedField.getB().end;
-
-			LabelStat labelStat = fieldStats.getLabelStat(getPlainLabel(expectedLabel));
-			labelStat.incrementExpected(); 
-
-			// try to find a match in the obtained fields
-			boolean found = false;
-			for(int i=obtainedFieldIndex; i<obtainedFields.size(); i++) {
-				obtainedLabel = obtainedFields.get(i).getA();
-				if (!expectedLabel.equals(obtainedLabel)) 
-					continue;
-				if ( (expectedStart == obtainedFields.get(i).getB().start) &&
-					 (expectedEnd == obtainedFields.get(i).getB().end) ) {
-					// we have a match
-					labelStat.incrementObserved(); // TP
-					found = true;
-					obtainedFieldIndex = i;
-					matchedObtainedFields.add(obtainedFields.get(i));
-					break;
-				}
-				// if we went too far, we can stop the pain
-				if (expectedEnd < obtainedFields.get(i).getB().start) {
-					break;
-				}
-			}
-			if (!found) {
-				labelStat.incrementFalseNegative();
-			}
-		}
-
-		// all the obtained fields without match in the expected fields are false positive
-		for(Pair<String,OffsetPosition> obtainedField :obtainedFields) {
-			if (!matchedObtainedFields.contains(obtainedField)) {
-				obtainedLabel = obtainedField.getA();
-				LabelStat labelStat = fieldStats.getLabelStat(getPlainLabel(obtainedLabel));
-				labelStat.incrementFalsePositive();
-			}
-		}
-
-		return fieldStats;
-	}
-
-
-	private static String getPlainLabel(String label) {
-		if (label == null)
-			return null;
-		if (label.startsWith("I-") || label.startsWith("E-") || label.startsWith("B-")) {
-			return label.substring(2, label.length());
-		} else 
-			return label;
->>>>>>> 80bec6da
     }
 
     private static void processCounters(Stats stats, String obtained, String expected) {
