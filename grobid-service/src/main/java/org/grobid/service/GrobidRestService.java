/*
 * Licensed under the Apache License, Version 2.0 (the "License");
 * you may not use this file except in compliance with the License.
 * You may obtain a copy of the License at
 * <p>
 * http://www.apache.org/licenses/LICENSE-2.0
 * <p>
 * Unless required by applicable law or agreed to in writing, software
 * distributed under the License is distributed on an "AS IS" BASIS,
 * WITHOUT WARRANTIES OR CONDITIONS OF ANY KIND, either express or implied.
 * See the License for the specific language governing permissions and
 * limitations under the License.
 */
package org.grobid.service;

import com.google.inject.Inject;
import com.google.inject.Singleton;
import org.glassfish.jersey.media.multipart.FormDataBodyPart;
import org.glassfish.jersey.media.multipart.FormDataParam;
import org.grobid.core.factory.AbstractEngineFactory;
import org.grobid.core.utilities.GrobidProperties;
import org.grobid.service.process.GrobidRestProcessAdmin;
import org.grobid.service.process.GrobidRestProcessFiles;
import org.grobid.service.process.GrobidRestProcessGeneric;
import org.grobid.service.process.GrobidRestProcessString;
import org.grobid.service.util.GrobidRestUtils;
import org.grobid.service.util.GrobidServiceProperties;
import org.grobid.service.util.ZipUtils;
import org.slf4j.Logger;
import org.slf4j.LoggerFactory;

import javax.ws.rs.*;
import javax.ws.rs.core.*;
import java.io.File;
import java.io.InputStream;
import java.util.ArrayList;
import java.util.List;

/**
 * RESTful service for the GROBID system.
 *
 * @author FloZi, Damien, Patrice
 */

@Singleton
<<<<<<< HEAD
@Path(GrobidPaths.PATH_GROBID)
public class GrobidRestService implements GrobidPaths {

    private static final Logger LOGGER = LoggerFactory.getLogger(GrobidRestService.class);

    private static final String NAMES = "names";
    private static final String DATE = "date";
    private static final String AFFILIATIONS = "affiliations";
    private static final String CITATION = "citations";
    private static final String TEXT = "text";
    private static final String SHA1 = "sha1";
    private static final String XML = "xml";
    private static final String INPUT = "input";

    private final GrobidRestProcessAdmin restProcessAdmin;

    @Inject
    private GrobidRestProcessFiles restProcessFiles;

    @Inject
    private GrobidRestProcessGeneric restProcessGeneric;

    @Inject
    private GrobidRestProcessString restProcessString;

    @Inject
    public GrobidRestService(GrobidServiceConfiguration configuration, GrobidRestProcessAdmin grobidRestProcessAdmin) {
        this.restProcessAdmin = grobidRestProcessAdmin;
        GrobidProperties.set_GROBID_HOME_PATH(new File(configuration.getGrobid().getGrobidHome()).getAbsolutePath());
        if (configuration.getGrobid().getGrobidProperties() != null) {
            GrobidProperties.setGrobidPropertiesPath(new File(configuration.getGrobid().getGrobidProperties()).getAbsolutePath());
        } else {
            GrobidProperties.setGrobidPropertiesPath(new File(configuration.getGrobid().getGrobidHome(), "/config/grobid.properties").getAbsolutePath());
        }
        LOGGER.info("Initiating Servlet GrobidRestService");
        AbstractEngineFactory.fullInit();
        GrobidServiceProperties.getInstance(configuration);
        LOGGER.info("Initiating of Servlet GrobidRestService finished.");
    }

    /**
     * @see org.grobid.service.process.GrobidRestProcessGeneric#isAlive()
     */
    @Path(GrobidPaths.PATH_IS_ALIVE)
    @Produces(MediaType.TEXT_PLAIN)
    @GET
    public Response isAlive() {
        return Response.status(Response.Status.OK).entity(restProcessGeneric.isAlive()).build();
    }

    /**
     * @see org.grobid.service.process.GrobidRestProcessGeneric#getVersion()
     */
    @Path(GrobidPaths.PATH_GET_VERSION)
    @Produces(MediaType.TEXT_PLAIN)
    @GET
    public Response getVersion() {
        return restProcessGeneric.getVersion();
    }

    /**
     * @see org.grobid.service.process.GrobidRestProcessGeneric#getDescription_html(UriInfo)
     */
    @Produces(MediaType.TEXT_HTML)
    @GET
    @Path("grobid")
    public Response getDescription_html(@Context UriInfo uriInfo) {
        return restProcessGeneric.getDescription_html(uriInfo);
    }

    /**
     * @see org.grobid.service.process.GrobidRestProcessAdmin#getAdminParams(String)
     */
    @Path(PATH_ADMIN)
    @Consumes(MediaType.APPLICATION_FORM_URLENCODED)
    @Produces(MediaType.TEXT_HTML)
    @POST
    public Response getAdmin_htmlPost(@FormParam(SHA1) String sha1) {
        return restProcessAdmin.getAdminParams(sha1);
    }

    /**
     * @see org.grobid.service.process.GrobidRestProcessAdmin#getAdminParams(String)
     */
    @Path(PATH_ADMIN)
    @Consumes(MediaType.TEXT_PLAIN)
    @Produces(MediaType.TEXT_HTML)
    @GET
    public Response getAdmin_htmlGet(@QueryParam(SHA1) String sha1) {
        return restProcessAdmin.getAdminParams(sha1);
    }

    @Path(PATH_HEADER)
    @Consumes(MediaType.MULTIPART_FORM_DATA)
    @Produces(MediaType.APPLICATION_XML)
    @POST
    public Response processHeaderDocument_post(@FormDataParam(INPUT) InputStream inputStream,
                                               @FormDataParam("consolidate") String consolidate) {

        boolean consol = validateConsolidationParam(consolidate);

        String retVal = restProcessFiles.processStatelessHeaderDocument(inputStream, consol);
        Response response;
        if (GrobidRestUtils.isResultNullOrEmpty(retVal)) {
            response = Response.status(Response.Status.NO_CONTENT).build();
        } else {
            response = Response.status(Response.Status.OK)
                .entity(retVal)
                .header(HttpHeaders.CONTENT_TYPE, MediaType.APPLICATION_XML + "; charset=UTF-8")
                .header("Access-Control-Allow-Origin", "*")
                .header("Access-Control-Allow-Methods", "GET, POST, DELETE, PUT")
                .build();
        }
        return response;
    }

    @Path(PATH_HEADER)
    @Consumes(MediaType.MULTIPART_FORM_DATA)
    @Produces(MediaType.APPLICATION_XML)
    @PUT
    public Response processStatelessHeaderDocument(@FormDataParam(INPUT) InputStream inputStream,
                                                   @FormDataParam("consolidate") String consolidate) {
        return processHeaderDocument_post(inputStream, consolidate);
    }

    @Path(PATH_FULL_TEXT)
    @Consumes(MediaType.MULTIPART_FORM_DATA)
    @Produces(MediaType.APPLICATION_XML)
    @POST
    public Response processFulltextDocument_post(@FormDataParam(INPUT) InputStream inputStream,
                                                 @FormDataParam("consolidateHeader") String consolidateHeader,
                                                 @FormDataParam("consolidateCitations") String consolidateCitations,
                                                 @DefaultValue("-1") @FormDataParam("start") int startPage,
                                                 @DefaultValue("-1") @FormDataParam("end") int endPage,
                                                 @FormDataParam("generateIDs") String generateIDs,
                                                 @FormDataParam("teiCoordinates") List<FormDataBodyPart> coordinates) throws Exception {
        return processFulltext(inputStream, consolidateHeader, consolidateCitations, startPage, endPage, generateIDs, coordinates);
    }

    @Path(PATH_FULL_TEXT)
    @Consumes(MediaType.MULTIPART_FORM_DATA)
    @Produces(MediaType.APPLICATION_XML)
    @PUT
    public Response processFulltextDocument(@FormDataParam(INPUT) InputStream inputStream,
                                            @FormDataParam("consolidateHeader") String consolidateHeader,
                                            @FormDataParam("consolidateCitations") String consolidateCitations,
                                            @DefaultValue("-1") @FormDataParam("start") int startPage,
                                            @DefaultValue("-1") @FormDataParam("end") int endPage,
                                            @FormDataParam("generateIDs") String generateIDs,
                                            @FormDataParam("teiCoordinates") List<FormDataBodyPart> coordinates) throws Exception {
        return processFulltext(inputStream, consolidateHeader, consolidateCitations, startPage, endPage, generateIDs, coordinates);
    }

    private Response processFulltext(InputStream inputStream,
                                     @FormDataParam("consolidateHeader") String consolidateHeader,
                                     @FormDataParam("consolidateCitations") String consolidateCitations,
                                     int startPage,
                                     int endPage,
                                     String generateIDs,
                                     List<FormDataBodyPart> coordinates
    ) throws Exception {
        boolean consolHeader = validateConsolidationParam(consolidateHeader);
        boolean consolCitations = validateConsolidationParam(consolidateCitations);
        boolean generate = validateGenerateIdParam(generateIDs);

        List<String> teiCoordinates = collectCoordinates(coordinates);

        String retVal = restProcessFiles.processFulltextDocument(inputStream, consolHeader, consolCitations, startPage, endPage, generate, teiCoordinates);

        Response response;
        if (GrobidRestUtils.isResultNullOrEmpty(retVal)) {
            response = Response.status(Response.Status.NO_CONTENT).build();
        } else {
            response = Response.status(Response.Status.OK)
                .entity(retVal)
                .type(MediaType.APPLICATION_XML).build();
        }

        return response;

    }

    private List<String> collectCoordinates(List<FormDataBodyPart> coordinates) {
        List<String> teiCoordinates = new ArrayList<>();
        if (coordinates != null) {
            for (FormDataBodyPart coordinate : coordinates) {
                String v = coordinate.getValueAs(String.class);
                teiCoordinates.add(v);
            }
        }
        return teiCoordinates;
    }

    private boolean validateGenerateIdParam(String generateIDs) {
        boolean generate = false;
        if ((generateIDs != null) && (generateIDs.equals("1"))) {
            generate = true;
        }
        return generate;
    }

    private boolean validateConsolidationParam(String consolidate) {
        boolean consol = false;
        if ((consolidate != null) && (consolidate.equals("1"))) {
            consol = true;
        }
        return consol;
    }

    @Path(PATH_FULL_TEXT_ASSET)
    @Consumes(MediaType.MULTIPART_FORM_DATA)
    @Produces("application/zip")
    @POST
    public Response processFulltextAssetDocument_post(@FormDataParam(INPUT) InputStream inputStream,
                                                      @FormDataParam("consolidate") String consolidateHeader,
                                                      @FormDataParam("consolidate") String consolidateCitations,
                                                      @DefaultValue("-1") @FormDataParam("start") int startPage,
                                                      @DefaultValue("-1") @FormDataParam("end") int endPage,
                                                      @FormDataParam("generateIDs") String generateIDs) throws Exception {
        return processStatelessFulltextAssetHelper(inputStream, consolidateHeader, consolidateCitations, startPage, endPage, generateIDs);
    }

    @Path(PATH_FULL_TEXT_ASSET)
    @Consumes(MediaType.MULTIPART_FORM_DATA)
    @Produces("application/zip")
    @PUT
    public Response processStatelessFulltextAssetDocument(@FormDataParam(INPUT) InputStream inputStream,
                                                          @FormDataParam("consolidate") String consolidateHeader,
                                                          @FormDataParam("consolidate") String consolidateCitations,
                                                          @DefaultValue("-1") @FormDataParam("start") int startPage,
                                                          @DefaultValue("-1") @FormDataParam("end") int endPage,
                                                          @FormDataParam("generateIDs") String generateIDs) throws Exception {
        return processStatelessFulltextAssetHelper(inputStream, consolidateHeader, consolidateCitations, startPage, endPage, generateIDs);
    }

    private Response processStatelessFulltextAssetHelper(InputStream inputStream,
                                                         String consolidateHeader,
                                                         String consolidateCitations,
                                                         int startPage,
                                                         int endPage,
                                                         String generateIDs) throws Exception {
        boolean consolHeader = validateConsolidationParam(consolidateHeader);
        boolean consolCitations = validateConsolidationParam(consolidateCitations);

        boolean generate = validateGenerateIdParam(generateIDs);

        return restProcessFiles.processStatelessFulltextAssetDocument(inputStream, consolHeader, consolCitations, startPage, endPage, generate);
    }

    @Path(PATH_CITATION_PATENT_TEI)
    @Consumes(MediaType.MULTIPART_FORM_DATA)
    @Produces(MediaType.APPLICATION_XML)
    @POST
    public StreamingOutput processCitationPatentTEI(@FormDataParam(INPUT) InputStream pInputStream,
                                                    @FormDataParam("consolidateCitations") String consolidate) throws Exception {
        boolean consol = validateConsolidationParam(consolidate);
        return restProcessFiles.processCitationPatentTEI(pInputStream, consol);
    }

    @Path(PATH_CITATION_PATENT_ST36)
    @Consumes(MediaType.MULTIPART_FORM_DATA)
    @Produces(MediaType.APPLICATION_XML)
    @POST
    public Response processCitationPatentST36(@FormDataParam(INPUT) InputStream pInputStream,
                                              @FormDataParam("consolidate") String consolidate) throws Exception {
        boolean consol = validateConsolidationParam(consolidate);

        pInputStream = ZipUtils.decompressStream(pInputStream);

        return restProcessFiles.processCitationPatentST36(pInputStream, consol);
    }

    @Path(PATH_CITATION_PATENT_PDF)
    @Consumes(MediaType.MULTIPART_FORM_DATA)
    @Produces(MediaType.APPLICATION_XML)
    @POST
    public Response processCitationPatentPDF(@FormDataParam(INPUT) InputStream pInputStream,
                                             @FormDataParam("consolidate") String consolidate) throws Exception {
        boolean consol = validateConsolidationParam(consolidate);
        return restProcessFiles.processCitationPatentPDF(pInputStream, consol);
    }

    @Path(PATH_CITATION_PATENT_TXT)
    @Consumes(MediaType.APPLICATION_FORM_URLENCODED)
    @Produces(MediaType.APPLICATION_XML)
    @POST
    public Response processCitationPatentTXT_post(@FormParam(TEXT) String text,
                                                  @FormParam("consolidate") String consolidate) {
        boolean consol = validateConsolidationParam(consolidate);
        return restProcessString.processCitationPatentTXT(text, consol);
    }

    /**
     * @see org.grobid.service.process.GrobidRestProcessString#processDate(String)
     */
    @Path(PATH_DATE)
    @Consumes(MediaType.APPLICATION_FORM_URLENCODED)
    @Produces(MediaType.TEXT_PLAIN)
    @POST
    public Response processDate_post(@FormParam(DATE) String date) {
        return restProcessString.processDate(date);
    }

    /**
     * @see org.grobid.service.process.GrobidRestProcessString#processDate(String)
     */
    @Path(PATH_DATE)
    @Consumes(MediaType.APPLICATION_FORM_URLENCODED)
    @Produces(MediaType.TEXT_PLAIN)
    @PUT
    public Response processDate(@FormParam(DATE) String date) {
        return restProcessString.processDate(date);
    }

    /**
     * @see org.grobid.service.process.GrobidRestProcessString#processNamesHeader(String)
     */
    @Path(PATH_HEADER_NAMES)
    @Consumes(MediaType.APPLICATION_FORM_URLENCODED)
    @Produces(MediaType.TEXT_PLAIN)
    @POST
    public Response processNamesHeader_post(@FormParam(NAMES) String names) {
        return restProcessString.processNamesHeader(names);
    }

    /**
     * @see org.grobid.service.process.GrobidRestProcessString#processNamesHeader(String)
     */
    @Path(PATH_HEADER_NAMES)
    @Consumes(MediaType.APPLICATION_FORM_URLENCODED)
    @Produces(MediaType.TEXT_PLAIN)
    @PUT
    public Response processNamesHeader(@FormParam(NAMES) String names) {
        return restProcessString.processNamesHeader(names);
    }

    /**
     * @see org.grobid.service.process.GrobidRestProcessString#processNamesCitation(String)
     */
    @Path(PATH_CITE_NAMES)
    @Consumes(MediaType.APPLICATION_FORM_URLENCODED)
    @Produces(MediaType.TEXT_PLAIN)
    @POST
    public Response processNamesCitation_post(@FormParam(NAMES) String names) {
        return restProcessString.processNamesCitation(names);
    }

    /**
     * @see org.grobid.service.process.GrobidRestProcessString#processNamesCitation(String)
     */
    @Path(PATH_CITE_NAMES)
    @Consumes(MediaType.APPLICATION_FORM_URLENCODED)
    @Produces(MediaType.TEXT_PLAIN)
    @PUT
    public Response processNamesCitation(@FormParam(NAMES) String names) {
        return restProcessString.processNamesCitation(names);
    }

    /**
     * @see org.grobid.service.process.GrobidRestProcessString#processAffiliations(String)
     */
    @Path(PATH_AFFILIATION)
    @Consumes(MediaType.APPLICATION_FORM_URLENCODED)
    @Produces(MediaType.TEXT_PLAIN)
    @POST
    public Response processAffiliations_post(@FormParam(AFFILIATIONS) String affiliations) {
        return restProcessString.processAffiliations(affiliations);
    }

    /**
     * @see org.grobid.service.process.GrobidRestProcessString#processAffiliations(String)
     */
    @Path(PATH_AFFILIATION)
    @Consumes(MediaType.APPLICATION_FORM_URLENCODED)
    @Produces(MediaType.TEXT_PLAIN)
    @PUT
    public Response processAffiliations(@FormParam(AFFILIATIONS) String affiliation) {
        return restProcessString.processAffiliations(affiliation);
    }

    @Path(PATH_CITATION)
    @Consumes(MediaType.APPLICATION_FORM_URLENCODED)
    @Produces(MediaType.APPLICATION_XML)
    @POST
    public Response processCitation_post(@FormParam(CITATION) String citation,
                                         @FormParam("consolidate") String consolidate) {
        boolean consol = validateConsolidationParam(consolidate);
        return restProcessString.processCitation(citation, consol);
    }

    @Path(PATH_CITATION)
    @Consumes(MediaType.APPLICATION_FORM_URLENCODED)
    @Produces(MediaType.APPLICATION_XML)
    @PUT
    public Response processCitation(@FormParam(CITATION) String citation,
                                    @FormParam("consolidate") String consolidate) {
        boolean consol = validateConsolidationParam(consolidate);
        return restProcessString.processCitation(citation, consol);
    }

    /**
     * @see org.grobid.service.process.GrobidRestProcessAdmin#processSHA1(String)
     */
    @Path(PATH_SHA1)
    @Consumes(MediaType.APPLICATION_FORM_URLENCODED)
    @Produces(MediaType.TEXT_PLAIN)
    @POST
    public Response processSHA1Post(@FormParam(SHA1) String sha1) {
        return restProcessAdmin.processSHA1(sha1);
    }

    /**
     * @see org.grobid.service.process.GrobidRestProcessAdmin#processSHA1(String)
     */
    @Path(PATH_SHA1)
    @Consumes(MediaType.TEXT_PLAIN)
    @Produces(MediaType.TEXT_PLAIN)
    @GET
    public Response processSHA1Get(@QueryParam(SHA1) String sha1) {
        return restProcessAdmin.processSHA1(sha1);
    }

    /**
     * @see org.grobid.service.process.GrobidRestProcessAdmin#getAllPropertiesValues(String)
     */
    @Path(PATH_ALL_PROPS)
    @Consumes(MediaType.APPLICATION_FORM_URLENCODED)
    @Produces(MediaType.TEXT_PLAIN)
    @POST
    public Response getAllPropertiesValuesPost(@FormParam(SHA1) String sha1) {
        return restProcessAdmin.getAllPropertiesValues(sha1);
    }

    /**
     * @see org.grobid.service.process.GrobidRestProcessAdmin#getAllPropertiesValues(String)
     */
    @Path(PATH_ALL_PROPS)
    @Consumes(MediaType.TEXT_PLAIN)
    @Produces(MediaType.TEXT_PLAIN)
    @GET
    public Response getAllPropertiesValuesGet(@QueryParam(SHA1) String sha1) {
        return restProcessAdmin.getAllPropertiesValues(sha1);
    }

    /**
     * @see org.grobid.service.process.GrobidRestProcessAdmin#changePropertyValue(String)
     */
    @Path(PATH_CHANGE_PROPERTY_VALUE)
    @Consumes(MediaType.APPLICATION_FORM_URLENCODED)
    @Produces(MediaType.TEXT_PLAIN)
    @POST
    public Response changePropertyValuePost(@FormParam(XML) String xml) {
        return restProcessAdmin.changePropertyValue(xml);
    }

    /**
     * @see org.grobid.service.process.GrobidRestProcessAdmin#changePropertyValue(String)
     */
    @Path(PATH_CHANGE_PROPERTY_VALUE)
    @Consumes(MediaType.TEXT_PLAIN)
    @Produces(MediaType.TEXT_PLAIN)
    @GET
    public Response changePropertyValueGet(@QueryParam(XML) String xml) {
        return restProcessAdmin.changePropertyValue(xml);
    }

    @Path(PATH_REFERENCES)
    @Consumes(MediaType.MULTIPART_FORM_DATA)
    @Produces(MediaType.APPLICATION_XML)
    @POST
    public Response processReferencesDocument_post(@FormDataParam(INPUT) InputStream inputStream,
                                                   @FormDataParam("consolidate") String consolidate) {
        boolean consol = validateConsolidationParam(consolidate);
        return restProcessFiles.processStatelessReferencesDocument(inputStream, consol);
    }

    @Path(PATH_REFERENCES)
    @Consumes(MediaType.MULTIPART_FORM_DATA)
    @Produces(MediaType.APPLICATION_XML)
    @PUT
    public Response processStatelessReferencesDocument(@FormDataParam(INPUT) InputStream inputStream,
                                                       @FormDataParam("consolidate") String consolidate) {
        boolean consol = validateConsolidationParam(consolidate);
        return restProcessFiles.processStatelessReferencesDocument(inputStream, consol);
    }

    @Path(PATH_PDF_ANNOTATION)
    @Consumes(MediaType.MULTIPART_FORM_DATA)
    @Produces("application/pdf")
    @POST
    public Response processAnnotatePDF(@FormDataParam(INPUT) InputStream inputStream,
                                       @FormDataParam("name") String fileName,
                                       @FormDataParam("consolidateHeader") String consolidateHeader,
                                       @FormDataParam("consolidateCitations") String consolidateCitations,
                                       @FormDataParam("type") int type) throws Exception {
        boolean consolHeader = validateConsolidationParam(consolidateHeader);
        boolean consolCitations = validateConsolidationParam(consolidateCitations);

        return restProcessFiles.processPDFAnnotation(inputStream, fileName, consolHeader, consolCitations, GrobidRestUtils.getAnnotationFor(type));
    }

    @Path(PATH_REFERENCES_PDF_ANNOTATION)
    @Consumes(MediaType.MULTIPART_FORM_DATA)
    @Produces("application/json")
    @POST
    public Response processPDFReferenceAnnotation(@FormDataParam(INPUT) InputStream inputStream,
                                                  @FormDataParam("consolidateHeader") String consolidateHeader,
                                                  @FormDataParam("consolidateCitations") String consolidateCitations) throws Exception {

        boolean consolHeader = validateConsolidationParam(consolidateHeader);
        boolean consolCitations = validateConsolidationParam(consolidateCitations);
        return restProcessFiles.processPDFReferenceAnnotation(inputStream, consolHeader, consolCitations);
    }
    
    @Path(PATH_CITATIONS_PATENT_PDF_ANNOTATION)
    @Consumes(MediaType.MULTIPART_FORM_DATA)
    @Produces("application/json")
    @POST
    public Response annotatePDFPatentCitation(@FormDataParam(INPUT) InputStream inputStream,
                                              @FormDataParam("consolidate") String consolidate) throws Exception {
        boolean consol = validateConsolidationParam(consolidate);
        return restProcessFiles.annotateCitationPatentPDF(inputStream, consol);
    }

    public void setRestProcessFiles(GrobidRestProcessFiles restProcessFiles) {
        this.restProcessFiles = restProcessFiles;
    }

    public void setRestProcessGeneric(GrobidRestProcessGeneric restProcessGeneric) {
        this.restProcessGeneric = restProcessGeneric;
    }

    public void setRestProcessString(GrobidRestProcessString restProcessString) {
        this.restProcessString = restProcessString;
    }
=======
@Path(GrobidPathes.PATH_GROBID)
public class GrobidRestService implements GrobidPathes {

	/**
	 * The class Logger.
	 */
	private static final Logger LOGGER = LoggerFactory.getLogger(GrobidRestService.class);

	private static final String NAMES = "names";
	private static final String DATE = "date";
	private static final String AFFILIATIONS = "affiliations";
	private static final String CITATION = "citations";
	private static final String TEXT = "text";
	private static final String SHA1 = "sha1";
	private static final String XML = "xml";
	private static final String INPUT = "input";

	public GrobidRestService() {
		LOGGER.info("Initiating Servlet GrobidRestService");
		AbstractEngineFactory.fullInit();
		GrobidServiceProperties.getInstance();
		LOGGER.info("Initiating of Servlet GrobidRestService finished.");
	}

	/**
	 * @see org.grobid.service.process.GrobidRestProcessGeneric#isAlive()
	 */
	@Path(GrobidPathes.PATH_IS_ALIVE)
	@Produces(MediaType.TEXT_PLAIN)
	@GET
	public Response isAlive() {
		return GrobidRestProcessGeneric.isAlive();
	}

	/**
	 * @see org.grobid.service.process.GrobidRestProcessGeneric#getVersion()
	 */
	@Path(GrobidPathes.PATH_GET_VERSION)
	@Produces(MediaType.TEXT_PLAIN)
	@GET
	public Response getVersion() {
		return GrobidRestProcessGeneric.getVersion();
	}

	/**
	 * 
	 * @see org.grobid.service.process.GrobidRestProcessGeneric#getDescription_html(UriInfo)
	 */
	@Produces(MediaType.TEXT_HTML)
	@GET
	@Path("grobid")
	public Response getDescription_html(@Context UriInfo uriInfo) {
		return GrobidRestProcessGeneric.getDescription_html(uriInfo);
	}

	/**
	 * @see org.grobid.service.process.GrobidRestProcessAdmin#getAdminParams(String)
	 */
	@Path(PATH_ADMIN)
	@Consumes(MediaType.APPLICATION_FORM_URLENCODED)
	@Produces(MediaType.TEXT_HTML)
	@POST
	public Response getAdmin_htmlPost(@FormParam(SHA1) String sha1) {
		return GrobidRestProcessAdmin.getAdminParams(sha1);
	}

	/**
	 * @see org.grobid.service.process.GrobidRestProcessAdmin#getAdminParams(String)
	 */
	@Path(PATH_ADMIN)
	@Consumes(MediaType.TEXT_PLAIN)
	@Produces(MediaType.TEXT_HTML)
	@GET
	public Response getAdmin_htmlGet(@QueryParam(SHA1) String sha1) {
		return GrobidRestProcessAdmin.getAdminParams(sha1);
	}

	/**
	 * @see org.grobid.service.process.GrobidRestProcessFiles#processStatelessHeaderDocument(InputStream, String)
	 */
	@Path(PATH_HEADER)
	@Consumes(MediaType.MULTIPART_FORM_DATA)
	@Produces(MediaType.APPLICATION_XML)
	@POST
	public Response processHeaderDocument_post(@FormDataParam(INPUT) InputStream inputStream, 
	 	@FormDataParam("consolidateHeader") String consolidate
		) throws Exception {
		boolean consol = false;
		if ( (consolidate != null) && (consolidate.equals("1")) ) {
			consol = true;
		}
		return GrobidRestProcessFiles.processStatelessHeaderDocument(inputStream, consol);
	}

	/**
	 * @see org.grobid.service.process.GrobidRestProcessFiles#processStatelessHeaderDocument(InputStream, String)
	 */
	@Path(PATH_HEADER)
	@Consumes(MediaType.MULTIPART_FORM_DATA)
	@Produces(MediaType.APPLICATION_XML)
	@PUT
	public Response processStatelessHeaderDocument(@FormDataParam(INPUT) InputStream inputStream, 
	 	@FormDataParam("consolidateHeader") String consolidate
		) {
		boolean consol = false;
		if ( (consolidate != null) && (consolidate.equals("1")) ) {
			consol = true;
		}
		return GrobidRestProcessFiles.processStatelessHeaderDocument(inputStream, consol);
	}

	/**
	 * @see org.grobid.service.process.GrobidRestProcessFiles#processStatelessFulltextDocument(InputStream, String)
	 */
	@Path(PATH_FULL_TEXT)
	@Consumes(MediaType.MULTIPART_FORM_DATA)
	@Produces(MediaType.APPLICATION_XML)
	@POST
	public Response processFulltextDocument_post(@FormDataParam(INPUT) InputStream inputStream,
	 	@FormDataParam("consolidateHeader") String consolidateHeader, 
	 	@FormDataParam("consolidateCitations") String consolidateCitations, 
		@DefaultValue("-1") @FormDataParam("start") int startPage,
		@DefaultValue("-1") @FormDataParam("end") int endPage,
		@FormDataParam("generateIDs") String generateIDs,
		@FormDataParam("teiCoordinates") List<FormDataBodyPart> coordinates) 
		{
		boolean consolHeader = false;
		boolean consolCitations = false;
		boolean generate = false;
		if ( (consolidateHeader != null) && (consolidateHeader.equals("1")) ) {
			consolHeader = true;
		}
		if ( (consolidateCitations != null) && (consolidateCitations.equals("1")) ) {
			consolCitations = true;
		}
		if ( (generateIDs != null) && (generateIDs.equals("1")) ) {
			generate = true;
		}
		List<String> teiCoordinates = new ArrayList<String>();
		if (coordinates != null) {
			// note: null default value is a bug in Jersey https://java.net/jira/browse/JERSEY-291
			// it should be fixed in a more recent version of jersey 
			for (FormDataBodyPart coordinate : coordinates) {
			    String v = coordinate.getValueAs(String.class);
			    teiCoordinates.add(v);
			}
		}
		return GrobidRestProcessFiles.processStatelessFulltextDocument(inputStream, 
			consolHeader, consolCitations, startPage, endPage, generate, teiCoordinates);
	}

	/**
	 * @see org.grobid.service.process.GrobidRestProcessFiles#processStatelessFulltextDocument(InputStream, String)
	 */
	@Path(PATH_FULL_TEXT)
	@Consumes(MediaType.MULTIPART_FORM_DATA)
	@Produces(MediaType.APPLICATION_XML)
	@PUT
	public Response processStatelessFulltextDocument(@FormDataParam(INPUT) InputStream inputStream,
	 	@FormDataParam("consolidateHeader") String consolidateHeader, 
	 	@FormDataParam("consolidateCitations") String consolidateCitations, 
		@DefaultValue("-1") @FormDataParam("start") int startPage,
		@DefaultValue("-1") @FormDataParam("end") int endPage,
		@FormDataParam("generateIDs") String generateIDs,
		@FormDataParam("teiCoordinates") List<FormDataBodyPart> coordinates) 
	{
		boolean consolHeader = false;
		boolean consolCitations = false;
		boolean generate = false;
		if ( (consolidateHeader != null) && (consolidateHeader.equals("1")) ) {
			consolHeader = true;
		}
		if ( (consolidateCitations != null) && (consolidateCitations.equals("1")) ) {
			consolCitations = true;
		}
		if ( (generateIDs != null) && (generateIDs.equals("1")) ) {
			generate = true;
		}
		List<String> teiCoordinates = new ArrayList<String>();
		if (coordinates != null) {
			for (FormDataBodyPart coordinate : coordinates) {
			    String v = coordinate.getValueAs(String.class);
			    teiCoordinates.add(v);
			}
		}
		return GrobidRestProcessFiles.processStatelessFulltextDocument(inputStream, 
			consolHeader, consolCitations, startPage, endPage, generate, teiCoordinates);
	}

	/**
	 * @see org.grobid.service.process.GrobidRestProcessFiles#processStatelessFulltextAssetDocument(InputStream, String)
	 */
	@Path(PATH_FULL_TEXT_ASSET)
	@Consumes(MediaType.MULTIPART_FORM_DATA)
	@Produces("application/zip")
	@POST
	public Response processFulltextAssetDocument_post(@FormDataParam(INPUT) InputStream inputStream,
	 	@FormDataParam("consolidateHeader") String consolidateHeader, 
	 	@FormDataParam("consolidateCitations") String consolidateCitations, 
		@DefaultValue("-1") @FormDataParam("start") int startPage,
		@DefaultValue("-1") @FormDataParam("end") int endPage,
		@FormDataParam("generateIDs") String generateIDs) {

		boolean consolHeader = false;
		boolean consolCitations = false;
		boolean generate = false;
		if ( (consolidateHeader != null) && (consolidateHeader.equals("1")) ) {
			consolHeader = true;
		}
		if ( (consolidateCitations != null) && (consolidateCitations.equals("1")) ) {
			consolCitations = true;
		}
		if ( (generateIDs != null) && (generateIDs.equals("1")) ) {
			generate = true;
		}
		return GrobidRestProcessFiles.processStatelessFulltextAssetDocument(inputStream, 
			consolHeader, consolCitations, startPage, endPage, generate);
	}

	/**
	 * @see org.grobid.service.process.GrobidRestProcessFiles#processStatelessFulltextAssetDocument(InputStream, String)
	 */
	@Path(PATH_FULL_TEXT_ASSET)
	@Consumes(MediaType.MULTIPART_FORM_DATA)
	@Produces("application/zip")
	@PUT
	public Response processStatelessFulltextAssetDocument(@FormDataParam(INPUT) InputStream inputStream,
	 	@FormDataParam("consolidateHeader") String consolidateHeader, 
	 	@FormDataParam("consolidateCitations") String consolidateCitations, 
		@DefaultValue("-1") @FormDataParam("start") int startPage,
		@DefaultValue("-1") @FormDataParam("end") int endPage,
		@FormDataParam("generateIDs") String generateIDs) {

		boolean consolHeader = false;
		boolean consolCitations = false;
		boolean generate = false;
		if ( (consolidateHeader != null) && (consolidateHeader.equals("1")) ) {
			consolHeader = true;
		}
		if ( (consolidateCitations != null) && (consolidateCitations.equals("1")) ) {
			consolCitations = true;
		}
		if ( (generateIDs != null) && (generateIDs.equals("1")) ) {
			generate = true;
		}
		return GrobidRestProcessFiles.processStatelessFulltextAssetDocument(inputStream, 
			consolHeader, consolCitations, startPage, endPage, generate);
	}

	/**
	 * @see org.grobid.service.process.GrobidRestProcessFiles#processCitationPatentTEI(InputStream, String)
	 */
	@Path(PATH_CITATION_PATENT_TEI)
	@Consumes(MediaType.MULTIPART_FORM_DATA)
	@Produces(MediaType.APPLICATION_XML)
	@POST
	public StreamingOutput processCitationPatentTEI(@FormDataParam(INPUT) InputStream pInputStream,
	 	@FormDataParam("consolidateCitations") String consolidate) throws Exception {
		boolean consol = false;
		if ( (consolidate != null) && (consolidate.equals("1")) ) {
			consol = true;
		}
		return GrobidRestProcessFiles.processCitationPatentTEI(pInputStream, consol);
	}
	
	/**
	 * @see org.grobid.service.process.GrobidRestProcessFiles#processCitationPatentST36(InputStream, String)
	 */
	@Path(PATH_CITATION_PATENT_ST36)
	@Consumes(MediaType.MULTIPART_FORM_DATA)
	@Produces(MediaType.APPLICATION_XML)
	@POST
	public Response processCitationPatentST36(@FormDataParam(INPUT) InputStream pInputStream,
	 	@FormDataParam("consolidateCitations") String consolidate) throws Exception {
		boolean consol = false;
		if ( (consolidate != null) && (consolidate.equals("1")) ) {
			consol = true;
		}
		
		pInputStream = ZipUtils.decompressStream(pInputStream);
		
		return GrobidRestProcessFiles.processCitationPatentST36(pInputStream, consol);
	}
	
	/**
	 * @see org.grobid.service.process.GrobidRestProcessFiles#processCitationPatentPDF(InputStream, String)
	 */
	@Path(PATH_CITATION_PATENT_PDF)
	@Consumes(MediaType.MULTIPART_FORM_DATA)
	@Produces(MediaType.APPLICATION_XML)
	@POST
	public Response processCitationPatentPDF(@FormDataParam(INPUT) InputStream pInputStream,
	 	@FormDataParam("consolidateCitations") String consolidate) throws Exception {
		boolean consol = false;
		if ( (consolidate != null) && (consolidate.equals("1")) ) {
			consol = true;
		}
		return GrobidRestProcessFiles.processCitationPatentPDF(pInputStream, consol);
	}

	/**
	 * @see org.grobid.service.process.GrobidRestProcessString#processCitationPatentTXT(String, String)
	 */
	@Path(PATH_CITATION_PATENT_TXT)
	@Consumes(MediaType.APPLICATION_FORM_URLENCODED)
	@Produces(MediaType.APPLICATION_XML)
	@POST
	public Response processCitationPatentTXT_post(@FormParam(TEXT) String text,
	 	@FormParam("consolidateCitations") String consolidate) {
System.out.println(text);		
		boolean consol = false;
		if ( (consolidate != null) && (consolidate.equals("1")) ) {
			consol = true;
		}
		return GrobidRestProcessString.processCitationPatentTXT(text, consol);
	}

	/**
	 * @see org.grobid.service.process.GrobidRestProcessString#processDate(String)
	 */
	@Path(PATH_DATE)
	@Consumes(MediaType.APPLICATION_FORM_URLENCODED)
	@Produces(MediaType.TEXT_PLAIN)
	@POST
	public Response processDate_post(@FormParam(DATE) String date) {
		return GrobidRestProcessString.processDate(date);
	}

	/**
	 * @see org.grobid.service.process.GrobidRestProcessString#processDate(String)
	 */
	@Path(PATH_DATE)
	@Consumes(MediaType.APPLICATION_FORM_URLENCODED)
	@Produces(MediaType.TEXT_PLAIN)
	@PUT
	public Response processDate(@FormParam(DATE) String date) {
		return GrobidRestProcessString.processDate(date);
	}

	/**
	 * @see org.grobid.service.process.GrobidRestProcessString#processNamesHeader(String)
	 */
	@Path(PATH_HEADER_NAMES)
	@Consumes(MediaType.APPLICATION_FORM_URLENCODED)
	@Produces(MediaType.TEXT_PLAIN)
	@POST
	public Response processNamesHeader_post(@FormParam(NAMES) String names) {
		return GrobidRestProcessString.processNamesHeader(names);
	}

	/**
	 * @see org.grobid.service.process.GrobidRestProcessString#processNamesHeader(String)
	 */
	@Path(PATH_HEADER_NAMES)
	@Consumes(MediaType.APPLICATION_FORM_URLENCODED)
	@Produces(MediaType.TEXT_PLAIN)
	@PUT
	public Response processNamesHeader(@FormParam(NAMES) String names) {
		return GrobidRestProcessString.processNamesHeader(names);
	}

	/**
	 * @see org.grobid.service.process.GrobidRestProcessString#processNamesCitation(String)
	 */
	@Path(PATH_CITE_NAMES)
	@Consumes(MediaType.APPLICATION_FORM_URLENCODED)
	@Produces(MediaType.TEXT_PLAIN)
	@POST
	public Response processNamesCitation_post(@FormParam(NAMES) String names) {
		return GrobidRestProcessString.processNamesCitation(names);
	}

	/**
	 * @see org.grobid.service.process.GrobidRestProcessString#processNamesCitation(String)
	 */
	@Path(PATH_CITE_NAMES)
	@Consumes(MediaType.APPLICATION_FORM_URLENCODED)
	@Produces(MediaType.TEXT_PLAIN)
	@PUT
	public Response processNamesCitation(@FormParam(NAMES) String names) {
		return GrobidRestProcessString.processNamesCitation(names);
	}

	/**
	 * @see org.grobid.service.process.GrobidRestProcessString#processAffiliations(String)
	 */
	@Path(PATH_AFFILIATION)
	@Consumes(MediaType.APPLICATION_FORM_URLENCODED)
	@Produces(MediaType.TEXT_PLAIN)
	@POST
	public Response processAffiliations_post(@FormParam(AFFILIATIONS) String affiliations) {
		return GrobidRestProcessString.processAffiliations(affiliations);
	}

	/**
	 * @see org.grobid.service.process.GrobidRestProcessString#processAffiliations(String)
	 */
	@Path(PATH_AFFILIATION)
	@Consumes(MediaType.APPLICATION_FORM_URLENCODED)
	@Produces(MediaType.TEXT_PLAIN)
	@PUT
	public Response processAffiliations(@FormParam(AFFILIATIONS) String affiliation) {
		return GrobidRestProcessString.processAffiliations(affiliation);
	}

	/**
	 * @see org.grobid.service.process.GrobidRestProcessString#processCitation(String, String)
	 */
	@Path(PATH_CITATION)
	@Consumes(MediaType.APPLICATION_FORM_URLENCODED)
	@Produces(MediaType.APPLICATION_XML)
	@POST
	public Response processCitation_post(@FormParam(CITATION) String citation,
	 	@FormParam("consolidateCitations") String consolidate) {
		boolean consol = false;
		if ( (consolidate != null) && (consolidate.equals("1")) ) {
			consol = true;
		}
		return GrobidRestProcessString.processCitation(citation, consol);
	}

	/**
	 * @see org.grobid.service.process.GrobidRestProcessString#processCitation(String, String)
	 */
	@Path(PATH_CITATION)
	@Consumes(MediaType.APPLICATION_FORM_URLENCODED)
	@Produces(MediaType.APPLICATION_XML)
	@PUT
	public Response processCitation(@FormParam(CITATION) String citation,
	 	@FormParam("consolidateCitations") String consolidate) {
		boolean consol = false;
		if ( (consolidate != null) && (consolidate.equals("1")) ) {
			consol = true;
		}
		return GrobidRestProcessString.processCitation(citation, consol);
	}

	/**
	 * @see org.grobid.service.process.GrobidRestProcessAdmin#processSHA1(String)
	 */
	@Path(PATH_SHA1)
	@Consumes(MediaType.APPLICATION_FORM_URLENCODED)
	@Produces(MediaType.TEXT_PLAIN)
	@POST
	public Response processSHA1Post(@FormParam(SHA1) String sha1) {
		return GrobidRestProcessAdmin.processSHA1(sha1);
	}

	/**
	 * @see org.grobid.service.process.GrobidRestProcessAdmin#processSHA1(String)
	 */
	@Path(PATH_SHA1)
	@Consumes(MediaType.TEXT_PLAIN)
	@Produces(MediaType.TEXT_PLAIN)
	@GET
	public Response processSHA1Get(@QueryParam(SHA1) String sha1) {
		return GrobidRestProcessAdmin.processSHA1(sha1);
	}

	/**
	 * @see org.grobid.service.process.GrobidRestProcessAdmin#getAllPropertiesValues(String)
	 */
	@Path(PATH_ALL_PROPS)
	@Consumes(MediaType.APPLICATION_FORM_URLENCODED)
	@Produces(MediaType.TEXT_PLAIN)
	@POST
	public Response getAllPropertiesValuesPost(@FormParam(SHA1) String sha1) {
		return GrobidRestProcessAdmin.getAllPropertiesValues(sha1);
	}

	/**
	 * @see org.grobid.service.process.GrobidRestProcessAdmin#getAllPropertiesValues(String)
	 */
	@Path(PATH_ALL_PROPS)
	@Consumes(MediaType.TEXT_PLAIN)
	@Produces(MediaType.TEXT_PLAIN)
	@GET
	public Response getAllPropertiesValuesGet(@QueryParam(SHA1) String sha1) {
		return GrobidRestProcessAdmin.getAllPropertiesValues(sha1);
	}

	/**
	 * @see org.grobid.service.process.GrobidRestProcessAdmin#changePropertyValue(String)
	 */
	@Path(PATH_CHANGE_PROPERTY_VALUE)
	@Consumes(MediaType.APPLICATION_FORM_URLENCODED)
	@Produces(MediaType.TEXT_PLAIN)
	@POST
	public Response changePropertyValuePost(@FormParam(XML) String xml) {
		return GrobidRestProcessAdmin.changePropertyValue(xml);
	}

	/**
	 * @see org.grobid.service.process.GrobidRestProcessAdmin#changePropertyValue(String)
	 */
	@Path(PATH_CHANGE_PROPERTY_VALUE)
	@Consumes(MediaType.TEXT_PLAIN)
	@Produces(MediaType.TEXT_PLAIN)
	@GET
	public Response changePropertyValueGet(@QueryParam(XML) String xml) {
		return GrobidRestProcessAdmin.changePropertyValue(xml);
	}

	/**
	 * @see org.grobid.service.process.GrobidRestProcessFiles#processStatelessReferencesDocument(InputStream, bool)
	 */
	@Path(PATH_REFERENCES)
	@Consumes(MediaType.MULTIPART_FORM_DATA)
	@Produces(MediaType.APPLICATION_XML)
	@POST
	public Response processReferencesDocument_post(@FormDataParam(INPUT) InputStream inputStream,
	 	@FormDataParam("consolidateCitations") String consolidate) {
		boolean consol = false;
		if ( (consolidate != null) && (consolidate.equals("1")) ) {
			consol = true;
		}
		return GrobidRestProcessFiles.processStatelessReferencesDocument(inputStream, consol);
	}

	/**
	 * @see org.grobid.service.process.GrobidRestProcessFiles#processStatelessReferencesDocument(InputStream, bool)
	 */
	@Path(PATH_REFERENCES)
	@Consumes(MediaType.MULTIPART_FORM_DATA)
	@Produces(MediaType.APPLICATION_XML)
	@PUT
	public Response processStatelessReferencesDocument(@FormDataParam(INPUT) InputStream inputStream,
	 	@FormDataParam("consolidateCitations") String consolidate) {
		boolean consol = false;
		if ( (consolidate != null) && (consolidate.equals("1")) ) {
			consol = true;
		}
		return GrobidRestProcessFiles.processStatelessReferencesDocument(inputStream, consol);
	}
	
	/**
	 * @see org.grobid.service.process.GrobidRestProcessFiles#processPDFAnnotation(InputStream, GrobidRestUtils.Annotation)
	 */
	@Path(PATH_PDF_ANNOTATION)
	@Consumes(MediaType.MULTIPART_FORM_DATA)
	@Produces("application/pdf")
	@POST
	public Response processAnnotatePDF(@FormDataParam(INPUT) InputStream inputStream,
		@FormDataParam("name") String fileName,
		@FormDataParam("consolidateHeader") String consolidateHeader, 
	 	@FormDataParam("consolidateCitations") String consolidateCitations,
	 	@FormDataParam("type") int type) {

		boolean consolHeader = true;
		boolean consolCitations = false;
		if ( (consolidateHeader != null) && (consolidateHeader.equals("1")) ) {
			consolHeader = true;
		}
		if ( (consolidateCitations != null) && (consolidateCitations.equals("1")) ) {
			consolCitations = true;
		}
		return GrobidRestProcessFiles.processPDFAnnotation(inputStream, fileName, consolHeader, consolCitations, 
			GrobidRestUtils.getAnnotationFor(type));
	}

	/**
	 * @see org.grobid.service.process.GrobidRestProcessFiles#processPDFReferenceAnnotation(InputStream, bool)
	 */
	@Path(PATH_REFERENCES_PDF_ANNOTATION)
	@Consumes(MediaType.MULTIPART_FORM_DATA)
	@Produces("application/json")
	@POST
	public Response processPDFReferenceAnnotation(@FormDataParam(INPUT) InputStream inputStream,
		@FormDataParam("consolidateHeader") String consolidateHeader, 
	 	@FormDataParam("consolidateCitations") String consolidateCitations) {

		boolean consolHeader = true;
		boolean consolCitations = false;
		if ( (consolidateHeader != null) && (consolidateHeader.equals("1")) ) {
			consolHeader = true;
		}
		if ( (consolidateCitations != null) && (consolidateCitations.equals("1")) ) {
			consolCitations = true;
		}
		return GrobidRestProcessFiles.processPDFReferenceAnnotation(inputStream, consolHeader, consolCitations);
	}
	
	/**
	 */
	@Path(PATH_CITATIONS_PATENT_PDF_ANNOTATION)
	@Consumes(MediaType.MULTIPART_FORM_DATA)
	@Produces("application/json")
	@POST
	public Response annotatePDFPatentCitation(@FormDataParam(INPUT) InputStream inputStream, 
		@FormDataParam("consolidateCitations") String consolidate) {
		boolean consol = false;
		if ( (consolidate != null) && (consolidate.equals("1")) ) {
			consol = true;
		}
		return GrobidRestProcessFiles.annotateCitationPatentPDF(inputStream, consol);
	}
>>>>>>> 19de428c
}<|MERGE_RESOLUTION|>--- conflicted
+++ resolved
@@ -43,7 +43,6 @@
  */
 
 @Singleton
-<<<<<<< HEAD
 @Path(GrobidPaths.PATH_GROBID)
 public class GrobidRestService implements GrobidPaths {
 
@@ -141,7 +140,7 @@
     @Produces(MediaType.APPLICATION_XML)
     @POST
     public Response processHeaderDocument_post(@FormDataParam(INPUT) InputStream inputStream,
-                                               @FormDataParam("consolidate") String consolidate) {
+                                               @FormDataParam("consolidateHeader") String consolidate) {
 
         boolean consol = validateConsolidationParam(consolidate);
 
@@ -165,7 +164,7 @@
     @Produces(MediaType.APPLICATION_XML)
     @PUT
     public Response processStatelessHeaderDocument(@FormDataParam(INPUT) InputStream inputStream,
-                                                   @FormDataParam("consolidate") String consolidate) {
+                                                   @FormDataParam("consolidateHeader") String consolidate) {
         return processHeaderDocument_post(inputStream, consolidate);
     }
 
@@ -258,8 +257,8 @@
     @Produces("application/zip")
     @POST
     public Response processFulltextAssetDocument_post(@FormDataParam(INPUT) InputStream inputStream,
-                                                      @FormDataParam("consolidate") String consolidateHeader,
-                                                      @FormDataParam("consolidate") String consolidateCitations,
+                                                      @FormDataParam("consolidateHeader") String consolidateHeader,
+                                                      @FormDataParam("consolidateCitations") String consolidateCitations,
                                                       @DefaultValue("-1") @FormDataParam("start") int startPage,
                                                       @DefaultValue("-1") @FormDataParam("end") int endPage,
                                                       @FormDataParam("generateIDs") String generateIDs) throws Exception {
@@ -271,8 +270,8 @@
     @Produces("application/zip")
     @PUT
     public Response processStatelessFulltextAssetDocument(@FormDataParam(INPUT) InputStream inputStream,
-                                                          @FormDataParam("consolidate") String consolidateHeader,
-                                                          @FormDataParam("consolidate") String consolidateCitations,
+                                                          @FormDataParam("consolidateHeader") String consolidateHeader,
+                                                          @FormDataParam("consolidateCitations") String consolidateCitations,
                                                           @DefaultValue("-1") @FormDataParam("start") int startPage,
                                                           @DefaultValue("-1") @FormDataParam("end") int endPage,
                                                           @FormDataParam("generateIDs") String generateIDs) throws Exception {
@@ -308,7 +307,7 @@
     @Produces(MediaType.APPLICATION_XML)
     @POST
     public Response processCitationPatentST36(@FormDataParam(INPUT) InputStream pInputStream,
-                                              @FormDataParam("consolidate") String consolidate) throws Exception {
+                                              @FormDataParam("consolidateCitations") String consolidate) throws Exception {
         boolean consol = validateConsolidationParam(consolidate);
 
         pInputStream = ZipUtils.decompressStream(pInputStream);
@@ -321,7 +320,7 @@
     @Produces(MediaType.APPLICATION_XML)
     @POST
     public Response processCitationPatentPDF(@FormDataParam(INPUT) InputStream pInputStream,
-                                             @FormDataParam("consolidate") String consolidate) throws Exception {
+                                             @FormDataParam("consolidateCitations") String consolidate) throws Exception {
         boolean consol = validateConsolidationParam(consolidate);
         return restProcessFiles.processCitationPatentPDF(pInputStream, consol);
     }
@@ -331,7 +330,7 @@
     @Produces(MediaType.APPLICATION_XML)
     @POST
     public Response processCitationPatentTXT_post(@FormParam(TEXT) String text,
-                                                  @FormParam("consolidate") String consolidate) {
+                                                  @FormParam("consolidateCitations") String consolidate) {
         boolean consol = validateConsolidationParam(consolidate);
         return restProcessString.processCitationPatentTXT(text, consol);
     }
@@ -429,7 +428,7 @@
     @Produces(MediaType.APPLICATION_XML)
     @POST
     public Response processCitation_post(@FormParam(CITATION) String citation,
-                                         @FormParam("consolidate") String consolidate) {
+                                         @FormParam("consolidateCitations") String consolidate) {
         boolean consol = validateConsolidationParam(consolidate);
         return restProcessString.processCitation(citation, consol);
     }
@@ -439,7 +438,7 @@
     @Produces(MediaType.APPLICATION_XML)
     @PUT
     public Response processCitation(@FormParam(CITATION) String citation,
-                                    @FormParam("consolidate") String consolidate) {
+                                    @FormParam("consolidateCitations") String consolidate) {
         boolean consol = validateConsolidationParam(consolidate);
         return restProcessString.processCitation(citation, consol);
     }
@@ -515,7 +514,7 @@
     @Produces(MediaType.APPLICATION_XML)
     @POST
     public Response processReferencesDocument_post(@FormDataParam(INPUT) InputStream inputStream,
-                                                   @FormDataParam("consolidate") String consolidate) {
+                                                   @FormDataParam("consolidateCitations") String consolidate) {
         boolean consol = validateConsolidationParam(consolidate);
         return restProcessFiles.processStatelessReferencesDocument(inputStream, consol);
     }
@@ -525,7 +524,7 @@
     @Produces(MediaType.APPLICATION_XML)
     @PUT
     public Response processStatelessReferencesDocument(@FormDataParam(INPUT) InputStream inputStream,
-                                                       @FormDataParam("consolidate") String consolidate) {
+                                                       @FormDataParam("consolidateCitations") String consolidate) {
         boolean consol = validateConsolidationParam(consolidate);
         return restProcessFiles.processStatelessReferencesDocument(inputStream, consol);
     }
@@ -563,7 +562,7 @@
     @Produces("application/json")
     @POST
     public Response annotatePDFPatentCitation(@FormDataParam(INPUT) InputStream inputStream,
-                                              @FormDataParam("consolidate") String consolidate) throws Exception {
+                                              @FormDataParam("consolidateCitations") String consolidate) throws Exception {
         boolean consol = validateConsolidationParam(consolidate);
         return restProcessFiles.annotateCitationPatentPDF(inputStream, consol);
     }
@@ -579,602 +578,4 @@
     public void setRestProcessString(GrobidRestProcessString restProcessString) {
         this.restProcessString = restProcessString;
     }
-=======
-@Path(GrobidPathes.PATH_GROBID)
-public class GrobidRestService implements GrobidPathes {
-
-	/**
-	 * The class Logger.
-	 */
-	private static final Logger LOGGER = LoggerFactory.getLogger(GrobidRestService.class);
-
-	private static final String NAMES = "names";
-	private static final String DATE = "date";
-	private static final String AFFILIATIONS = "affiliations";
-	private static final String CITATION = "citations";
-	private static final String TEXT = "text";
-	private static final String SHA1 = "sha1";
-	private static final String XML = "xml";
-	private static final String INPUT = "input";
-
-	public GrobidRestService() {
-		LOGGER.info("Initiating Servlet GrobidRestService");
-		AbstractEngineFactory.fullInit();
-		GrobidServiceProperties.getInstance();
-		LOGGER.info("Initiating of Servlet GrobidRestService finished.");
-	}
-
-	/**
-	 * @see org.grobid.service.process.GrobidRestProcessGeneric#isAlive()
-	 */
-	@Path(GrobidPathes.PATH_IS_ALIVE)
-	@Produces(MediaType.TEXT_PLAIN)
-	@GET
-	public Response isAlive() {
-		return GrobidRestProcessGeneric.isAlive();
-	}
-
-	/**
-	 * @see org.grobid.service.process.GrobidRestProcessGeneric#getVersion()
-	 */
-	@Path(GrobidPathes.PATH_GET_VERSION)
-	@Produces(MediaType.TEXT_PLAIN)
-	@GET
-	public Response getVersion() {
-		return GrobidRestProcessGeneric.getVersion();
-	}
-
-	/**
-	 * 
-	 * @see org.grobid.service.process.GrobidRestProcessGeneric#getDescription_html(UriInfo)
-	 */
-	@Produces(MediaType.TEXT_HTML)
-	@GET
-	@Path("grobid")
-	public Response getDescription_html(@Context UriInfo uriInfo) {
-		return GrobidRestProcessGeneric.getDescription_html(uriInfo);
-	}
-
-	/**
-	 * @see org.grobid.service.process.GrobidRestProcessAdmin#getAdminParams(String)
-	 */
-	@Path(PATH_ADMIN)
-	@Consumes(MediaType.APPLICATION_FORM_URLENCODED)
-	@Produces(MediaType.TEXT_HTML)
-	@POST
-	public Response getAdmin_htmlPost(@FormParam(SHA1) String sha1) {
-		return GrobidRestProcessAdmin.getAdminParams(sha1);
-	}
-
-	/**
-	 * @see org.grobid.service.process.GrobidRestProcessAdmin#getAdminParams(String)
-	 */
-	@Path(PATH_ADMIN)
-	@Consumes(MediaType.TEXT_PLAIN)
-	@Produces(MediaType.TEXT_HTML)
-	@GET
-	public Response getAdmin_htmlGet(@QueryParam(SHA1) String sha1) {
-		return GrobidRestProcessAdmin.getAdminParams(sha1);
-	}
-
-	/**
-	 * @see org.grobid.service.process.GrobidRestProcessFiles#processStatelessHeaderDocument(InputStream, String)
-	 */
-	@Path(PATH_HEADER)
-	@Consumes(MediaType.MULTIPART_FORM_DATA)
-	@Produces(MediaType.APPLICATION_XML)
-	@POST
-	public Response processHeaderDocument_post(@FormDataParam(INPUT) InputStream inputStream, 
-	 	@FormDataParam("consolidateHeader") String consolidate
-		) throws Exception {
-		boolean consol = false;
-		if ( (consolidate != null) && (consolidate.equals("1")) ) {
-			consol = true;
-		}
-		return GrobidRestProcessFiles.processStatelessHeaderDocument(inputStream, consol);
-	}
-
-	/**
-	 * @see org.grobid.service.process.GrobidRestProcessFiles#processStatelessHeaderDocument(InputStream, String)
-	 */
-	@Path(PATH_HEADER)
-	@Consumes(MediaType.MULTIPART_FORM_DATA)
-	@Produces(MediaType.APPLICATION_XML)
-	@PUT
-	public Response processStatelessHeaderDocument(@FormDataParam(INPUT) InputStream inputStream, 
-	 	@FormDataParam("consolidateHeader") String consolidate
-		) {
-		boolean consol = false;
-		if ( (consolidate != null) && (consolidate.equals("1")) ) {
-			consol = true;
-		}
-		return GrobidRestProcessFiles.processStatelessHeaderDocument(inputStream, consol);
-	}
-
-	/**
-	 * @see org.grobid.service.process.GrobidRestProcessFiles#processStatelessFulltextDocument(InputStream, String)
-	 */
-	@Path(PATH_FULL_TEXT)
-	@Consumes(MediaType.MULTIPART_FORM_DATA)
-	@Produces(MediaType.APPLICATION_XML)
-	@POST
-	public Response processFulltextDocument_post(@FormDataParam(INPUT) InputStream inputStream,
-	 	@FormDataParam("consolidateHeader") String consolidateHeader, 
-	 	@FormDataParam("consolidateCitations") String consolidateCitations, 
-		@DefaultValue("-1") @FormDataParam("start") int startPage,
-		@DefaultValue("-1") @FormDataParam("end") int endPage,
-		@FormDataParam("generateIDs") String generateIDs,
-		@FormDataParam("teiCoordinates") List<FormDataBodyPart> coordinates) 
-		{
-		boolean consolHeader = false;
-		boolean consolCitations = false;
-		boolean generate = false;
-		if ( (consolidateHeader != null) && (consolidateHeader.equals("1")) ) {
-			consolHeader = true;
-		}
-		if ( (consolidateCitations != null) && (consolidateCitations.equals("1")) ) {
-			consolCitations = true;
-		}
-		if ( (generateIDs != null) && (generateIDs.equals("1")) ) {
-			generate = true;
-		}
-		List<String> teiCoordinates = new ArrayList<String>();
-		if (coordinates != null) {
-			// note: null default value is a bug in Jersey https://java.net/jira/browse/JERSEY-291
-			// it should be fixed in a more recent version of jersey 
-			for (FormDataBodyPart coordinate : coordinates) {
-			    String v = coordinate.getValueAs(String.class);
-			    teiCoordinates.add(v);
-			}
-		}
-		return GrobidRestProcessFiles.processStatelessFulltextDocument(inputStream, 
-			consolHeader, consolCitations, startPage, endPage, generate, teiCoordinates);
-	}
-
-	/**
-	 * @see org.grobid.service.process.GrobidRestProcessFiles#processStatelessFulltextDocument(InputStream, String)
-	 */
-	@Path(PATH_FULL_TEXT)
-	@Consumes(MediaType.MULTIPART_FORM_DATA)
-	@Produces(MediaType.APPLICATION_XML)
-	@PUT
-	public Response processStatelessFulltextDocument(@FormDataParam(INPUT) InputStream inputStream,
-	 	@FormDataParam("consolidateHeader") String consolidateHeader, 
-	 	@FormDataParam("consolidateCitations") String consolidateCitations, 
-		@DefaultValue("-1") @FormDataParam("start") int startPage,
-		@DefaultValue("-1") @FormDataParam("end") int endPage,
-		@FormDataParam("generateIDs") String generateIDs,
-		@FormDataParam("teiCoordinates") List<FormDataBodyPart> coordinates) 
-	{
-		boolean consolHeader = false;
-		boolean consolCitations = false;
-		boolean generate = false;
-		if ( (consolidateHeader != null) && (consolidateHeader.equals("1")) ) {
-			consolHeader = true;
-		}
-		if ( (consolidateCitations != null) && (consolidateCitations.equals("1")) ) {
-			consolCitations = true;
-		}
-		if ( (generateIDs != null) && (generateIDs.equals("1")) ) {
-			generate = true;
-		}
-		List<String> teiCoordinates = new ArrayList<String>();
-		if (coordinates != null) {
-			for (FormDataBodyPart coordinate : coordinates) {
-			    String v = coordinate.getValueAs(String.class);
-			    teiCoordinates.add(v);
-			}
-		}
-		return GrobidRestProcessFiles.processStatelessFulltextDocument(inputStream, 
-			consolHeader, consolCitations, startPage, endPage, generate, teiCoordinates);
-	}
-
-	/**
-	 * @see org.grobid.service.process.GrobidRestProcessFiles#processStatelessFulltextAssetDocument(InputStream, String)
-	 */
-	@Path(PATH_FULL_TEXT_ASSET)
-	@Consumes(MediaType.MULTIPART_FORM_DATA)
-	@Produces("application/zip")
-	@POST
-	public Response processFulltextAssetDocument_post(@FormDataParam(INPUT) InputStream inputStream,
-	 	@FormDataParam("consolidateHeader") String consolidateHeader, 
-	 	@FormDataParam("consolidateCitations") String consolidateCitations, 
-		@DefaultValue("-1") @FormDataParam("start") int startPage,
-		@DefaultValue("-1") @FormDataParam("end") int endPage,
-		@FormDataParam("generateIDs") String generateIDs) {
-
-		boolean consolHeader = false;
-		boolean consolCitations = false;
-		boolean generate = false;
-		if ( (consolidateHeader != null) && (consolidateHeader.equals("1")) ) {
-			consolHeader = true;
-		}
-		if ( (consolidateCitations != null) && (consolidateCitations.equals("1")) ) {
-			consolCitations = true;
-		}
-		if ( (generateIDs != null) && (generateIDs.equals("1")) ) {
-			generate = true;
-		}
-		return GrobidRestProcessFiles.processStatelessFulltextAssetDocument(inputStream, 
-			consolHeader, consolCitations, startPage, endPage, generate);
-	}
-
-	/**
-	 * @see org.grobid.service.process.GrobidRestProcessFiles#processStatelessFulltextAssetDocument(InputStream, String)
-	 */
-	@Path(PATH_FULL_TEXT_ASSET)
-	@Consumes(MediaType.MULTIPART_FORM_DATA)
-	@Produces("application/zip")
-	@PUT
-	public Response processStatelessFulltextAssetDocument(@FormDataParam(INPUT) InputStream inputStream,
-	 	@FormDataParam("consolidateHeader") String consolidateHeader, 
-	 	@FormDataParam("consolidateCitations") String consolidateCitations, 
-		@DefaultValue("-1") @FormDataParam("start") int startPage,
-		@DefaultValue("-1") @FormDataParam("end") int endPage,
-		@FormDataParam("generateIDs") String generateIDs) {
-
-		boolean consolHeader = false;
-		boolean consolCitations = false;
-		boolean generate = false;
-		if ( (consolidateHeader != null) && (consolidateHeader.equals("1")) ) {
-			consolHeader = true;
-		}
-		if ( (consolidateCitations != null) && (consolidateCitations.equals("1")) ) {
-			consolCitations = true;
-		}
-		if ( (generateIDs != null) && (generateIDs.equals("1")) ) {
-			generate = true;
-		}
-		return GrobidRestProcessFiles.processStatelessFulltextAssetDocument(inputStream, 
-			consolHeader, consolCitations, startPage, endPage, generate);
-	}
-
-	/**
-	 * @see org.grobid.service.process.GrobidRestProcessFiles#processCitationPatentTEI(InputStream, String)
-	 */
-	@Path(PATH_CITATION_PATENT_TEI)
-	@Consumes(MediaType.MULTIPART_FORM_DATA)
-	@Produces(MediaType.APPLICATION_XML)
-	@POST
-	public StreamingOutput processCitationPatentTEI(@FormDataParam(INPUT) InputStream pInputStream,
-	 	@FormDataParam("consolidateCitations") String consolidate) throws Exception {
-		boolean consol = false;
-		if ( (consolidate != null) && (consolidate.equals("1")) ) {
-			consol = true;
-		}
-		return GrobidRestProcessFiles.processCitationPatentTEI(pInputStream, consol);
-	}
-	
-	/**
-	 * @see org.grobid.service.process.GrobidRestProcessFiles#processCitationPatentST36(InputStream, String)
-	 */
-	@Path(PATH_CITATION_PATENT_ST36)
-	@Consumes(MediaType.MULTIPART_FORM_DATA)
-	@Produces(MediaType.APPLICATION_XML)
-	@POST
-	public Response processCitationPatentST36(@FormDataParam(INPUT) InputStream pInputStream,
-	 	@FormDataParam("consolidateCitations") String consolidate) throws Exception {
-		boolean consol = false;
-		if ( (consolidate != null) && (consolidate.equals("1")) ) {
-			consol = true;
-		}
-		
-		pInputStream = ZipUtils.decompressStream(pInputStream);
-		
-		return GrobidRestProcessFiles.processCitationPatentST36(pInputStream, consol);
-	}
-	
-	/**
-	 * @see org.grobid.service.process.GrobidRestProcessFiles#processCitationPatentPDF(InputStream, String)
-	 */
-	@Path(PATH_CITATION_PATENT_PDF)
-	@Consumes(MediaType.MULTIPART_FORM_DATA)
-	@Produces(MediaType.APPLICATION_XML)
-	@POST
-	public Response processCitationPatentPDF(@FormDataParam(INPUT) InputStream pInputStream,
-	 	@FormDataParam("consolidateCitations") String consolidate) throws Exception {
-		boolean consol = false;
-		if ( (consolidate != null) && (consolidate.equals("1")) ) {
-			consol = true;
-		}
-		return GrobidRestProcessFiles.processCitationPatentPDF(pInputStream, consol);
-	}
-
-	/**
-	 * @see org.grobid.service.process.GrobidRestProcessString#processCitationPatentTXT(String, String)
-	 */
-	@Path(PATH_CITATION_PATENT_TXT)
-	@Consumes(MediaType.APPLICATION_FORM_URLENCODED)
-	@Produces(MediaType.APPLICATION_XML)
-	@POST
-	public Response processCitationPatentTXT_post(@FormParam(TEXT) String text,
-	 	@FormParam("consolidateCitations") String consolidate) {
-System.out.println(text);		
-		boolean consol = false;
-		if ( (consolidate != null) && (consolidate.equals("1")) ) {
-			consol = true;
-		}
-		return GrobidRestProcessString.processCitationPatentTXT(text, consol);
-	}
-
-	/**
-	 * @see org.grobid.service.process.GrobidRestProcessString#processDate(String)
-	 */
-	@Path(PATH_DATE)
-	@Consumes(MediaType.APPLICATION_FORM_URLENCODED)
-	@Produces(MediaType.TEXT_PLAIN)
-	@POST
-	public Response processDate_post(@FormParam(DATE) String date) {
-		return GrobidRestProcessString.processDate(date);
-	}
-
-	/**
-	 * @see org.grobid.service.process.GrobidRestProcessString#processDate(String)
-	 */
-	@Path(PATH_DATE)
-	@Consumes(MediaType.APPLICATION_FORM_URLENCODED)
-	@Produces(MediaType.TEXT_PLAIN)
-	@PUT
-	public Response processDate(@FormParam(DATE) String date) {
-		return GrobidRestProcessString.processDate(date);
-	}
-
-	/**
-	 * @see org.grobid.service.process.GrobidRestProcessString#processNamesHeader(String)
-	 */
-	@Path(PATH_HEADER_NAMES)
-	@Consumes(MediaType.APPLICATION_FORM_URLENCODED)
-	@Produces(MediaType.TEXT_PLAIN)
-	@POST
-	public Response processNamesHeader_post(@FormParam(NAMES) String names) {
-		return GrobidRestProcessString.processNamesHeader(names);
-	}
-
-	/**
-	 * @see org.grobid.service.process.GrobidRestProcessString#processNamesHeader(String)
-	 */
-	@Path(PATH_HEADER_NAMES)
-	@Consumes(MediaType.APPLICATION_FORM_URLENCODED)
-	@Produces(MediaType.TEXT_PLAIN)
-	@PUT
-	public Response processNamesHeader(@FormParam(NAMES) String names) {
-		return GrobidRestProcessString.processNamesHeader(names);
-	}
-
-	/**
-	 * @see org.grobid.service.process.GrobidRestProcessString#processNamesCitation(String)
-	 */
-	@Path(PATH_CITE_NAMES)
-	@Consumes(MediaType.APPLICATION_FORM_URLENCODED)
-	@Produces(MediaType.TEXT_PLAIN)
-	@POST
-	public Response processNamesCitation_post(@FormParam(NAMES) String names) {
-		return GrobidRestProcessString.processNamesCitation(names);
-	}
-
-	/**
-	 * @see org.grobid.service.process.GrobidRestProcessString#processNamesCitation(String)
-	 */
-	@Path(PATH_CITE_NAMES)
-	@Consumes(MediaType.APPLICATION_FORM_URLENCODED)
-	@Produces(MediaType.TEXT_PLAIN)
-	@PUT
-	public Response processNamesCitation(@FormParam(NAMES) String names) {
-		return GrobidRestProcessString.processNamesCitation(names);
-	}
-
-	/**
-	 * @see org.grobid.service.process.GrobidRestProcessString#processAffiliations(String)
-	 */
-	@Path(PATH_AFFILIATION)
-	@Consumes(MediaType.APPLICATION_FORM_URLENCODED)
-	@Produces(MediaType.TEXT_PLAIN)
-	@POST
-	public Response processAffiliations_post(@FormParam(AFFILIATIONS) String affiliations) {
-		return GrobidRestProcessString.processAffiliations(affiliations);
-	}
-
-	/**
-	 * @see org.grobid.service.process.GrobidRestProcessString#processAffiliations(String)
-	 */
-	@Path(PATH_AFFILIATION)
-	@Consumes(MediaType.APPLICATION_FORM_URLENCODED)
-	@Produces(MediaType.TEXT_PLAIN)
-	@PUT
-	public Response processAffiliations(@FormParam(AFFILIATIONS) String affiliation) {
-		return GrobidRestProcessString.processAffiliations(affiliation);
-	}
-
-	/**
-	 * @see org.grobid.service.process.GrobidRestProcessString#processCitation(String, String)
-	 */
-	@Path(PATH_CITATION)
-	@Consumes(MediaType.APPLICATION_FORM_URLENCODED)
-	@Produces(MediaType.APPLICATION_XML)
-	@POST
-	public Response processCitation_post(@FormParam(CITATION) String citation,
-	 	@FormParam("consolidateCitations") String consolidate) {
-		boolean consol = false;
-		if ( (consolidate != null) && (consolidate.equals("1")) ) {
-			consol = true;
-		}
-		return GrobidRestProcessString.processCitation(citation, consol);
-	}
-
-	/**
-	 * @see org.grobid.service.process.GrobidRestProcessString#processCitation(String, String)
-	 */
-	@Path(PATH_CITATION)
-	@Consumes(MediaType.APPLICATION_FORM_URLENCODED)
-	@Produces(MediaType.APPLICATION_XML)
-	@PUT
-	public Response processCitation(@FormParam(CITATION) String citation,
-	 	@FormParam("consolidateCitations") String consolidate) {
-		boolean consol = false;
-		if ( (consolidate != null) && (consolidate.equals("1")) ) {
-			consol = true;
-		}
-		return GrobidRestProcessString.processCitation(citation, consol);
-	}
-
-	/**
-	 * @see org.grobid.service.process.GrobidRestProcessAdmin#processSHA1(String)
-	 */
-	@Path(PATH_SHA1)
-	@Consumes(MediaType.APPLICATION_FORM_URLENCODED)
-	@Produces(MediaType.TEXT_PLAIN)
-	@POST
-	public Response processSHA1Post(@FormParam(SHA1) String sha1) {
-		return GrobidRestProcessAdmin.processSHA1(sha1);
-	}
-
-	/**
-	 * @see org.grobid.service.process.GrobidRestProcessAdmin#processSHA1(String)
-	 */
-	@Path(PATH_SHA1)
-	@Consumes(MediaType.TEXT_PLAIN)
-	@Produces(MediaType.TEXT_PLAIN)
-	@GET
-	public Response processSHA1Get(@QueryParam(SHA1) String sha1) {
-		return GrobidRestProcessAdmin.processSHA1(sha1);
-	}
-
-	/**
-	 * @see org.grobid.service.process.GrobidRestProcessAdmin#getAllPropertiesValues(String)
-	 */
-	@Path(PATH_ALL_PROPS)
-	@Consumes(MediaType.APPLICATION_FORM_URLENCODED)
-	@Produces(MediaType.TEXT_PLAIN)
-	@POST
-	public Response getAllPropertiesValuesPost(@FormParam(SHA1) String sha1) {
-		return GrobidRestProcessAdmin.getAllPropertiesValues(sha1);
-	}
-
-	/**
-	 * @see org.grobid.service.process.GrobidRestProcessAdmin#getAllPropertiesValues(String)
-	 */
-	@Path(PATH_ALL_PROPS)
-	@Consumes(MediaType.TEXT_PLAIN)
-	@Produces(MediaType.TEXT_PLAIN)
-	@GET
-	public Response getAllPropertiesValuesGet(@QueryParam(SHA1) String sha1) {
-		return GrobidRestProcessAdmin.getAllPropertiesValues(sha1);
-	}
-
-	/**
-	 * @see org.grobid.service.process.GrobidRestProcessAdmin#changePropertyValue(String)
-	 */
-	@Path(PATH_CHANGE_PROPERTY_VALUE)
-	@Consumes(MediaType.APPLICATION_FORM_URLENCODED)
-	@Produces(MediaType.TEXT_PLAIN)
-	@POST
-	public Response changePropertyValuePost(@FormParam(XML) String xml) {
-		return GrobidRestProcessAdmin.changePropertyValue(xml);
-	}
-
-	/**
-	 * @see org.grobid.service.process.GrobidRestProcessAdmin#changePropertyValue(String)
-	 */
-	@Path(PATH_CHANGE_PROPERTY_VALUE)
-	@Consumes(MediaType.TEXT_PLAIN)
-	@Produces(MediaType.TEXT_PLAIN)
-	@GET
-	public Response changePropertyValueGet(@QueryParam(XML) String xml) {
-		return GrobidRestProcessAdmin.changePropertyValue(xml);
-	}
-
-	/**
-	 * @see org.grobid.service.process.GrobidRestProcessFiles#processStatelessReferencesDocument(InputStream, bool)
-	 */
-	@Path(PATH_REFERENCES)
-	@Consumes(MediaType.MULTIPART_FORM_DATA)
-	@Produces(MediaType.APPLICATION_XML)
-	@POST
-	public Response processReferencesDocument_post(@FormDataParam(INPUT) InputStream inputStream,
-	 	@FormDataParam("consolidateCitations") String consolidate) {
-		boolean consol = false;
-		if ( (consolidate != null) && (consolidate.equals("1")) ) {
-			consol = true;
-		}
-		return GrobidRestProcessFiles.processStatelessReferencesDocument(inputStream, consol);
-	}
-
-	/**
-	 * @see org.grobid.service.process.GrobidRestProcessFiles#processStatelessReferencesDocument(InputStream, bool)
-	 */
-	@Path(PATH_REFERENCES)
-	@Consumes(MediaType.MULTIPART_FORM_DATA)
-	@Produces(MediaType.APPLICATION_XML)
-	@PUT
-	public Response processStatelessReferencesDocument(@FormDataParam(INPUT) InputStream inputStream,
-	 	@FormDataParam("consolidateCitations") String consolidate) {
-		boolean consol = false;
-		if ( (consolidate != null) && (consolidate.equals("1")) ) {
-			consol = true;
-		}
-		return GrobidRestProcessFiles.processStatelessReferencesDocument(inputStream, consol);
-	}
-	
-	/**
-	 * @see org.grobid.service.process.GrobidRestProcessFiles#processPDFAnnotation(InputStream, GrobidRestUtils.Annotation)
-	 */
-	@Path(PATH_PDF_ANNOTATION)
-	@Consumes(MediaType.MULTIPART_FORM_DATA)
-	@Produces("application/pdf")
-	@POST
-	public Response processAnnotatePDF(@FormDataParam(INPUT) InputStream inputStream,
-		@FormDataParam("name") String fileName,
-		@FormDataParam("consolidateHeader") String consolidateHeader, 
-	 	@FormDataParam("consolidateCitations") String consolidateCitations,
-	 	@FormDataParam("type") int type) {
-
-		boolean consolHeader = true;
-		boolean consolCitations = false;
-		if ( (consolidateHeader != null) && (consolidateHeader.equals("1")) ) {
-			consolHeader = true;
-		}
-		if ( (consolidateCitations != null) && (consolidateCitations.equals("1")) ) {
-			consolCitations = true;
-		}
-		return GrobidRestProcessFiles.processPDFAnnotation(inputStream, fileName, consolHeader, consolCitations, 
-			GrobidRestUtils.getAnnotationFor(type));
-	}
-
-	/**
-	 * @see org.grobid.service.process.GrobidRestProcessFiles#processPDFReferenceAnnotation(InputStream, bool)
-	 */
-	@Path(PATH_REFERENCES_PDF_ANNOTATION)
-	@Consumes(MediaType.MULTIPART_FORM_DATA)
-	@Produces("application/json")
-	@POST
-	public Response processPDFReferenceAnnotation(@FormDataParam(INPUT) InputStream inputStream,
-		@FormDataParam("consolidateHeader") String consolidateHeader, 
-	 	@FormDataParam("consolidateCitations") String consolidateCitations) {
-
-		boolean consolHeader = true;
-		boolean consolCitations = false;
-		if ( (consolidateHeader != null) && (consolidateHeader.equals("1")) ) {
-			consolHeader = true;
-		}
-		if ( (consolidateCitations != null) && (consolidateCitations.equals("1")) ) {
-			consolCitations = true;
-		}
-		return GrobidRestProcessFiles.processPDFReferenceAnnotation(inputStream, consolHeader, consolCitations);
-	}
-	
-	/**
-	 */
-	@Path(PATH_CITATIONS_PATENT_PDF_ANNOTATION)
-	@Consumes(MediaType.MULTIPART_FORM_DATA)
-	@Produces("application/json")
-	@POST
-	public Response annotatePDFPatentCitation(@FormDataParam(INPUT) InputStream inputStream, 
-		@FormDataParam("consolidateCitations") String consolidate) {
-		boolean consol = false;
-		if ( (consolidate != null) && (consolidate.equals("1")) ) {
-			consol = true;
-		}
-		return GrobidRestProcessFiles.annotateCitationPatentPDF(inputStream, consol);
-	}
->>>>>>> 19de428c
 }