package org.grobid.service;

import com.codahale.metrics.annotation.Timed;
import com.google.inject.Inject;
import com.google.inject.Singleton;
import org.glassfish.jersey.media.multipart.FormDataBodyPart;
import org.glassfish.jersey.media.multipart.FormDataParam;
import org.grobid.core.engines.config.GrobidAnalysisConfig;
import org.grobid.core.factory.AbstractEngineFactory;
import org.grobid.core.utilities.GrobidProperties;
import org.grobid.core.engines.Engine;
import org.grobid.core.factory.GrobidPoolingFactory;

import org.grobid.service.process.GrobidRestProcessFiles;
import org.grobid.service.process.GrobidRestProcessGeneric;
import org.grobid.service.process.GrobidRestProcessString;
import org.grobid.service.util.BibTexMediaType;
import org.grobid.service.util.ExpectedResponseType;
import org.grobid.service.util.GrobidRestUtils;
import org.grobid.service.util.ZipUtils;
import org.slf4j.Logger;
import org.slf4j.LoggerFactory;

import javax.ws.rs.*;
import javax.ws.rs.core.*;
import java.io.File;
import java.io.InputStream;
import java.util.ArrayList;
import java.util.List;
import java.util.NoSuchElementException;


/**
 * RESTful service for the GROBID system.
 *
 * @author FloZi, Damien, Patrice
 */

@Timed
@Singleton
@Path(GrobidPaths.PATH_GROBID)
public class GrobidRestService implements GrobidPaths {

    private static final Logger LOGGER = LoggerFactory.getLogger(GrobidRestService.class);

    private static final String NAMES = "names";
    private static final String DATE = "date";
    private static final String AFFILIATIONS = "affiliations";
    public static final String CITATION = "citations";
//    private static final String TEXT = "text";
    private static final String SHA1 = "sha1";
    private static final String XML = "xml";
    public static final String INPUT = "input";
    public static final String CONSOLIDATE_CITATIONS = "consolidateCitations";
    public static final String CONSOLIDATE_HEADER = "consolidateHeader";
    public static final String INCLUDE_RAW_CITATIONS = "includeRawCitations";

    @Inject
    private GrobidRestProcessFiles restProcessFiles;

    @Inject
    private GrobidRestProcessGeneric restProcessGeneric;

    @Inject
    private GrobidRestProcessString restProcessString;

    @Inject
    public GrobidRestService(GrobidServiceConfiguration configuration) {
        GrobidProperties.set_GROBID_HOME_PATH(new File(configuration.getGrobid().getGrobidHome()).getAbsolutePath());
        if (configuration.getGrobid().getGrobidProperties() != null) {
            GrobidProperties.setGrobidPropertiesPath(new File(configuration.getGrobid().getGrobidProperties()).getAbsolutePath());
        } else {
            GrobidProperties.setGrobidPropertiesPath(new File(configuration.getGrobid().getGrobidHome(), "/config/grobid.properties").getAbsolutePath());
        }
        GrobidProperties.getInstance();
        GrobidProperties.setContextExecutionServer(true);
        LOGGER.info("Initiating Servlet GrobidRestService");
        AbstractEngineFactory.init();
        Engine engine = null;
        try {
            // this will init or not all the models in memory
            engine = Engine.getEngine(configuration.getGrobid().getModelPreload());
        } catch (NoSuchElementException nseExp) {
            LOGGER.error("Could not get an engine from the pool within configured time.");
        } catch (Exception exp) {
            LOGGER.error("An unexpected exception occurs when initiating the grobid engine. ", exp);
        } finally {
            if (engine != null) {
                GrobidPoolingFactory.returnEngine(engine);
            }
        }
        
        LOGGER.info("Initiating of Servlet GrobidRestService finished.");
    }

    /**
     * @see org.grobid.service.process.GrobidRestProcessGeneric#isAlive()
     */
    @Path(GrobidPaths.PATH_IS_ALIVE)
    @Produces(MediaType.TEXT_PLAIN)
    @GET
    public Response isAlive() {
        return Response.status(Response.Status.OK).entity(restProcessGeneric.isAlive()).build();
    }

    /**
     * @see org.grobid.service.process.GrobidRestProcessGeneric#getVersion()
     */
    @Path(GrobidPaths.PATH_GET_VERSION)
    @Produces(MediaType.TEXT_PLAIN)
    @GET
    public Response getVersion() {
        return restProcessGeneric.getVersion();
    }

    /**
     * @see org.grobid.service.process.GrobidRestProcessGeneric#getDescription_html(UriInfo)
     */
    @Produces(MediaType.TEXT_HTML)
    @GET
    @Path("grobid")
    public Response getDescription_html(@Context UriInfo uriInfo) {
        return restProcessGeneric.getDescription_html(uriInfo);
    }

    /**
     * @see org.grobid.service.process.GrobidRestProcessAdmin#getAdminParams(String)
     */
    /*@Path(PATH_ADMIN)
    @Consumes(MediaType.APPLICATION_FORM_URLENCODED)
    @Produces(MediaType.TEXT_HTML)
    @POST
    public Response getAdmin_htmlPost(@FormParam(SHA1) String sha1) {
        return restProcessAdmin.getAdminParams(sha1);
    }*/

    /**
     * @see org.grobid.service.process.GrobidRestProcessAdmin#getAdminParams(String)
     */
    /*@Path(PATH_ADMIN)
    @Consumes(MediaType.TEXT_PLAIN)
    @Produces(MediaType.TEXT_HTML)
    @GET
    public Response getAdmin_htmlGet(@QueryParam(SHA1) String sha1) {
        return restProcessAdmin.getAdminParams(sha1);
    }*/

    @Path(PATH_HEADER)
    @Consumes(MediaType.MULTIPART_FORM_DATA)
    @Produces(MediaType.APPLICATION_XML)
    @POST
<<<<<<< HEAD
    public Response processHeaderDocument_post(@FormDataParam(INPUT) InputStream inputStream,
                                               @FormDataParam("consolidateHeader") String consolidate,
                                               @FormDataParam("includeRawAffiliations") String includeRawAffiliations) {
        int consol = validateConsolidationParam(consolidate);

        return restProcessFiles.processStatelessHeaderDocument(
            inputStream, consol,
            validateIncludeRawParam(includeRawAffiliations)
        );
=======
    public Response processHeaderDocument_post(
        @FormDataParam(INPUT) InputStream inputStream,
        @DefaultValue("0") @FormDataParam(CONSOLIDATE_HEADER) String consolidate) {
        int consol = validateConsolidationParam(consolidate);
        return restProcessFiles.processStatelessHeaderDocument(inputStream, consol);
>>>>>>> 4a350eac
    }

    @Path(PATH_HEADER)
    @Consumes(MediaType.MULTIPART_FORM_DATA)
    @Produces(MediaType.APPLICATION_XML)
    @PUT
<<<<<<< HEAD
    public Response processStatelessHeaderDocument(@FormDataParam(INPUT) InputStream inputStream,
                                                   @FormDataParam("consolidateHeader") String consolidate,
                                                   @FormDataParam("includeRawAffiliations") String includeRawAffiliations) {
        return processHeaderDocument_post(inputStream, consolidate, includeRawAffiliations);
=======
    public Response processStatelessHeaderDocument(
        @FormDataParam(INPUT) InputStream inputStream,
        @DefaultValue("0") @FormDataParam(CONSOLIDATE_HEADER) String consolidate) {
        return processHeaderDocument_post(inputStream, consolidate);
>>>>>>> 4a350eac
    }

    @Path(PATH_FULL_TEXT)
    @Consumes(MediaType.MULTIPART_FORM_DATA)
    @Produces(MediaType.APPLICATION_XML)
    @POST
<<<<<<< HEAD
    public Response processFulltextDocument_post(@FormDataParam(INPUT) InputStream inputStream,
                                                 @FormDataParam("consolidateHeader") String consolidateHeader,
                                                 @FormDataParam("consolidateCitations") String consolidateCitations,
                                                 @FormDataParam("includeRawAffiliations") String includeRawAffiliations,
                                                 @FormDataParam("includeRawCitations") String includeRawCitations,
                                                 @DefaultValue("-1") @FormDataParam("start") int startPage,
                                                 @DefaultValue("-1") @FormDataParam("end") int endPage,
                                                 @FormDataParam("generateIDs") String generateIDs,
                                                 @FormDataParam("teiCoordinates") List<FormDataBodyPart> coordinates) throws Exception {
        return processFulltext(
            inputStream, consolidateHeader, consolidateCitations,
            includeRawAffiliations, includeRawCitations,
            startPage, endPage, generateIDs, coordinates
        );
=======
    public Response processFulltextDocument_post(
        @FormDataParam(INPUT) InputStream inputStream,
        @DefaultValue("0") @FormDataParam(CONSOLIDATE_HEADER) String consolidateHeader,
        @DefaultValue("0") @FormDataParam(CONSOLIDATE_CITATIONS) String consolidateCitations,
        @DefaultValue("0") @FormDataParam(INCLUDE_RAW_CITATIONS) String includeRawCitations,
        @DefaultValue("-1") @FormDataParam("start") int startPage,
        @DefaultValue("-1") @FormDataParam("end") int endPage,
        @FormDataParam("generateIDs") String generateIDs,
        @FormDataParam("teiCoordinates") List<FormDataBodyPart> coordinates) throws Exception {
        return processFulltext(inputStream, consolidateHeader, consolidateCitations, includeRawCitations, startPage, endPage, generateIDs, coordinates);
>>>>>>> 4a350eac
    }

    @Path(PATH_FULL_TEXT)
    @Consumes(MediaType.MULTIPART_FORM_DATA)
    @Produces(MediaType.APPLICATION_XML)
    @PUT
<<<<<<< HEAD
    public Response processFulltextDocument(@FormDataParam(INPUT) InputStream inputStream,
                                            @FormDataParam("consolidateHeader") String consolidateHeader,
                                            @FormDataParam("consolidateCitations") String consolidateCitations,
                                            @FormDataParam("includeRawAffiliations") String includeRawAffiliations,
                                            @FormDataParam("includeRawCitations") String includeRawCitations,
                                            @DefaultValue("-1") @FormDataParam("start") int startPage,
                                            @DefaultValue("-1") @FormDataParam("end") int endPage,
                                            @FormDataParam("generateIDs") String generateIDs,
                                            @FormDataParam("teiCoordinates") List<FormDataBodyPart> coordinates) throws Exception {
        return processFulltext(
            inputStream, consolidateHeader, consolidateCitations,
            includeRawAffiliations, includeRawCitations,
            startPage, endPage, generateIDs, coordinates
        );
    }

    private Response processFulltext(InputStream inputStream,
                                     @FormDataParam("consolidateHeader") String consolidateHeader,
                                     @FormDataParam("consolidateCitations") String consolidateCitations,
                                     @FormDataParam("includeRawAffiliations") String includeRawAffiliations,
                                     @FormDataParam("includeRawCitations") String includeRawCitations,
=======
    public Response processFulltextDocument(
        @FormDataParam(INPUT) InputStream inputStream,
        @DefaultValue("0") @FormDataParam(CONSOLIDATE_HEADER) String consolidateHeader,
        @DefaultValue("0") @FormDataParam(CONSOLIDATE_CITATIONS) String consolidateCitations,
        @DefaultValue("0") @FormDataParam(INCLUDE_RAW_CITATIONS) String includeRawCitations,
        @DefaultValue("-1") @FormDataParam("start") int startPage,
        @DefaultValue("-1") @FormDataParam("end") int endPage,
        @FormDataParam("generateIDs") String generateIDs,
        @FormDataParam("teiCoordinates") List<FormDataBodyPart> coordinates) throws Exception {
        return processFulltext(inputStream, consolidateHeader, consolidateCitations, includeRawCitations, startPage, endPage, generateIDs, coordinates);
    }

    private Response processFulltext(InputStream inputStream,
                                     String consolidateHeader,
                                     String consolidateCitations,
                                     String includeRawCitations,
>>>>>>> 4a350eac
                                     int startPage,
                                     int endPage,
                                     String generateIDs,
                                     List<FormDataBodyPart> coordinates
    ) throws Exception {
        int consolHeader = validateConsolidationParam(consolidateHeader);
        int consolCitations = validateConsolidationParam(consolidateCitations);
        boolean includeRaw = validateIncludeRawParam(includeRawCitations);
        boolean generate = validateGenerateIdParam(generateIDs);
        
        List<String> teiCoordinates = collectCoordinates(coordinates);

        return restProcessFiles.processFulltextDocument(
            inputStream, consolHeader, consolCitations,
            validateIncludeRawParam(includeRawAffiliations),
            includeRaw,
            startPage, endPage, generate, teiCoordinates
        );
    }

    private List<String> collectCoordinates(List<FormDataBodyPart> coordinates) {
        List<String> teiCoordinates = new ArrayList<>();
        if (coordinates != null) {
            for (FormDataBodyPart coordinate : coordinates) {
                String v = coordinate.getValueAs(String.class);
                teiCoordinates.add(v);
            }
        }
        return teiCoordinates;
    }

    private boolean validateGenerateIdParam(String generateIDs) {
        boolean generate = false;
        if ((generateIDs != null) && (generateIDs.equals("1"))) {
            generate = true;
        }
        return generate;
    }

    private boolean validateIncludeRawParam(String includeRaw) {
        return ((includeRaw != null) && (includeRaw.equals("1")));
    }

    private int validateConsolidationParam(String consolidate) {
        int consol = 0;
        if (consolidate != null) {
            try {
                consol = Integer.parseInt(consolidate);
            } catch(Exception e) {
                LOGGER.warn("Invalid consolidation parameter (should be an integer): " + consolidate, e);
            }
        }
        return consol;
    }

    @Path(PATH_FULL_TEXT_ASSET)
    @Consumes(MediaType.MULTIPART_FORM_DATA)
    @Produces("application/zip")
    @POST
<<<<<<< HEAD
    public Response processFulltextAssetDocument_post(@FormDataParam(INPUT) InputStream inputStream,
                                                      @FormDataParam("consolidateHeader") String consolidateHeader,
                                                      @FormDataParam("consolidateCitations") String consolidateCitations,
                                                      @FormDataParam("includeRawAffiliations") String includeRawAffiliations,
                                                      @FormDataParam("includeRawCitations") String includeRawCitations,
                                                      @DefaultValue("-1") @FormDataParam("start") int startPage,
                                                      @DefaultValue("-1") @FormDataParam("end") int endPage,
                                                      @FormDataParam("generateIDs") String generateIDs) throws Exception {
        return processStatelessFulltextAssetHelper(
            inputStream, consolidateHeader, consolidateCitations,
            includeRawAffiliations, includeRawCitations,
            startPage, endPage, generateIDs
        );
=======
    public Response processFulltextAssetDocument_post(
        @FormDataParam(INPUT) InputStream inputStream,
        @DefaultValue("0") @FormDataParam(CONSOLIDATE_HEADER) String consolidateHeader,
        @DefaultValue("0") @FormDataParam(CONSOLIDATE_CITATIONS) String consolidateCitations,
        @DefaultValue("0") @FormDataParam(INCLUDE_RAW_CITATIONS) String includeRawCitations,
        @DefaultValue("-1") @FormDataParam("start") int startPage,
        @DefaultValue("-1") @FormDataParam("end") int endPage,
        @FormDataParam("generateIDs") String generateIDs) throws Exception {
        return processStatelessFulltextAssetHelper(inputStream, consolidateHeader, consolidateCitations, includeRawCitations, startPage, endPage, generateIDs);
>>>>>>> 4a350eac
    }

    @Path(PATH_FULL_TEXT_ASSET)
    @Consumes(MediaType.MULTIPART_FORM_DATA)
    @Produces("application/zip")
    @PUT
<<<<<<< HEAD
    public Response processStatelessFulltextAssetDocument(@FormDataParam(INPUT) InputStream inputStream,
                                                          @FormDataParam("consolidateHeader") String consolidateHeader,
                                                          @FormDataParam("consolidateCitations") String consolidateCitations,
                                                          @FormDataParam("includeRawAffiliations") String includeRawAffiliations,
                                                          @FormDataParam("includeRawCitations") String includeRawCitations,
                                                          @DefaultValue("-1") @FormDataParam("start") int startPage,
                                                          @DefaultValue("-1") @FormDataParam("end") int endPage,
                                                          @FormDataParam("generateIDs") String generateIDs) throws Exception {
        return processStatelessFulltextAssetHelper(
            inputStream, consolidateHeader, consolidateCitations,
            includeRawAffiliations, includeRawCitations,
            startPage, endPage, generateIDs
        );
=======
    public Response processStatelessFulltextAssetDocument(
        @FormDataParam(INPUT) InputStream inputStream,
        @DefaultValue("0") @FormDataParam(CONSOLIDATE_HEADER) String consolidateHeader,
        @DefaultValue("0") @FormDataParam(CONSOLIDATE_CITATIONS) String consolidateCitations,
        @DefaultValue("0") @FormDataParam(INCLUDE_RAW_CITATIONS) String includeRawCitations,
        @DefaultValue("-1") @FormDataParam("start") int startPage,
        @DefaultValue("-1") @FormDataParam("end") int endPage,
        @FormDataParam("generateIDs") String generateIDs) throws Exception {
        return processStatelessFulltextAssetHelper(inputStream, consolidateHeader, consolidateCitations, includeRawCitations, startPage, endPage, generateIDs);
>>>>>>> 4a350eac
    }

    private Response processStatelessFulltextAssetHelper(InputStream inputStream,
                                                         String consolidateHeader,
                                                         String consolidateCitations,
                                                         String includeRawAffiliations,
                                                         String includeRawCitations,
                                                         int startPage,
                                                         int endPage,
                                                         String generateIDs) throws Exception {
        int consolHeader = validateConsolidationParam(consolidateHeader);
        int consolCitations = validateConsolidationParam(consolidateCitations);
        boolean includeRaw = validateIncludeRawParam(includeRawCitations);

        boolean generate = validateGenerateIdParam(generateIDs);

        return restProcessFiles.processStatelessFulltextAssetDocument(
            inputStream, consolHeader, consolCitations,
            validateIncludeRawParam(includeRawAffiliations),
            includeRaw,
            startPage, endPage, generate
        );
    }

    /*@Path(PATH_CITATION_PATENT_TEI)
    @Consumes(MediaType.MULTIPART_FORM_DATA)
    @Produces(MediaType.APPLICATION_XML)
    @POST
    public StreamingOutput processCitationPatentTEI(@FormDataParam(INPUT) InputStream pInputStream,
                                                    @DefaultValue("0") @FormDataParam(INCLUDE_RAW_CITATIONS) String consolidate) throws Exception {
        int consol = validateConsolidationParam(consolidate);
        return restProcessFiles.processCitationPatentTEI(pInputStream, consol);
    }*/

    @Path(PATH_CITATION_PATENT_ST36)
    @Consumes(MediaType.MULTIPART_FORM_DATA)
    @Produces(MediaType.APPLICATION_XML)
    @POST
    public Response processCitationPatentST36(
        @FormDataParam(INPUT) InputStream pInputStream,
        @DefaultValue("0") @FormDataParam(CONSOLIDATE_CITATIONS) String consolidate,
        @DefaultValue("0") @FormDataParam(INCLUDE_RAW_CITATIONS) String includeRawCitations) throws Exception {
        int consol = validateConsolidationParam(consolidate);
        boolean includeRaw = validateIncludeRawParam(includeRawCitations);

        pInputStream = ZipUtils.decompressStream(pInputStream);

        return restProcessFiles.processCitationPatentST36(pInputStream, consol, includeRaw);
    }

    @Path(PATH_CITATION_PATENT_PDF)
    @Consumes(MediaType.MULTIPART_FORM_DATA)
    @Produces(MediaType.APPLICATION_XML)
    @POST
    public Response processCitationPatentPDF(
        @FormDataParam(INPUT) InputStream pInputStream,
        @DefaultValue("0") @FormDataParam(CONSOLIDATE_CITATIONS) String consolidate,
        @DefaultValue("0") @FormDataParam(INCLUDE_RAW_CITATIONS) String includeRawCitations) throws Exception {
        int consol = validateConsolidationParam(consolidate);
        boolean includeRaw = validateIncludeRawParam(includeRawCitations);
        return restProcessFiles.processCitationPatentPDF(pInputStream, consol, includeRaw);
    }

    @Path(PATH_CITATION_PATENT_TXT)
    @Consumes(MediaType.APPLICATION_FORM_URLENCODED)
    @Produces(MediaType.APPLICATION_XML)
    @POST
    public Response processCitationPatentTXT_post(
        @FormParam(INPUT) String text,
        @DefaultValue("0") @FormParam(CONSOLIDATE_CITATIONS) String consolidate,
        @DefaultValue("0") @FormParam(INCLUDE_RAW_CITATIONS) String includeRawCitations) {
        int consol = validateConsolidationParam(consolidate);
        boolean includeRaw = validateIncludeRawParam(includeRawCitations);
        return restProcessString.processCitationPatentTXT(text, consol, includeRaw);
    }

    /**
     * @see org.grobid.service.process.GrobidRestProcessString#processDate(String)
     */
    @Path(PATH_DATE)
    @Consumes(MediaType.APPLICATION_FORM_URLENCODED)
    @Produces(MediaType.TEXT_PLAIN)
    @POST
    public Response processDate_post(@FormParam(DATE) String date) {
        return restProcessString.processDate(date);
    }

    /**
     * @see org.grobid.service.process.GrobidRestProcessString#processDate(String)
     */
    @Path(PATH_DATE)
    @Consumes(MediaType.APPLICATION_FORM_URLENCODED)
    @Produces(MediaType.TEXT_PLAIN)
    @PUT
    public Response processDate(@FormParam(DATE) String date) {
        return restProcessString.processDate(date);
    }

    /**
     * @see org.grobid.service.process.GrobidRestProcessString#processNamesHeader(String)
     */
    @Path(PATH_HEADER_NAMES)
    @Consumes(MediaType.APPLICATION_FORM_URLENCODED)
    @Produces(MediaType.TEXT_PLAIN)
    @POST
    public Response processNamesHeader_post(@FormParam(NAMES) String names) {
        return restProcessString.processNamesHeader(names);
    }

    /**
     * @see org.grobid.service.process.GrobidRestProcessString#processNamesHeader(String)
     */
    @Path(PATH_HEADER_NAMES)
    @Consumes(MediaType.APPLICATION_FORM_URLENCODED)
    @Produces(MediaType.TEXT_PLAIN)
    @PUT
    public Response processNamesHeader(@FormParam(NAMES) String names) {
        return restProcessString.processNamesHeader(names);
    }

    /**
     * @see org.grobid.service.process.GrobidRestProcessString#processNamesCitation(String)
     */
    @Path(PATH_CITE_NAMES)
    @Consumes(MediaType.APPLICATION_FORM_URLENCODED)
    @Produces(MediaType.TEXT_PLAIN)
    @POST
    public Response processNamesCitation_post(@FormParam(NAMES) String names) {
        return restProcessString.processNamesCitation(names);
    }

    /**
     * @see org.grobid.service.process.GrobidRestProcessString#processNamesCitation(String)
     */
    @Path(PATH_CITE_NAMES)
    @Consumes(MediaType.APPLICATION_FORM_URLENCODED)
    @Produces(MediaType.TEXT_PLAIN)
    @PUT
    public Response processNamesCitation(@FormParam(NAMES) String names) {
        return restProcessString.processNamesCitation(names);
    }

    /**
     * @see org.grobid.service.process.GrobidRestProcessString#processAffiliations(String)
     */
    @Path(PATH_AFFILIATION)
    @Consumes(MediaType.APPLICATION_FORM_URLENCODED)
    @Produces(MediaType.TEXT_PLAIN)
    @POST
    public Response processAffiliations_post(@FormParam(AFFILIATIONS) String affiliations) {
        return restProcessString.processAffiliations(affiliations);
    }

    /**
     * @see org.grobid.service.process.GrobidRestProcessString#processAffiliations(String)
     */
    @Path(PATH_AFFILIATION)
    @Consumes(MediaType.APPLICATION_FORM_URLENCODED)
    @Produces(MediaType.TEXT_PLAIN)
    @PUT
    public Response processAffiliations(@FormParam(AFFILIATIONS) String affiliation) {
        return restProcessString.processAffiliations(affiliation);
    }

    @Path(PATH_CITATION)
    @Consumes(MediaType.APPLICATION_FORM_URLENCODED)
    @Produces(MediaType.APPLICATION_XML)
    @POST
    public Response processCitationReturnXml_post(
        @FormParam(CITATION) String citation,
        @DefaultValue("0") @FormParam(CONSOLIDATE_CITATIONS) String consolidate,
        @DefaultValue("0") @FormParam(INCLUDE_RAW_CITATIONS) String includeRawCitations) {
        GrobidAnalysisConfig config = new GrobidAnalysisConfig.GrobidAnalysisConfigBuilder()
            .consolidateHeader(validateConsolidationParam(consolidate))
            .includeRawCitations(validateIncludeRawParam(includeRawCitations))
            .build();
        return restProcessString.processCitation(citation, config, ExpectedResponseType.XML);
    }

    @Path(PATH_CITATION)
    @Consumes(MediaType.APPLICATION_FORM_URLENCODED)
    @Produces(MediaType.APPLICATION_XML)
    @PUT
    public Response processCitationReturnXml(
        @FormParam(CITATION) String citation,
        @DefaultValue("0") @FormParam(CONSOLIDATE_CITATIONS) String consolidate,
        @DefaultValue("0") @FormParam(INCLUDE_RAW_CITATIONS) String includeRawCitations) {
        return processCitationReturnXml_post(citation, consolidate, includeRawCitations);
    }

    @Path(PATH_CITATION)
    @Consumes(MediaType.APPLICATION_FORM_URLENCODED)
    @Produces(BibTexMediaType.MEDIA_TYPE)
    @POST
    public Response processCitationReturnBibTeX_post(
        @FormParam(CITATION) String citation,
        @DefaultValue("0") @FormParam(CONSOLIDATE_CITATIONS) String consolidate,
        @DefaultValue("0") @FormParam(INCLUDE_RAW_CITATIONS) String includeRawCitations) {
        GrobidAnalysisConfig config = new GrobidAnalysisConfig.GrobidAnalysisConfigBuilder()
            .consolidateHeader(validateConsolidationParam(consolidate))
            .includeRawCitations(validateIncludeRawParam(includeRawCitations))
            .build();
        return restProcessString.processCitation(citation, config, ExpectedResponseType.BIBTEX);
    }

    @Path(PATH_CITATION)
    @Consumes(MediaType.APPLICATION_FORM_URLENCODED)
    @Produces(BibTexMediaType.MEDIA_TYPE)
    @PUT
    public Response processCitationReturnBibTeX(
        @FormParam(CITATION) String citation,
        @DefaultValue("0") @FormParam(CONSOLIDATE_CITATIONS) String consolidate,
        @DefaultValue("0") @FormParam(INCLUDE_RAW_CITATIONS) String includeRawCitations) {
        return processCitationReturnBibTeX_post(citation, consolidate, includeRawCitations);
    }

    /**
     * @see org.grobid.service.process.GrobidRestProcessAdmin#processSHA1(String)
     */
    /*@Path(PATH_SHA1)
    @Consumes(MediaType.APPLICATION_FORM_URLENCODED)
    @Produces(MediaType.TEXT_PLAIN)
    @POST
    public Response processSHA1Post(@FormParam(SHA1) String sha1) {
        return restProcessAdmin.processSHA1(sha1);
    }*/

    /**
     * @see org.grobid.service.process.GrobidRestProcessAdmin#processSHA1(String)
     */
    /*@Path(PATH_SHA1)
    @Consumes(MediaType.TEXT_PLAIN)
    @Produces(MediaType.TEXT_PLAIN)
    @GET
    public Response processSHA1Get(@QueryParam(SHA1) String sha1) {
        return restProcessAdmin.processSHA1(sha1);
    }*/

    /**
     * @see org.grobid.service.process.GrobidRestProcessAdmin#getAllPropertiesValues(String)
     */
    /*@Path(PATH_ALL_PROPS)
    @Consumes(MediaType.APPLICATION_FORM_URLENCODED)
    @Produces(MediaType.TEXT_PLAIN)
    @POST
    public Response getAllPropertiesValuesPost(@FormParam(SHA1) String sha1) {
        return restProcessAdmin.getAllPropertiesValues(sha1);
    }*/

    /**
     * @see org.grobid.service.process.GrobidRestProcessAdmin#getAllPropertiesValues(String)
     */
    /*@Path(PATH_ALL_PROPS)
    @Consumes(MediaType.TEXT_PLAIN)
    @Produces(MediaType.TEXT_PLAIN)
    @GET
    public Response getAllPropertiesValuesGet(@QueryParam(SHA1) String sha1) {
        return restProcessAdmin.getAllPropertiesValues(sha1);
    }*/

    /**
     * @see org.grobid.service.process.GrobidRestProcessAdmin#changePropertyValue(String)
     */
    /*@Path(PATH_CHANGE_PROPERTY_VALUE)
    @Consumes(MediaType.APPLICATION_FORM_URLENCODED)
    @Produces(MediaType.TEXT_PLAIN)
    @POST
    public Response changePropertyValuePost(@FormParam(XML) String xml) {
        return restProcessAdmin.changePropertyValue(xml);
    }*/

    /**
     * @see org.grobid.service.process.GrobidRestProcessAdmin#changePropertyValue(String)
     */
    /*@Path(PATH_CHANGE_PROPERTY_VALUE)
    @Consumes(MediaType.TEXT_PLAIN)
    @Produces(MediaType.TEXT_PLAIN)
    @GET
    public Response changePropertyValueGet(@QueryParam(XML) String xml) {
        return restProcessAdmin.changePropertyValue(xml);
    }*/

    @Path(PATH_REFERENCES)
    @Consumes(MediaType.MULTIPART_FORM_DATA)
    @Produces(MediaType.APPLICATION_XML)
    @POST
    public Response processStatelessReferencesDocumentReturnXml_post(
        @FormDataParam(INPUT) InputStream inputStream,
        @DefaultValue("0") @FormDataParam(CONSOLIDATE_CITATIONS) String consolidate,
        @DefaultValue("0") @FormDataParam(INCLUDE_RAW_CITATIONS) String includeRawCitations) {
        int consol = validateConsolidationParam(consolidate);
        boolean includeRaw = validateIncludeRawParam(includeRawCitations);
        return restProcessFiles.processStatelessReferencesDocument(inputStream, consol, includeRaw, ExpectedResponseType.XML);
    }

    @Path(PATH_REFERENCES)
    @Consumes(MediaType.MULTIPART_FORM_DATA)
    @Produces(MediaType.APPLICATION_XML)
    @PUT
    public Response processStatelessReferencesDocumentReturnXml(
        @FormDataParam(INPUT) InputStream inputStream,
        @DefaultValue("0") @FormDataParam(CONSOLIDATE_CITATIONS) String consolidate,
        @DefaultValue("0") @FormDataParam(INCLUDE_RAW_CITATIONS) String includeRawCitations) {
        return processStatelessReferencesDocumentReturnXml_post(inputStream, consolidate, includeRawCitations);
    }

    @Path(PATH_REFERENCES)
    @Consumes(MediaType.MULTIPART_FORM_DATA)
    @Produces(BibTexMediaType.MEDIA_TYPE)
    @POST
    public Response processStatelessReferencesDocumentReturnBibTeX_post(
        @FormDataParam(INPUT) InputStream inputStream,
        @DefaultValue("0") @FormDataParam(CONSOLIDATE_CITATIONS) String consolidate,
        @DefaultValue("0") @FormDataParam(INCLUDE_RAW_CITATIONS) String includeRawCitations) {
        int consol = validateConsolidationParam(consolidate);
        boolean includeRaw = validateIncludeRawParam(includeRawCitations);
        return restProcessFiles.processStatelessReferencesDocument(inputStream, consol, includeRaw, ExpectedResponseType.BIBTEX);
    }

    @Path(PATH_REFERENCES)
    @Consumes(MediaType.MULTIPART_FORM_DATA)
    @Produces(BibTexMediaType.MEDIA_TYPE)
    @PUT
    public Response processStatelessReferencesDocumentReturnBibTeX(
        @FormDataParam(INPUT) InputStream inputStream,
        @DefaultValue("0") @FormDataParam(CONSOLIDATE_CITATIONS) String consolidate,
        @DefaultValue("0") @FormDataParam(INCLUDE_RAW_CITATIONS) String includeRawCitations) {
        return processStatelessReferencesDocumentReturnBibTeX_post(inputStream, consolidate, includeRawCitations);
    }

    @Path(PATH_PDF_ANNOTATION)
    @Consumes(MediaType.MULTIPART_FORM_DATA)
    @Produces("application/pdf")
    @POST
<<<<<<< HEAD
    public Response processAnnotatePDF(@FormDataParam(INPUT) InputStream inputStream,
                                       @FormDataParam("name") String fileName,
                                       @FormDataParam("consolidateHeader") String consolidateHeader,
                                       @FormDataParam("consolidateCitations") String consolidateCitations,
                                       @FormDataParam("includeRawAffiliations") String includeRawAffiliations,
                                       @FormDataParam("includeRawCitations") String includeRawCitations,
                                       @FormDataParam("type") int type) throws Exception {
=======
    public Response processAnnotatePDF(
        @FormDataParam(INPUT) InputStream inputStream,
        @FormDataParam("name") String fileName,
        @DefaultValue("0") @FormDataParam(CONSOLIDATE_HEADER) String consolidateHeader,
        @DefaultValue("0") @FormDataParam(CONSOLIDATE_CITATIONS) String consolidateCitations,
        @DefaultValue("0") @FormDataParam(INCLUDE_RAW_CITATIONS) String includeRawCitations,
        @FormDataParam("type") int type) throws Exception {
>>>>>>> 4a350eac
        int consolHeader = validateConsolidationParam(consolidateHeader);
        int consolCitations = validateConsolidationParam(consolidateCitations);
        boolean includeRaw = validateIncludeRawParam(includeRawCitations);

        return restProcessFiles.processPDFAnnotation(
            inputStream, fileName, consolHeader, consolCitations,
            validateIncludeRawParam(includeRawAffiliations),
            includeRaw,
            GrobidRestUtils.getAnnotationFor(type)
        );
    }

    @Path(PATH_REFERENCES_PDF_ANNOTATION)
    @Consumes(MediaType.MULTIPART_FORM_DATA)
    @Produces("application/json")
    @POST
    public Response processPDFReferenceAnnotation(
        @FormDataParam(INPUT) InputStream inputStream,
        @DefaultValue("0") @FormDataParam(CONSOLIDATE_HEADER) String consolidateHeader,
        @DefaultValue("0") @FormDataParam(CONSOLIDATE_CITATIONS) String consolidateCitations,
        @DefaultValue("0") @FormDataParam(INCLUDE_RAW_CITATIONS) String includeRawCitations) throws Exception {
        int consolHeader = validateConsolidationParam(consolidateHeader);
        int consolCitations = validateConsolidationParam(consolidateCitations);
        boolean includeRaw = validateIncludeRawParam(includeRawCitations);
        return restProcessFiles.processPDFReferenceAnnotation(inputStream, consolHeader, consolCitations, includeRaw);
    }
    
    @Path(PATH_CITATIONS_PATENT_PDF_ANNOTATION)
    @Consumes(MediaType.MULTIPART_FORM_DATA)
    @Produces("application/json")
    @POST
    public Response annotatePDFPatentCitation(
        @FormDataParam(INPUT) InputStream inputStream,
        @DefaultValue("0") @FormDataParam(CONSOLIDATE_CITATIONS) String consolidate,
        @DefaultValue("0") @FormDataParam(INCLUDE_RAW_CITATIONS) String includeRawCitations) throws Exception {
        int consol = validateConsolidationParam(consolidate);
        boolean includeRaw = validateIncludeRawParam(includeRawCitations);
        return restProcessFiles.annotateCitationPatentPDF(inputStream, consol, includeRaw);
    }

    public void setRestProcessFiles(GrobidRestProcessFiles restProcessFiles) {
        this.restProcessFiles = restProcessFiles;
    }

    public void setRestProcessGeneric(GrobidRestProcessGeneric restProcessGeneric) {
        this.restProcessGeneric = restProcessGeneric;
    }

    public void setRestProcessString(GrobidRestProcessString restProcessString) {
        this.restProcessString = restProcessString;
    }
}<|MERGE_RESOLUTION|>--- conflicted
+++ resolved
@@ -53,6 +53,7 @@
     public static final String INPUT = "input";
     public static final String CONSOLIDATE_CITATIONS = "consolidateCitations";
     public static final String CONSOLIDATE_HEADER = "consolidateHeader";
+    public static final String INCLUDE_RAW_AFFILIATIONS = "includeRawAffiliations";
     public static final String INCLUDE_RAW_CITATIONS = "includeRawCitations";
 
     @Inject
@@ -149,89 +150,63 @@
     @Consumes(MediaType.MULTIPART_FORM_DATA)
     @Produces(MediaType.APPLICATION_XML)
     @POST
-<<<<<<< HEAD
-    public Response processHeaderDocument_post(@FormDataParam(INPUT) InputStream inputStream,
-                                               @FormDataParam("consolidateHeader") String consolidate,
-                                               @FormDataParam("includeRawAffiliations") String includeRawAffiliations) {
+    public Response processHeaderDocument_post(
+        @FormDataParam(INPUT) InputStream inputStream,
+        @DefaultValue("0") @FormDataParam(CONSOLIDATE_HEADER) String consolidate,
+        @DefaultValue("0") @FormDataParam(INCLUDE_RAW_AFFILIATIONS) String includeRawAffiliations) {
         int consol = validateConsolidationParam(consolidate);
-
         return restProcessFiles.processStatelessHeaderDocument(
             inputStream, consol,
             validateIncludeRawParam(includeRawAffiliations)
         );
-=======
-    public Response processHeaderDocument_post(
-        @FormDataParam(INPUT) InputStream inputStream,
-        @DefaultValue("0") @FormDataParam(CONSOLIDATE_HEADER) String consolidate) {
-        int consol = validateConsolidationParam(consolidate);
-        return restProcessFiles.processStatelessHeaderDocument(inputStream, consol);
->>>>>>> 4a350eac
     }
 
     @Path(PATH_HEADER)
     @Consumes(MediaType.MULTIPART_FORM_DATA)
     @Produces(MediaType.APPLICATION_XML)
     @PUT
-<<<<<<< HEAD
-    public Response processStatelessHeaderDocument(@FormDataParam(INPUT) InputStream inputStream,
-                                                   @FormDataParam("consolidateHeader") String consolidate,
-                                                   @FormDataParam("includeRawAffiliations") String includeRawAffiliations) {
+    public Response processStatelessHeaderDocument(
+        @FormDataParam(INPUT) InputStream inputStream,
+        @DefaultValue("0") @FormDataParam(CONSOLIDATE_HEADER) String consolidate,
+        @DefaultValue("0") @FormDataParam(INCLUDE_RAW_AFFILIATIONS) String includeRawAffiliations) {
         return processHeaderDocument_post(inputStream, consolidate, includeRawAffiliations);
-=======
-    public Response processStatelessHeaderDocument(
-        @FormDataParam(INPUT) InputStream inputStream,
-        @DefaultValue("0") @FormDataParam(CONSOLIDATE_HEADER) String consolidate) {
-        return processHeaderDocument_post(inputStream, consolidate);
->>>>>>> 4a350eac
     }
 
     @Path(PATH_FULL_TEXT)
     @Consumes(MediaType.MULTIPART_FORM_DATA)
     @Produces(MediaType.APPLICATION_XML)
     @POST
-<<<<<<< HEAD
-    public Response processFulltextDocument_post(@FormDataParam(INPUT) InputStream inputStream,
-                                                 @FormDataParam("consolidateHeader") String consolidateHeader,
-                                                 @FormDataParam("consolidateCitations") String consolidateCitations,
-                                                 @FormDataParam("includeRawAffiliations") String includeRawAffiliations,
-                                                 @FormDataParam("includeRawCitations") String includeRawCitations,
-                                                 @DefaultValue("-1") @FormDataParam("start") int startPage,
-                                                 @DefaultValue("-1") @FormDataParam("end") int endPage,
-                                                 @FormDataParam("generateIDs") String generateIDs,
-                                                 @FormDataParam("teiCoordinates") List<FormDataBodyPart> coordinates) throws Exception {
+    public Response processFulltextDocument_post(
+        @FormDataParam(INPUT) InputStream inputStream,
+        @DefaultValue("0") @FormDataParam(CONSOLIDATE_HEADER) String consolidateHeader,
+        @DefaultValue("0") @FormDataParam(CONSOLIDATE_CITATIONS) String consolidateCitations,
+        @DefaultValue("0") @FormDataParam(INCLUDE_RAW_AFFILIATIONS) String includeRawAffiliations,
+        @DefaultValue("0") @FormDataParam(INCLUDE_RAW_CITATIONS) String includeRawCitations,
+        @DefaultValue("-1") @FormDataParam("start") int startPage,
+        @DefaultValue("-1") @FormDataParam("end") int endPage,
+        @FormDataParam("generateIDs") String generateIDs,
+        @FormDataParam("teiCoordinates") List<FormDataBodyPart> coordinates) throws Exception {
         return processFulltext(
             inputStream, consolidateHeader, consolidateCitations,
             includeRawAffiliations, includeRawCitations,
             startPage, endPage, generateIDs, coordinates
         );
-=======
-    public Response processFulltextDocument_post(
+    }
+
+    @Path(PATH_FULL_TEXT)
+    @Consumes(MediaType.MULTIPART_FORM_DATA)
+    @Produces(MediaType.APPLICATION_XML)
+    @PUT
+    public Response processFulltextDocument(
         @FormDataParam(INPUT) InputStream inputStream,
         @DefaultValue("0") @FormDataParam(CONSOLIDATE_HEADER) String consolidateHeader,
         @DefaultValue("0") @FormDataParam(CONSOLIDATE_CITATIONS) String consolidateCitations,
+        @DefaultValue("0") @FormDataParam(INCLUDE_RAW_AFFILIATIONS) String includeRawAffiliations,
         @DefaultValue("0") @FormDataParam(INCLUDE_RAW_CITATIONS) String includeRawCitations,
         @DefaultValue("-1") @FormDataParam("start") int startPage,
         @DefaultValue("-1") @FormDataParam("end") int endPage,
         @FormDataParam("generateIDs") String generateIDs,
         @FormDataParam("teiCoordinates") List<FormDataBodyPart> coordinates) throws Exception {
-        return processFulltext(inputStream, consolidateHeader, consolidateCitations, includeRawCitations, startPage, endPage, generateIDs, coordinates);
->>>>>>> 4a350eac
-    }
-
-    @Path(PATH_FULL_TEXT)
-    @Consumes(MediaType.MULTIPART_FORM_DATA)
-    @Produces(MediaType.APPLICATION_XML)
-    @PUT
-<<<<<<< HEAD
-    public Response processFulltextDocument(@FormDataParam(INPUT) InputStream inputStream,
-                                            @FormDataParam("consolidateHeader") String consolidateHeader,
-                                            @FormDataParam("consolidateCitations") String consolidateCitations,
-                                            @FormDataParam("includeRawAffiliations") String includeRawAffiliations,
-                                            @FormDataParam("includeRawCitations") String includeRawCitations,
-                                            @DefaultValue("-1") @FormDataParam("start") int startPage,
-                                            @DefaultValue("-1") @FormDataParam("end") int endPage,
-                                            @FormDataParam("generateIDs") String generateIDs,
-                                            @FormDataParam("teiCoordinates") List<FormDataBodyPart> coordinates) throws Exception {
         return processFulltext(
             inputStream, consolidateHeader, consolidateCitations,
             includeRawAffiliations, includeRawCitations,
@@ -240,28 +215,10 @@
     }
 
     private Response processFulltext(InputStream inputStream,
-                                     @FormDataParam("consolidateHeader") String consolidateHeader,
-                                     @FormDataParam("consolidateCitations") String consolidateCitations,
-                                     @FormDataParam("includeRawAffiliations") String includeRawAffiliations,
-                                     @FormDataParam("includeRawCitations") String includeRawCitations,
-=======
-    public Response processFulltextDocument(
-        @FormDataParam(INPUT) InputStream inputStream,
-        @DefaultValue("0") @FormDataParam(CONSOLIDATE_HEADER) String consolidateHeader,
-        @DefaultValue("0") @FormDataParam(CONSOLIDATE_CITATIONS) String consolidateCitations,
-        @DefaultValue("0") @FormDataParam(INCLUDE_RAW_CITATIONS) String includeRawCitations,
-        @DefaultValue("-1") @FormDataParam("start") int startPage,
-        @DefaultValue("-1") @FormDataParam("end") int endPage,
-        @FormDataParam("generateIDs") String generateIDs,
-        @FormDataParam("teiCoordinates") List<FormDataBodyPart> coordinates) throws Exception {
-        return processFulltext(inputStream, consolidateHeader, consolidateCitations, includeRawCitations, startPage, endPage, generateIDs, coordinates);
-    }
-
-    private Response processFulltext(InputStream inputStream,
                                      String consolidateHeader,
                                      String consolidateCitations,
+                                     String includeRawAffiliations,
                                      String includeRawCitations,
->>>>>>> 4a350eac
                                      int startPage,
                                      int endPage,
                                      String generateIDs,
@@ -321,62 +278,40 @@
     @Consumes(MediaType.MULTIPART_FORM_DATA)
     @Produces("application/zip")
     @POST
-<<<<<<< HEAD
-    public Response processFulltextAssetDocument_post(@FormDataParam(INPUT) InputStream inputStream,
-                                                      @FormDataParam("consolidateHeader") String consolidateHeader,
-                                                      @FormDataParam("consolidateCitations") String consolidateCitations,
-                                                      @FormDataParam("includeRawAffiliations") String includeRawAffiliations,
-                                                      @FormDataParam("includeRawCitations") String includeRawCitations,
-                                                      @DefaultValue("-1") @FormDataParam("start") int startPage,
-                                                      @DefaultValue("-1") @FormDataParam("end") int endPage,
-                                                      @FormDataParam("generateIDs") String generateIDs) throws Exception {
+    public Response processFulltextAssetDocument_post(
+        @FormDataParam(INPUT) InputStream inputStream,
+        @DefaultValue("0") @FormDataParam(CONSOLIDATE_HEADER) String consolidateHeader,
+        @DefaultValue("0") @FormDataParam(CONSOLIDATE_CITATIONS) String consolidateCitations,
+        @DefaultValue("0") @FormDataParam(INCLUDE_RAW_AFFILIATIONS) String includeRawAffiliations,
+        @DefaultValue("0") @FormDataParam(INCLUDE_RAW_CITATIONS) String includeRawCitations,
+        @DefaultValue("-1") @FormDataParam("start") int startPage,
+        @DefaultValue("-1") @FormDataParam("end") int endPage,
+        @FormDataParam("generateIDs") String generateIDs) throws Exception {
         return processStatelessFulltextAssetHelper(
             inputStream, consolidateHeader, consolidateCitations,
             includeRawAffiliations, includeRawCitations,
             startPage, endPage, generateIDs
         );
-=======
-    public Response processFulltextAssetDocument_post(
+    }
+
+    @Path(PATH_FULL_TEXT_ASSET)
+    @Consumes(MediaType.MULTIPART_FORM_DATA)
+    @Produces("application/zip")
+    @PUT
+    public Response processStatelessFulltextAssetDocument(
         @FormDataParam(INPUT) InputStream inputStream,
         @DefaultValue("0") @FormDataParam(CONSOLIDATE_HEADER) String consolidateHeader,
         @DefaultValue("0") @FormDataParam(CONSOLIDATE_CITATIONS) String consolidateCitations,
+        @DefaultValue("0") @FormDataParam(INCLUDE_RAW_AFFILIATIONS) String includeRawAffiliations,
         @DefaultValue("0") @FormDataParam(INCLUDE_RAW_CITATIONS) String includeRawCitations,
         @DefaultValue("-1") @FormDataParam("start") int startPage,
         @DefaultValue("-1") @FormDataParam("end") int endPage,
         @FormDataParam("generateIDs") String generateIDs) throws Exception {
-        return processStatelessFulltextAssetHelper(inputStream, consolidateHeader, consolidateCitations, includeRawCitations, startPage, endPage, generateIDs);
->>>>>>> 4a350eac
-    }
-
-    @Path(PATH_FULL_TEXT_ASSET)
-    @Consumes(MediaType.MULTIPART_FORM_DATA)
-    @Produces("application/zip")
-    @PUT
-<<<<<<< HEAD
-    public Response processStatelessFulltextAssetDocument(@FormDataParam(INPUT) InputStream inputStream,
-                                                          @FormDataParam("consolidateHeader") String consolidateHeader,
-                                                          @FormDataParam("consolidateCitations") String consolidateCitations,
-                                                          @FormDataParam("includeRawAffiliations") String includeRawAffiliations,
-                                                          @FormDataParam("includeRawCitations") String includeRawCitations,
-                                                          @DefaultValue("-1") @FormDataParam("start") int startPage,
-                                                          @DefaultValue("-1") @FormDataParam("end") int endPage,
-                                                          @FormDataParam("generateIDs") String generateIDs) throws Exception {
         return processStatelessFulltextAssetHelper(
             inputStream, consolidateHeader, consolidateCitations,
             includeRawAffiliations, includeRawCitations,
             startPage, endPage, generateIDs
         );
-=======
-    public Response processStatelessFulltextAssetDocument(
-        @FormDataParam(INPUT) InputStream inputStream,
-        @DefaultValue("0") @FormDataParam(CONSOLIDATE_HEADER) String consolidateHeader,
-        @DefaultValue("0") @FormDataParam(CONSOLIDATE_CITATIONS) String consolidateCitations,
-        @DefaultValue("0") @FormDataParam(INCLUDE_RAW_CITATIONS) String includeRawCitations,
-        @DefaultValue("-1") @FormDataParam("start") int startPage,
-        @DefaultValue("-1") @FormDataParam("end") int endPage,
-        @FormDataParam("generateIDs") String generateIDs) throws Exception {
-        return processStatelessFulltextAssetHelper(inputStream, consolidateHeader, consolidateCitations, includeRawCitations, startPage, endPage, generateIDs);
->>>>>>> 4a350eac
     }
 
     private Response processStatelessFulltextAssetHelper(InputStream inputStream,
@@ -711,23 +646,14 @@
     @Consumes(MediaType.MULTIPART_FORM_DATA)
     @Produces("application/pdf")
     @POST
-<<<<<<< HEAD
-    public Response processAnnotatePDF(@FormDataParam(INPUT) InputStream inputStream,
-                                       @FormDataParam("name") String fileName,
-                                       @FormDataParam("consolidateHeader") String consolidateHeader,
-                                       @FormDataParam("consolidateCitations") String consolidateCitations,
-                                       @FormDataParam("includeRawAffiliations") String includeRawAffiliations,
-                                       @FormDataParam("includeRawCitations") String includeRawCitations,
-                                       @FormDataParam("type") int type) throws Exception {
-=======
     public Response processAnnotatePDF(
         @FormDataParam(INPUT) InputStream inputStream,
         @FormDataParam("name") String fileName,
         @DefaultValue("0") @FormDataParam(CONSOLIDATE_HEADER) String consolidateHeader,
         @DefaultValue("0") @FormDataParam(CONSOLIDATE_CITATIONS) String consolidateCitations,
+        @DefaultValue("0") @FormDataParam(INCLUDE_RAW_AFFILIATIONS) String includeRawAffiliations,
         @DefaultValue("0") @FormDataParam(INCLUDE_RAW_CITATIONS) String includeRawCitations,
         @FormDataParam("type") int type) throws Exception {
->>>>>>> 4a350eac
         int consolHeader = validateConsolidationParam(consolidateHeader);
         int consolCitations = validateConsolidationParam(consolidateCitations);
         boolean includeRaw = validateIncludeRawParam(includeRawCitations);
