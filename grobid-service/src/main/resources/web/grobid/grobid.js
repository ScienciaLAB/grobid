/**
*  Javascript functions for the front end.
*
*  Author: Patrice Lopez
*/

//jQuery.fn.prettify = function () { this.html(prettyPrintOne(this.html(),'xml')); };

var grobid = (function($) {

	var teiToDownload;
	var teiPatentToDownload;

	var block = 0;

<<<<<<< HEAD
    var elementCoords = ['s', 'biblStruct', 'persName', 'figure', 'formula', 'head', 'note', 'affiliation'];
=======
    var elementCoords = ['s', 'biblStruct', 'persName', 'figure', 'formula', 'head', 'note', 'title'];
>>>>>>> 4b77e739

	function defineBaseURL(ext) {
		var baseUrl = null;
        var localBase = $(location).attr('href');
		if ( localBase.indexOf("index.html") != -1) {
            localBase = localBase.replace("index.html", "");
        } 
        if (localBase.endsWith("#")) {
            localBase = localBase.substring(0,localBase.length-1);
        } 
        if (localBase.indexOf("?") != -1) {
            // remove possible uri parameters
            localBase = localBase.substring(0,localBase.indexOf("?"));
        } 
		return localBase + "api/" + ext;
	}

	function setBaseUrl(ext) {
		var baseUrl = defineBaseURL(ext);
		if (block == 0)
			$('#gbdForm').attr('action', baseUrl);
		else if (block == 1)
			$('#gbdForm2').attr('action', baseUrl);
		else if (block == 2)
			$('#gbdForm3').attr('action', baseUrl);
	}

	$(document).ready(function() {
		$("#subTitle").html("About");
		$("#divAbout").show();
		//$("#divAdmin").hide();

		// for TEI-based results
        $("#divRestI").hide();

        // for PDF based results
        $("#divRestII").hide();

        // for patent processing
        $("#divRestIII").hide();

		$("#divDoc").hide();
		$('#consolidateBlock').show();
        $("#btn_download").hide();
        $("#btn_download3").hide();

		createInputFile();
		createInputFile2();
		createInputFile3();
		setBaseUrl('processHeaderDocument');
		block = 0;

		$('#selectedService').change(function() {
			processChange();
			return true;
		});

		$('#selectedService2').change(function() {
			processChange();
			return true;
		});

		$('#selectedService3').change(function() {
			processChange();
			return true;
		});

		$('#gbdForm').ajaxForm({
            beforeSubmit: ShowRequest1,
            success: SubmitSuccesful,
            error: AjaxError1,
            dataType: "xml"
        });

		$('#submitRequest2').bind('click', submitQuery2);
		$('#submitRequest3').bind('click', submitQuery3);

		// bind download buttons with download methods
		$('#btn_download').bind('click', download);
		$("#btn_download").hide();
		$('#btn_download3').bind('click', downloadPatent);
		$("#btn_download3").hide();
        $('#btn_block_1').bind('click', downloadVisibilty);
        $('#btn_block_3').bind('click', downloadVisibilty3);
		//$('#adminForm').attr("action", defineBaseURL("allProperties"));
		//$('#TabAdminProps').hide();
		/*$('#adminForm').ajaxForm({
	        beforeSubmit: adminShowRequest,
	        success: adminSubmitSuccesful,
	        error: adminAjaxError,
	        dataType: "text"
	        });*/

		$("#about").click(function() {
			$("#about").attr('class', 'section-active');
			$("#rest").attr('class', 'section-not-active');
			$("#pdf").attr('class', 'section-not-active');
			//$("#admin").attr('class', 'section-not-active');
			$("#doc").attr('class', 'section-not-active');
			$("#patent").attr('class', 'section-not-active');

			$("#subTitle").html("About");
			$("#subTitle").show();

			$("#divAbout").show();
			$("#divRestI").hide();
			$("#divRestII").hide();
			$("#divRestIII").hide();
			//$("#divAdmin").hide();
			$("#divDoc").hide();
			$("#divDemo").hide();
			return false;
		});
		$("#rest").click(function() {
			$("#rest").attr('class', 'section-active');
			$("#pdf").attr('class', 'section-not-active');
			$("#doc").attr('class', 'section-not-active');
			$("#about").attr('class', 'section-not-active');
			//$("#admin").attr('class', 'section-not-active');
			$("#patent").attr('class', 'section-not-active');

			$("#subTitle").hide();
			block = 0;
			//$("#subTitle").html("TEI output service");
			//$("#subTitle").show();
			processChange();

			$("#divRestI").show();
			$("#divRestII").hide();
			$("#divRestIII").hide();
			$("#divAbout").hide();
			$("#divDoc").hide();
			//$("#divAdmin").hide();
			$("#divDemo").hide();
			return false;
		});
		/*$("#admin").click(function() {
			$("#admin").attr('class', 'section-active');
			$("#doc").attr('class', 'section-not-active');
			$("#about").attr('class', 'section-not-active');
			$("#rest").attr('class', 'section-not-active');
			$("#pdf").attr('class', 'section-not-active');
			$("#patent").attr('class', 'section-not-active');

			$("#subTitle").html("Admin");
			$("#subTitle").show();
			setBaseUrl('admin');

			$("#divRestI").hide();
			$("#divRestII").hide();
			$("#divRestIII").hide();
			$("#divAbout").hide();
			$("#divDoc").hide();
			//$("#divAdmin").show();
			$("#divDemo").hide();
			return false;
		});*/
		$("#doc").click(function() {
			$("#doc").attr('class', 'section-active');
			$("#rest").attr('class', 'section-not-active');
			$("#pdf").attr('class', 'section-not-active');
			$("#patent").attr('class', 'section-not-active');
			$("#about").attr('class', 'section-not-active');
			//$("#admin").attr('class', 'section-not-active');

			$("#subTitle").html("Doc");
			$("#subTitle").show();

			$("#divDoc").show();
			$("#divAbout").hide();
			$("#divRestI").hide();
			$("#divRestII").hide();
			$("#divRestIII").hide();
			//$("#divAdmin").hide();
			$("#divDemo").hide();
			return false;
		});
		$("#pdf").click(function() {
			$("#pdf").attr('class', 'section-active');
			$("#rest").attr('class', 'section-not-active');
			$("#patent").attr('class', 'section-not-active');
			$("#about").attr('class', 'section-not-active');
			//$("#admin").attr('class', 'section-not-active');
			$("#doc").attr('class', 'section-not-active');

			block = 1;
			setBaseUrl('referenceAnnotations');
			$("#subTitle").hide();
			processChange();
			//$("#subTitle").html("PDF annotation services");
			//$("#subTitle").show();

			$("#divDoc").hide();
			$("#divAbout").hide();
			$("#divRestI").hide();
			$("#divRestII").show();
			$("#divRestIII").hide();
			//$("#divAdmin").hide();
			return false;
		});
		$("#patent").click(function() {
			$("#patent").attr('class', 'section-active');
			$("#rest").attr('class', 'section-not-active');
			$("#pdf").attr('class', 'section-not-active');
			$("#about").attr('class', 'section-not-active');
			//$("#admin").attr('class', 'section-not-active');
			$("#doc").attr('class', 'section-not-active');

			block = 2;
			setBaseUrl('processCitationPatentST36');
			$("#subTitle").hide();
			processChange();

			$("#divDoc").hide();
			$("#divAbout").hide();
			$("#divRestI").hide();
			$("#divRestII").hide();
			$("#divRestIII").show();
			//$("#divAdmin").hide();
			return false;
		});
	});

	function ShowRequest1(formData, jqForm, options) {
        var addCoordinates = false;
        for(var formd in formData) {
            if (formData[formd].name == 'teiCoordinates') {
                addCoordinates = true;
            }
        }
        if (addCoordinates) {
            for (var i in elementCoords) {
                var additionalFormData = {
                    "name": "teiCoordinates",
                    "value": "ref",
                    "type": "checkbox",
                    "required": false
                }
                additionalFormData["value"] = elementCoords[i]
                formData.push(additionalFormData)
            }
        }
	    $('#requestResult').html('<font color="grey">Requesting server...</font>');
	    return true;
	}

	function ShowRequest2(formData, jqForm, options) {
	    $('#infoResult2').html('<font color="grey">Requesting server...</font>');
	    return true;
	}

	function ShowRequest3(formData, jqForm, options) {
	    $('#requestResult3').html('<font color="grey">Requesting server...</font>');
	    return true;
	}

	function AjaxError1(jqXHR, textStatus, errorThrown) {
		$('#requestResult').html("<font color='red'>Error encountered while requesting the server.<br/>"+jqXHR.responseText+"</font>");
		responseJson = null;
	}

    function AjaxError2(message) {
    	if (!message)
    		message ="";
    	message += " - The PDF document cannot be annotated. Please check the server logs.";
    	$('#infoResult2').html("<font color='red'>Error encountered while requesting the server.<br/>"+message+"</font>");
		responseJson = null;
        return true;
    }

    function AjaxError21(message) {
        if (!message)
            message ="";
        $('#infoResult2').html("<font color='red'>Error encountered while requesting the server.<br/>"+message+"</font>");
        responseJson = null;
        return true;
    }

	function AjaxError3(jqXHR, textStatus, errorThrown) {
		$('#requestResult3').html("<font color='red'>Error encountered while requesting the server.<br/>"+jqXHR.responseText+"</font>");
		responseJson = null;
	}

	function htmll(s) {
    	return s.replace(/&/g, '&amp;').replace(/</g, '&lt;').replace(/>/g, '&gt;');
  	}

	function SubmitSuccesful(responseText, statusText, xhr) {
		//var selected = $('#selectedService option:selected').attr('value');
		var display = "<pre class='prettyprint lang-xml' id='xmlCode'>";
        var parsed = ""
        if(responseText !== undefined) {
            var toText = new XMLSerializer().serializeToString(responseText)
            parsed = vkbeautify.xml(toText);
            teiToDownload = toText;
        }
        
		display += htmll(parsed);

		display += "</pre>";
		$('#requestResult').html(display);
		window.prettyPrint && prettyPrint();
		$('#requestResult').show();
        $("#btn_download").show();
	}

    function submitQuery2() {
        var selected = $('#selectedService2 option:selected').attr('value');
        if (selected == 'annotatePDF') {
            // we will have a PDF back
            //PDFJS.disableWorker = true;

            var form = document.getElementById('gbdForm2');
            var formData = new FormData(form);
            var xhr = new XMLHttpRequest();
            var url = $('#gbdForm2').attr('action');
            xhr.responseType = 'arraybuffer';
            xhr.open('POST', url, true);
            ShowRequest2();
            xhr.onreadystatechange = function (e) {
                if (xhr.readyState == 4) {
                    if (xhr.status == 200) {
                        var response = e.target.response;
                        var pdfAsArray = new Uint8Array(response);
                        // Use PDFJS to render a pdfDocument from pdf array
                        var frame = '<iframe id="pdfViewer" src="resources/pdf.js/web/viewer.html?file=" style="width: 100%; height: 1000px;"></iframe>';
                        $('#requestResult2').html();
                        $('#infoResult2').html(frame);
                        var pdfjsframe = document.getElementById('pdfViewer');
                        pdfjsframe.onload = function () {
                            pdfjsframe.contentWindow.PDFViewerApplication.open(pdfAsArray);
                        };
                    } else {
                        //AjaxError2("Response " + xhr.status + ": " + xhr.responseText);
                        AjaxError2("Response " + xhr.status + ": " );
                    }
                }
            };
            xhr.send(formData);  // multipart/form-data
        } else {
            // we will have JSON annotations to be layered on the PDF

            // request for the annotation information
            var form = document.getElementById('gbdForm2');
            var formData = new FormData(form);
            var xhr = new XMLHttpRequest();
            var url = $('#gbdForm2').attr('action');
            xhr.responseType = 'json';
            xhr.open('POST', url, true);
            ShowRequest2();

            var nbPages = -1;

            // display the local PDF
            if ((document.getElementById("input2").files[0].type == 'application/pdf') ||
                (document.getElementById("input2").files[0].name.endsWith(".pdf")) ||
                (document.getElementById("input2").files[0].name.endsWith(".PDF"))) {
                var reader = new FileReader();
                reader.onloadend = function () {
                    // to avoid cross origin issue
                    //PDFJS.disableWorker = true;
                    var pdfAsArray = new Uint8Array(reader.result);
                    // Use PDFJS to render a pdfDocument from pdf array
                    PDFJS.getDocument(pdfAsArray).then(function (pdf) {
                        // Get div#container and cache it for later use
                        var container = document.getElementById("requestResult2");
                        // enable hyperlinks within PDF files.
                        //var pdfLinkService = new PDFJS.PDFLinkService();
                        //pdfLinkService.setDocument(pdf, null);

                        $('#requestResult2').html('');
                        nbPages = pdf.numPages;

                        // Loop from 1 to total_number_of_pages in PDF document
                        for (var i = 1; i <= nbPages; i++) {

                            // Get desired page
                            pdf.getPage(i).then(function (page) {

                                var div0 = document.createElement("div");
                                div0.setAttribute("style", "text-align: center; margin-top: 1cm;");
                                var pageInfo = document.createElement("p");
                                var t = document.createTextNode("page " + (page.pageIndex + 1) + "/" + (nbPages));
                                pageInfo.appendChild(t);
                                div0.appendChild(pageInfo);
                                container.appendChild(div0);

                                var scale = 1.5;
                                var viewport = page.getViewport(scale);
                                var div = document.createElement("div");

                                // Set id attribute with page-#{pdf_page_number} format
                                div.setAttribute("id", "page-" + (page.pageIndex + 1));

                                // This will keep positions of child elements as per our needs, and add a light border
                                div.setAttribute("style", "position: relative; border-style: solid; border-width: 1px; border-color: gray;");

                                // Append div within div#container
                                container.appendChild(div);

                                // Create a new Canvas element
                                var canvas = document.createElement("canvas");

                                // Append Canvas within div#page-#{pdf_page_number}
                                div.appendChild(canvas);

                                var context = canvas.getContext('2d');
                                canvas.height = viewport.height;
                                canvas.width = viewport.width;

                                var renderContext = {
                                    canvasContext: context,
                                    viewport: viewport
                                };

                                // Render PDF page
                                page.render(renderContext).then(function () {
                                    // Get text-fragments
                                    return page.getTextContent();
                                })
                                    .then(function (textContent) {
                                        // Create div which will hold text-fragments
                                        var textLayerDiv = document.createElement("div");

                                        // Set it's class to textLayer which have required CSS styles
                                        textLayerDiv.setAttribute("class", "textLayer");

                                        // Append newly created div in `div#page-#{pdf_page_number}`
                                        div.appendChild(textLayerDiv);

                                        // Create new instance of TextLayerBuilder class
                                        var textLayer = new TextLayerBuilder({
                                            textLayerDiv: textLayerDiv,
                                            pageIndex: page.pageIndex,
                                            viewport: viewport
                                        });

                                        // Set text-fragments
                                        textLayer.setTextContent(textContent);

                                        // Render text-fragments
                                        textLayer.render();
                                    });
                            });
                        }
                    });
                }
                reader.readAsArrayBuffer(document.getElementById("input2").files[0]);

                xhr.onreadystatechange = function (e) {
                    if (xhr.readyState == 4 && xhr.status == 200) {
                        var response = e.target.response;
                        //var response = JSON.parse(xhr.responseText);
                        //console.log(response);
                        setupAnnotations(response);
                    } else if (xhr.status != 200) {
                        AjaxError2("Response " + xhr.status + ": ");
                    }
                };
                xhr.send(formData);
            } else {
                AjaxError21("This does not look like a PDF");
            }
        }
    }


	function submitQuery3() {
		var selected = $('#selectedService3 option:selected').attr('value');
		if (selected == 'citationPatentPDFAnnotation') {
			// we will have a PDF back
			//PDFJS.disableWorker = true;

			var form = document.getElementById('gbdForm3');
			var formData = new FormData(form);
			var xhr = new XMLHttpRequest();
			var url = $('#gbdForm3').attr('action');
			xhr.responseType = 'arraybuffer';
			xhr.open('POST', url, true);
			ShowRequest3();
			xhr.onreadystatechange = function(e) {
				if (xhr.readyState == 4 && xhr.status == 200) {
				    var response = e.target.response;
				    var pdfAsArray = new Uint8Array(response);
					// Use PDFJS to render a pdfDocument from pdf array
					var frame = '<iframe id="pdfViewer" src="resources/pdf.js/web/viewer.html?file=" style="width: 100%; height: 1000px;"></iframe>';
					$('#requestResult3').html(frame);
					var pdfjsframe = document.getElementById('pdfViewer');
					pdfjsframe.onload = function() {
						pdfjsframe.contentWindow.PDFViewerApplication.open(pdfAsArray);
					};
				} else  if (xhr.status != 200) {
					AjaxError3(xhr);
				}
			};
			xhr.send(formData);  // multipart/form-data
		} else if (selected == 'citationPatentAnnotations') {
			// we will have JSON annotations to be layered on the PDF

			// request for the annotation information
			var form = document.getElementById('gbdForm3');
			var formData = new FormData(form);
			var xhr = new XMLHttpRequest();
			var url = $('#gbdForm3').attr('action');
			xhr.responseType = 'json';
			xhr.open('POST', url, true);
			ShowRequest3();

			var nbPages = -1;

			// display the local PDF

			if ( (document.getElementById("input3").files[0].type == 'application/pdf') ||
			   	 (document.getElementById("input3").files[0].name.endsWith(".pdf")) ||
				 (document.getElementById("input3").files[0].name.endsWith(".PDF")) ) {
                var reader = new FileReader();
                reader.onloadend = function () {
					// to avoid cross origin issue
					//PDFJS.disableWorker = true;
				    var pdfAsArray = new Uint8Array(reader.result);
					// Use PDFJS to render a pdfDocument from pdf array
				    PDFJS.getDocument(pdfAsArray).then(function (pdf) {
				        // Get div#container and cache it for later use
			            var container = document.getElementById("requestResult3");
			            // enable hyperlinks within PDF files.
			            //var pdfLinkService = new PDFJS.PDFLinkService();
			            //pdfLinkService.setDocument(pdf, null);

						$('#requestResult3').html('');
						nbPages = pdf.numPages;

			            // Loop from 1 to total_number_of_pages in PDF document
			            for (var i = 1; i <= nbPages; i++) {

			                // Get desired page
			                pdf.getPage(i).then(function(page) {

							  	var div0 = document.createElement("div");
							  	div0.setAttribute("style", "text-align: center; margin-top: 1cm;");
			                  	var pageInfo = document.createElement("p");
			                  	var t = document.createTextNode("page " + (page.pageIndex + 1) + "/" + (nbPages));
							  	pageInfo.appendChild(t);
							  	div0.appendChild(pageInfo);
			                  	container.appendChild(div0);

			                  	var scale = 1.5;
			                 	var viewport = page.getViewport(scale);
				                var div = document.createElement("div");

			                  	// Set id attribute with page-#{pdf_page_number} format
			                  	div.setAttribute("id", "page-" + (page.pageIndex + 1));

			                  	// This will keep positions of child elements as per our needs, and add a light border
			                  	div.setAttribute("style", "position: relative; border-style: solid; border-width: 1px; border-color: gray;");

			                  	// Append div within div#container
			                  	container.appendChild(div);

			                  	// Create a new Canvas element
			                  	var canvas = document.createElement("canvas");

			                  	// Append Canvas within div#page-#{pdf_page_number}
			                  	div.appendChild(canvas);

			                  	var context = canvas.getContext('2d');
			                  	canvas.height = viewport.height;
			                  	canvas.width = viewport.width;

			                  	var renderContext = {
			                    	canvasContext: context,
			                  		viewport: viewport
			                  	};

			                  	// Render PDF page
			                  	page.render(renderContext).then(function() {
			                        // Get text-fragments
			                        return page.getTextContent();
			                    })
			                    .then(function(textContent) {
			                        // Create div which will hold text-fragments
			                        var textLayerDiv = document.createElement("div");

			                        // Set it's class to textLayer which have required CSS styles
			                        textLayerDiv.setAttribute("class", "textLayer");

			                        // Append newly created div in `div#page-#{pdf_page_number}`
			                        div.appendChild(textLayerDiv);

			                        // Create new instance of TextLayerBuilder class
			                        var textLayer = new TextLayerBuilder({
			                          textLayerDiv: textLayerDiv,
			                          pageIndex: page.pageIndex,
			                          viewport: viewport
			                        });

			                        // Set text-fragments
			                        textLayer.setTextContent(textContent);

			                        // Render text-fragments
			                        textLayer.render();
			                    });
			                });
			            }
				    });
				}
				reader.readAsArrayBuffer(document.getElementById("input3").files[0]);
			}

			xhr.onreadystatechange = function(e) {
				if (xhr.readyState == 4 && xhr.status == 200) {
				    var response = e.target.response;
				    //var response = JSON.parse(xhr.responseText);
				 	//console.log(response);
				    setupPatentAnnotations(response);
				} else  if (xhr.status != 200) {
					AjaxError3(xhr);
				}
			};
			xhr.send(formData);
		} else {
			// request for extraction, returning TEI result
			var xhr = new XMLHttpRequest();
			var url = $('#gbdForm3').attr('action');
			xhr.responseType = 'xml';
			xhr.onreadystatechange = function(e) {
				if (xhr.readyState == 4 && xhr.status == 200) {
				    var response = e.target.response;
				    //var response = JSON.parse(xhr.responseText);
				 	//console.log(response);
				    SubmitSuccesful3(response);
				} else if (xhr.status != 200) {
					AjaxError3(xhr);
				}
			};

			if (document.getElementById("input3").files && 
				document.getElementById("input3").files.length >0 &&
				!$('#textInputDiv3').is(":visible")) {
				var formData = new FormData();

				var url = $('#gbdForm3').attr('action');

				var formData = new FormData();
				formData.append('input', document.getElementById("input3").files[0]);
				
				if ($("#consolidate4").is(":checked"))	
					formData.append('consolidateCitations', 1);
				else
					formData.append('consolidateCitations', 0);
				
				xhr.open('POST', url, true);
				ShowRequest3();

				xhr.send(formData);
			} else if ($('#textInputDiv3').is(":visible")) {
				var params = 'input='+encodeURIComponent($("#textInputArea3").val());
				if ($("#consolidate4").is(":checked"))	
					params += '&consolidateCitations=1';
				else 
					params += '&consolidateCitations=0';

				xhr.open('POST', url, true);
				xhr.setRequestHeader("Content-type", "application/x-www-form-urlencoded");
				ShowRequest3();

				xhr.send(params);
			}
		}
	}

	function setupAnnotations(response) {
		// we must check/wait that the corresponding PDF page is rendered at this point
		$('#infoResult2').html('');
		var json = response;
		var pageInfo = json.pages;

		var page_height = 0.0;
		var page_width = 0.0;

        // formulas
        var formulas = json.formulas;
        var mapFormulas = {};
        if (formulas) {
            for(var n in formulas) {
                var annotation = formulas[n];
                var theId = annotation.id;
                var pos = annotation.pos;
                if (pos)
                    mapFormulas[theId] = annotation;
                //for (var m in pos) {
                pos.forEach(function(thePos, m) {
                    //var thePos = pos[m];
                    // get page information for the annotation
                    var pageNumber = thePos.p;
                    if (pageInfo[pageNumber-1]) {
                        page_height = pageInfo[pageNumber-1].page_height;
                        page_width = pageInfo[pageNumber-1].page_width;
                    }
                    annotateFormula(true, theId, thePos, null, page_height, page_width, null);
                });
            }
        }

        var formulaMarkers = json.formulaMarkers;
		if (formulaMarkers) {
			formulaMarkers.forEach(function(annotation, n) {
				var theId = annotation.id;
				//if (!theId)
                //    return;
				// we take the first and last positions
				var targetFormula = null;
				if (theId)
					targetFormula = mapFormulas[theId];
				if (targetFormula) {
					var theFormulaPos = {};
					var pos = targetFormula.pos;
					if (pos.length == 1) 
						theFormulaPos = pos[0]
					else {
						//if (pos && (pos.length > 0)) {
						var theFirstPos = pos[0];
						var theLastPos = pos[pos.length-1];
						theFormulaPos.p = theFirstPos.p;
						theFormulaPos.w = Math.max(theFirstPos.w, theLastPos.w);
						theFormulaPos.h = Math.max(Math.abs(theLastPos.y - theFirstPos.y), theFirstPos.h) + Math.max(theFirstPos.h, theLastPos.h);
						theFormulaPos.x = Math.min(theFirstPos.x, theLastPos.x);
						theFormulaPos.y = Math.min(theFirstPos.y, theLastPos.y);
					}
					var pageNumber = theFormulaPos.p;
					if (pageInfo[pageNumber-1]) {
						page_height = pageInfo[pageNumber-1].page_height;
						page_width = pageInfo[pageNumber-1].page_width;
					}
					annotateFormula(false, theId, annotation, null, page_height, page_width, theFormulaPos);
					//}
				} else {
					var pageNumber = annotation.p;
					if (pageInfo[pageNumber-1]) {
						page_height = pageInfo[pageNumber-1].page_height;
						page_width = pageInfo[pageNumber-1].page_width;
					}
					annotateFormula(false, theId, annotation, null, page_height, page_width, null);
				}
			});
		}

        // figures
        var figures = json.figures;
        var mapFigures = {};
        if (figures) {
            for(var n in figures) {
                var annotation = figures[n];
                var theId = annotation.id;
                var pos = annotation.pos;
                if (pos)
                    mapFigures[theId] = annotation;
                pos.forEach(function(thePos, m) {
                    // get page information for the annotation
                    var pageNumber = thePos.p;
                    if (pageInfo[pageNumber-1]) {
                        page_height = pageInfo[pageNumber-1].page_height;
                        page_width = pageInfo[pageNumber-1].page_width;
                    }
                    annotateFigure(true, theId, thePos, null, page_height, page_width, null);
                });
            }
        }

        var figureMarkers = json.figureMarkers;
        if (figureMarkers) {
            figureMarkers.forEach(function(annotation, n) {
                var theId = annotation.id;
                // we take the first and last positions
                var targetFigure = null;
                if (theId)
                    targetFigure = mapFigures[theId];
                if (targetFigure) {
                    var theFigurePos = {};
                    var pos = targetFigure.pos;
                    if (pos.length == 1) 
                        theFigurePos = pos[0];
                    else {
                        // for figure we have to scan all the component positions, because graphic objects are not sorted
                        var theFirstPos = pos[0];
                        theFigurePos.p = theFirstPos.p;
                        theFigurePos.x = theFirstPos.x;
                        theFigurePos.y = theFirstPos.y;
                        theFigurePos.h = theFirstPos.h;
                        theFigurePos.w = theFirstPos.w;

                        for (thePosIndex in pos) {
                            if (thePosIndex == 0)
                                continue
                            thePos = pos[thePosIndex]
                            if (thePos.x < theFigurePos.x) {
                                theFigurePos.w = theFigurePos.w + (theFigurePos.x - thePos.x);
                                theFigurePos.x = thePos.x;
                            }
                            if (thePos.y < theFigurePos.y) {
                                theFigurePos.h = theFigurePos.h + (theFigurePos.y - thePos.y);
                                theFigurePos.y = thePos.y;
                            }

                            var maxFigureX = theFigurePos.x + theFigurePos.w;
                            var maxFigureY = theFigurePos.y + theFigurePos.h;

                            var maxPosX = thePos.x + thePos.w;
                            var maxPosY = thePos.y + thePos.h;

                            if (maxPosX > maxFigureX) {
                                theFigurePos.w = maxPosX - theFigurePos.x;
                            }

                            if (maxPosY > maxFigureY) {
                                theFigurePos.h = maxPosY - theFigurePos.y;
                            }
                        }
                    }
                    var pageNumber = theFigurePos.p;
                    if (pageInfo[pageNumber-1]) {
                        page_height = pageInfo[pageNumber-1].page_height;
                        page_width = pageInfo[pageNumber-1].page_width;
                    }
                    annotateFigure(false, theId, annotation, null, page_height, page_width, theFigurePos);
                } else {
                    var pageNumber = annotation.p;
                    if (pageInfo[pageNumber-1]) {
                        page_height = pageInfo[pageNumber-1].page_height;
                        page_width = pageInfo[pageNumber-1].page_width;
                    }
                    annotateFigure(false, theId, annotation, null, page_height, page_width, null);
                }
            });
        }

        // tables
        var tables = json.tables;
        var mapTables = {};
        if (tables) {
            for(var n in tables) {
                var annotation = tables[n];
                var theId = annotation.id;
                var pos = annotation.pos;
                if (pos)
                    mapTables[theId] = annotation;
                pos.forEach(function(thePos, m) {
                    // get page information for the annotation
                    var pageNumber = thePos.p;
                    if (pageInfo[pageNumber-1]) {
                        page_height = pageInfo[pageNumber-1].page_height;
                        page_width = pageInfo[pageNumber-1].page_width;
                    }
                    annotateTable(true, theId, thePos, null, page_height, page_width, null);
                });
            }
        }

        var tableMarkers = json.tableMarkers;
        if (tableMarkers) {
            tableMarkers.forEach(function(annotation, n) {
                var theId = annotation.id;
                //if (!theId)
                //    return;
                // we take the first and last positions
                var targetTable = null;
                if (theId)
                    targetTable = mapTables[theId];
                if (targetTable) {
                    var theTablePos = {};
                    var pos = targetTable.pos;
                    if (pos.length == 1) 
                        theTablePos = pos[0]
                    else {
                        //if (pos && (pos.length > 0)) {
                        var theFirstPos = pos[0];
                        var theLastPos = pos[pos.length-1];
                        theTablePos.p = theFirstPos.p;
                        theTablePos.w = Math.max(theFirstPos.w, theLastPos.w);
                        theTablePos.h = Math.max(Math.abs(theLastPos.y - theFirstPos.y), theFirstPos.h) + Math.max(theFirstPos.h, theLastPos.h);
                        theTablePos.x = Math.min(theFirstPos.x, theLastPos.x);
                        theTablePos.y = Math.min(theFirstPos.y, theLastPos.y);
                    }
                    var pageNumber = theTablePos.p;
                    if (pageInfo[pageNumber-1]) {
                        page_height = pageInfo[pageNumber-1].page_height;
                        page_width = pageInfo[pageNumber-1].page_width;
                    }
                    annotateTable(false, theId, annotation, null, page_height, page_width, theTablePos);
                    //}
                } else {
                    var pageNumber = annotation.p;
                    if (pageInfo[pageNumber-1]) {
                        page_height = pageInfo[pageNumber-1].page_height;
                        page_width = pageInfo[pageNumber-1].page_width;
                    }
                    annotateTable(false, theId, annotation, null, page_height, page_width, null);
                }
            });
        }

        var refBibs = json.refBibs;
        var mapRefBibs = {};
        if (refBibs) {
            for(var n in refBibs) {
                var annotation = refBibs[n];
                var theId = annotation.id;
                var theUrl = annotation.url;
                var pos = annotation.pos;
                if (pos)
                    mapRefBibs[theId] = annotation;
                //for (var m in pos) {
                pos.forEach(function(thePos, m) {
                    //var thePos = pos[m];
                    // get page information for the annotation
                    var pageNumber = thePos.p;
                    if (pageInfo[pageNumber-1]) {
                        page_height = pageInfo[pageNumber-1].page_height;
                        page_width = pageInfo[pageNumber-1].page_width;
                    }
                    annotateBib(true, theId, thePos, theUrl, page_height, page_width, null);
                });
            }
        }

        // we need the above mapRefBibs structure to be created to perform the ref. markers analysis
        var refMarkers = json.refMarkers;
        if (refMarkers) {
            //for(var n in refMarkers) {
            refMarkers.forEach(function(annotation, n) {
                //var annotation = refMarkers[n];
                var theId = annotation.id;
                //if (!theId)
                //    return;
                // we take the first and last positions
                var targetBib = mapRefBibs[theId];
                if (targetBib) {
                    var theBibPos = {};
                    var pos = targetBib.pos;
                    if (pos.length == 1) 
                        theBibPos = pos[0];
                    else {
                        //if (pos && (pos.length > 0)) {
                        var theFirstPos = pos[0];
                        // we can't visualize over two pages, so we take as theLastPos the last coordinate position on the page of theFirstPos
                        
                        var theLastPos = pos[pos.length-1];
                        if (theLastPos.p != theFirstPos.p) {
                            var k = 2;
                            while (pos.length-k>0) {
                                theLastPos = pos[pos.length-k];
                                if (theLastPos.p == theFirstPos.p) 
                                    break;
                                k++;
                            }
                        }
                        theBibPos.p = theFirstPos.p;
                        theBibPos.w = Math.max(theFirstPos.w, theLastPos.w);
                        theBibPos.h = Math.max(Math.abs(theLastPos.y - theFirstPos.y), theFirstPos.h) + Math.max(theFirstPos.h, theLastPos.h);
                        theBibPos.x = Math.min(theFirstPos.x, theLastPos.x);
                        theBibPos.y = Math.min(theFirstPos.y, theLastPos.y);
                    }
                    var pageNumber = theBibPos.p;
                    if (pageInfo[pageNumber-1]) {
                        page_height = pageInfo[pageNumber-1].page_height;
                        page_width = pageInfo[pageNumber-1].page_width;
                    }
                    annotateBib(false, theId, annotation, null, page_height, page_width, theBibPos);
                    //}
                } else {
                    var pageNumber = annotation.p;
                    if (pageInfo[pageNumber-1]) {
                        page_height = pageInfo[pageNumber-1].page_height;
                        page_width = pageInfo[pageNumber-1].page_width;
                    }
                    annotateBib(false, theId, annotation, null, page_height, page_width, null);
                }
            });
        }
	}

	function annotateBib(bib, theId, thePos, url, page_height, page_width, theBibPos) {
		var page = thePos.p;
		var pageDiv = $('#page-'+page);
		var canvas = pageDiv.children('canvas').eq(0);;

		var canvasHeight = canvas.height();
		var canvasWidth = canvas.width();
		var scale_x = canvasHeight / page_height;
		var scale_y = canvasWidth / page_width;

		var x = thePos.x * scale_x;
		var y = thePos.y * scale_y;
		var width = thePos.w * scale_x;
		var height = thePos.h * scale_y;

//console.log('annotate: ' + page + " " + x + " " + y + " " + width + " " + height);
//console.log('location: ' + canvasHeight + " " + canvasWidth);
//console.log('location: ' + page_height + " " + page_width);
		//make clickable the area
		var element = document.createElement("a");
		var attributes = "display:block; width:"+width+"px; height:"+height+"px; position:absolute; top:"+y+"px; left:"+x+"px;";

		if (bib) {
			// this is a bibliographical reference
			// we draw a line
			if (url) {
				element.setAttribute("style", attributes + "border:2px; border-style:none none solid none; border-color: blue;");
				element.setAttribute("href", url);
				element.setAttribute("target", "_blank");
			}
			else
				element.setAttribute("style", attributes + "border:1px; border-style:none none dotted none; border-color: gray;");
			element.setAttribute("id", theId);
		} else {
			// this is a reference marker
			// we draw a box (blue if associated to an id, gray otherwise)			
			if (theId) {
                element.setAttribute("style", attributes + "border:1px solid; border-color: blue;");
                // the link here goes to the bibliographical reference
				element.onclick = function() {
					goToByScroll(theId);
				};
			} else
                element.setAttribute("style", attributes + "border:1px solid; border-color: gray;");

			// we need the area where the actual target bibliographical reference is
			if (theBibPos) {
				element.setAttribute("data-toggle", "popover");
				element.setAttribute("data-placement", "top");
				element.setAttribute("data-content", "content");
				element.setAttribute("data-trigger", "hover");
				var newWidth = theBibPos.w * scale_x;
				var newHeight = theBibPos.h * scale_y;
				var newImg = getImagePortion(theBibPos.p, newWidth, newHeight, theBibPos.x * scale_x, theBibPos.y * scale_y);
				$(element).popover({
					content:  function () {
						return '<img src=\"'+ newImg + '\" style=\"width:100%\" />';
						//return '<img src=\"'+ newImg + '\" />';
					},
					html: true,
					container: 'body'
					//width: newWidth + 'px',
					//height: newHeight + 'px'
//					container: canvas,
					//width: '600px',
					//height: '100px'
    			});
			}
		}
		pageDiv.append(element);
	}

    function annotateFormula(formula, theId, thePos, url, page_height, page_width, theFormulaPos) {
        var page = thePos.p;
        var pageDiv = $('#page-'+page);
        var canvas = pageDiv.children('canvas').eq(0);;

        var canvasHeight = canvas.height();
        var canvasWidth = canvas.width();
        var scale_x = canvasHeight / page_height;
        var scale_y = canvasWidth / page_width;

        var x = thePos.x * scale_x;
        var y = thePos.y * scale_y;
        var width = thePos.w * scale_x;
        var height = thePos.h * scale_y;

//console.log('annotate: ' + page + " " + x + " " + y + " " + width + " " + height);
//console.log('location: ' + canvasHeight + " " + canvasWidth);
//console.log('location: ' + page_height + " " + page_width);
        //make clickable the area
        var element = document.createElement("a");
        var attributes = "display:block; width:"+width+"px; height:"+height+"px; position:absolute; top:"+y+"px; left:"+x+"px;";

        if (formula) {
            // this is a formula
            // we draw a line
            element.setAttribute("style", attributes + "border:1px; border-style:dotted; border-color: red;");
            element.setAttribute("title", "formula");
            element.setAttribute("id", theId);
        } else {
            // this is a formula reference marker    
            // we draw a box (red if associated to an id, gray otherwise)
            if (theId) {
                element.setAttribute("style", attributes + "border:1px solid; border-color: red;");
                // the link here goes to the referenced formula
                element.onclick = function() {
                    goToByScroll(theId);
                };
            } else
                 element.setAttribute("style", attributes + "border:1px solid; border-color: gray;");

            // we need the area where the actual target formula is
            if (theFormulaPos) {
                element.setAttribute("data-toggle", "popover");
                element.setAttribute("data-placement", "top");
                element.setAttribute("data-content", "content");
                element.setAttribute("data-trigger", "hover");
                var newWidth = theFormulaPos.w * scale_x;
                var newHeight = theFormulaPos.h * scale_y;
                var newImg = getImagePortion(theFormulaPos.p, newWidth, newHeight, theFormulaPos.x * scale_x, theFormulaPos.y * scale_y);
                $(element).popover({
                    content:  function () {
                        return '<img src=\"'+ newImg + '\" style=\"width:100%\" />';
                        //return '<img src=\"'+ newImg + '\" />';
                    },
                    html: true,
                    container: 'body'
                    //width: newWidth + 'px',
                    //height: newHeight + 'px'
//                  container: canvas,
                    //width: '600px',
                    //height: '100px'
                });
            }
        }
        pageDiv.append(element);
    }

    function annotateFigure(figure, theId, thePos, url, page_height, page_width, theFigurePos) {
        var page = thePos.p;
        var pageDiv = $('#page-'+page);
        var canvas = pageDiv.children('canvas').eq(0);;

        var canvasHeight = canvas.height();
        var canvasWidth = canvas.width();
        var scale_x = canvasHeight / page_height;
        var scale_y = canvasWidth / page_width;

        var x = thePos.x * scale_x;
        var y = thePos.y * scale_y;
        var width = thePos.w * scale_x;
        var height = thePos.h * scale_y;

//console.log('annotate: ' + page + " " + x + " " + y + " " + width + " " + height);
//console.log('location: ' + canvasHeight + " " + canvasWidth);
//console.log('location: ' + page_height + " " + page_width);
        //make clickable the area
        var element = document.createElement("a");
        var attributes = "display:block; width:"+width+"px; height:"+height+"px; position:absolute; top:"+y+"px; left:"+x+"px;";

        if (figure) {
            // this is a figure
            // we draw a line
            element.setAttribute("style", attributes + "border:1px; border-style:dotted; border-color: blue;");
            element.setAttribute("title", "figure");
            element.setAttribute("id", theId);
        } else {
            // this is a figure reference marker    
            // we draw a box (blue if associated to an id, gray otherwise)
            if (theId) {
                element.setAttribute("style", attributes + "border:1px solid; border-color: blue;");
                // the link here goes to the referenced figure
                element.onclick = function() {
                    goToByScroll(theId);
                };
            } else
                 element.setAttribute("style", attributes + "border:1px solid; border-color: gray;");

            // we need the area where the actual target figure is
            if (theFigurePos) {
                element.setAttribute("data-toggle", "popover");
                element.setAttribute("data-placement", "top");
                element.setAttribute("data-content", "content");
                element.setAttribute("data-trigger", "hover");
                var newWidth = theFigurePos.w * scale_x;
                var newHeight = theFigurePos.h * scale_y;
                var newImg = getImagePortion(theFigurePos.p, newWidth, newHeight, theFigurePos.x * scale_x, theFigurePos.y * scale_y);
                $(element).popover({
                    content:  function () {
                        return '<img src=\"'+ newImg + '\" style=\"width:100%\" />';
                        //return '<img src=\"'+ newImg + '\" />';
                    },
                    html: true,
                    container: 'body'
                    //width: newWidth + 'px',
                    //height: newHeight + 'px'
//                  container: canvas,
                    //width: '600px',
                    //height: '100px'
                });
            }
        }
        pageDiv.append(element);
    }

    function annotateTable(table, theId, thePos, url, page_height, page_width, theTablePos) {
        var page = thePos.p;
        var pageDiv = $('#page-'+page);
        var canvas = pageDiv.children('canvas').eq(0);;

        var canvasHeight = canvas.height();
        var canvasWidth = canvas.width();
        var scale_x = canvasHeight / page_height;
        var scale_y = canvasWidth / page_width;

        var x = thePos.x * scale_x;
        var y = thePos.y * scale_y;
        var width = thePos.w * scale_x;
        var height = thePos.h * scale_y;

//console.log('annotate: ' + page + " " + x + " " + y + " " + width + " " + height);
//console.log('location: ' + canvasHeight + " " + canvasWidth);
//console.log('location: ' + page_height + " " + page_width);
        //make clickable the area
        var element = document.createElement("a");
        var attributes = "display:block; width:"+width+"px; height:"+height+"px; position:absolute; top:"+y+"px; left:"+x+"px;";

        if (table) {
            // this is a table
            // we draw a line
            element.setAttribute("style", attributes + "border:1px; border-style:dotted; border-color: blue;");
            element.setAttribute("title", "table");
            element.setAttribute("id", theId);
        } else {
            // this is a table reference marker    
            // we draw a box (blue if associated to an id, gray otherwise)
            if (theId) {
                element.setAttribute("style", attributes + "border:1px solid; border-color: blue;");
                // the link here goes to the referenced table
                element.onclick = function() {
                    goToByScroll(theId);
                };
            } else
                 element.setAttribute("style", attributes + "border:1px solid; border-color: gray;");

            // we need the area where the actual target table is
            if (theTablePos) {
                element.setAttribute("data-toggle", "popover");
                element.setAttribute("data-placement", "top");
                element.setAttribute("data-content", "content");
                element.setAttribute("data-trigger", "hover");
                var newWidth = theTablePos.w * scale_x;
                var newHeight = theTablePos.h * scale_y;
                var newImg = getImagePortion(theTablePos.p, newWidth, newHeight, theTablePos.x * scale_x, theTablePos.y * scale_y);
                $(element).popover({
                    content:  function () {
                        return '<img src=\"'+ newImg + '\" style=\"width:100%\" />';
                        //return '<img src=\"'+ newImg + '\" />';
                    },
                    html: true,
                    container: 'body'
                    //width: newWidth + 'px',
                    //height: newHeight + 'px'
//                  container: canvas,
                    //width: '600px',
                    //height: '100px'
                });
            }
        }
        pageDiv.append(element);
    }


	/* jquery-based movement to an anchor, without modifying the displayed url and a bit smoother */
	function goToByScroll(id) {
    	$('html,body').animate({scrollTop: $("#"+id).offset().top},'fast');
	}

	/* croping an area from a canvas */
	function getImagePortion(page, width, height, x, y) {
//console.log("page: " + page + ", width: " + width + ", height: " + height + ", x: " + x + ", y: " + y);
		// get the page div
		var pageDiv = $('#page-'+page);
//console.log(page);
		// get the source canvas
		var canvas = pageDiv.children('canvas')[0];
		// the destination canvas
		var tnCanvas = document.createElement('canvas');
 		var tnCanvasContext = tnCanvas.getContext('2d');
 		tnCanvas.width = width;
    	tnCanvas.height = height;
		tnCanvasContext.drawImage(canvas, x , y, width, height, 0, 0, width, height);
 		return tnCanvas.toDataURL();
	}

	function SubmitSuccesful3(responseText, statusText, xhr) {
		var display = "<pre class='prettyprint lang-xml' id='xmlCode'>";
		var testStr = vkbeautify.xml(responseText);
        teiPatentToDownload = responseText;
		display += htmll(testStr);
		display += "</pre>";
		$('#requestResult3').html(display);
		window.prettyPrint && prettyPrint();
		$('#requestResult3').show();
        $("#btn_download3").show();
	}

	function setupPatentAnnotations(response) {
		// we must check/wait that the corresponding PDF page is rendered at this point

		var json = response;
		var pageInfo = json.pages;

		var page_height = 0.0;
		var page_width = 0.0;

		var patents = json.patents;
		if (patents) {
			for(var n in patents) {
				var annotation = patents[n];
				var pos = annotation.pos;
				var theUrl = null;
				if (annotation.url && annotation.url.espacenet)
					theUrl = annotation.url.espacenet;
				else if (annotation.url && annotation.url.epoline)
					theUrl = annotation.url.epoline;
				pos.forEach(function(thePos, m) {
					// get page information for the annotation
					var pageNumber = thePos.p;
					if (pageInfo[pageNumber-1]) {
						page_height = pageInfo[pageNumber-1].page_height;
						page_width = pageInfo[pageNumber-1].page_width;
					}
					annotatePatentBib(true, thePos, theUrl, page_height, page_width);
				});
			}
		}

		var refBibs = json.articles;
		if (refBibs) {
			for(var n in refBibs) {
				var annotation = refBibs[n];
				//var theId = annotation.id;
				var theUrl = null;
				var pos = annotation.pos;
				//if (pos)
				//	mapRefBibs[theId] = annotation;
				//for (var m in pos) {
				pos.forEach(function(thePos, m) {
					//var thePos = pos[m];
					// get page information for the annotation
					var pageNumber = thePos.p;
					if (pageInfo[pageNumber-1]) {
						page_height = pageInfo[pageNumber-1].page_height;
						page_width = pageInfo[pageNumber-1].page_width;
					}
					annotatePatentBib(false, thePos, theUrl, page_height);
				});
			}
		}
	}

	function annotatePatentBib(isPatent, thePos, url, page_height, page_width, theBibPos) {
		var page = thePos.p;
		var pageDiv = $('#page-'+page);
		var canvas = pageDiv.children('canvas').eq(0);

		var canvasHeight = canvas.height();
		var canvasWidth = canvas.width();
		var scale_y = canvasHeight / page_height;
		var scale_x = canvasWidth / page_width;

		var x = thePos.x * scale_x;
		var y = thePos.y * scale_y;
		var width = thePos.w * scale_x;
		var height = thePos.h * scale_y;

//console.log('annotate: ' + page + " " + x + " " + y + " " + width + " " + height);
//console.log('location: ' + canvasHeight + " " + canvasWidth);
//console.log('location: ' + page_height + " " + page_width);
		//make clickable the area
		var element = document.createElement("a");
		var attributes = "display:block; width:"+width+"px; height:"+height+"px; position:absolute; top:"+y+"px; left:"+x+"px;";

		if (patent) {
			// this is a patent reference
			// we draw a line
			if (url) {
				element.setAttribute("style", attributes + "border:2px; border-style:none none solid none; border-color: blue;");
				element.setAttribute("href", url);
				element.setAttribute("target", "_blank");
			}
			else
				element.setAttribute("style", attributes + "border:1px; border-style:none none dotted none; border-color: gray;");
		} else {
			// this is a NPL bibliographical reference
			// we draw a box
			element.setAttribute("style", attributes + "border:1px solid; border-color: blue;");

			/*element.setAttribute("data-toggle", "popover");
			element.setAttribute("data-placement", "top");
			element.setAttribute("data-content", "content");
			element.setAttribute("data-trigger", "hover");

			$(element).popover({
				content:  'content',
				html: true,
				container: 'body'
				//width: newWidth + 'px',
				//height: newHeight + 'px'
//					container: canvas,
				//width: '600px',
				//height: '100px'
			});*/

		}
		pageDiv.append(element);
	}

	$(document).ready(function() {
	    $(document).on('shown', '#xmlCode', function(event) {
	        prettyPrint();
	    });
	});

	function processChange() {
		var selected = $('#selectedService option:selected').attr('value');
		if (block == 1)
			selected = $('#selectedService2 option:selected').attr('value');
		else if (block == 2)
			selected = $('#selectedService3 option:selected').attr('value');

		if (selected == 'processHeaderDocument') {
			createInputFile(selected);
			$('#consolidateBlock1').show();
			$('#consolidateBlock2').hide();
            $('#consolidateBlock3').hide();
			$('#includeRawAffiliationsBlock').show();
			$('#includeRawCitationsBlock').hide();
            $('#segmentSentencesBlock').hide();
            $('#teiCoordinatesBlock').hide();
			setBaseUrl('processHeaderDocument');
		}
		else if (selected == 'processFulltextDocument') {
			createInputFile(selected);
			$('#consolidateBlock1').show();
			$('#consolidateBlock2').show();
            $('#consolidateBlock3').show();
			$('#includeRawAffiliationsBlock').show();
			$('#includeRawCitationsBlock').show();
            $('#segmentSentencesBlock').show();
            $('#teiCoordinatesBlock').show();
			setBaseUrl('processFulltextDocument');
		}
		else if (selected == 'processDate') {
			createInputTextArea('date');
			$('#consolidateBlock1').hide();
			$('#consolidateBlock2').hide();
            $('#consolidateBlock3').hide();
			$('#includeRawAffiliationsBlock').hide();
			$('#includeRawCitationsBlock').hide();
            $('#segmentSentencesBlock').hide();
            $('#teiCoordinatesBlock').hide();
			setBaseUrl('processDate');
		}
		else if (selected == 'processHeaderNames') {
			createInputTextArea('names');
			$('#consolidateBlock1').hide();
			$('#consolidateBlock2').hide();
            $('#consolidateBlock3').hide();
			$('#includeRawAffiliationsBlock').hide();
			$('#includeRawCitationsBlock').hide();
            $('#segmentSentencesBlock').hide();
            $('#teiCoordinatesBlock').hide();
			setBaseUrl('processHeaderNames');
		}
		else if (selected == 'processCitationNames') {
			createInputTextArea('names');
			$('#consolidateBlock1').hide();
			$('#consolidateBlock2').hide();
            $('#consolidateBlock3').hide();
			$('#includeRawAffiliationsBlock').hide();
			$('#includeRawCitationsBlock').hide();
            $('#segmentSentencesBlock').hide();
            $('#teiCoordinatesBlock').hide();
			setBaseUrl('processCitationNames');
		}
		else if (selected == 'processReferences') {
			createInputFile(selected);
			$('#consolidateBlock1').hide();
			$('#consolidateBlock2').show();
            $('#consolidateBlock3').hide();
			$('#includeRawAffiliationsBlock').hide();
			$('#includeRawCitationsBlock').show();
            $('#segmentSentencesBlock').hide();
            $('#teiCoordinatesBlock').hide();
			setBaseUrl('processReferences');
		}
		else if (selected == 'processAffiliations') {
			createInputTextArea('affiliations');
			$('#consolidateBlock1').hide();
			$('#consolidateBlock2').hide();
            $('#consolidateBlock3').hide();
			$('#includeRawAffiliationsBlock').hide();
			$('#includeRawCitationsBlock').hide();
            $('#segmentSentencesBlock').hide();
            $('#teiCoordinatesBlock').hide();
			setBaseUrl('processAffiliations');
		}
		else if (selected == 'processCitation') {
			createInputTextArea('citations');
			$('#consolidateBlock1').hide();
			$('#consolidateBlock2').show();
            $('#consolidateBlock3').hide();
			$('#includeRawAffiliationsBlock').hide();
			$('#includeRawCitationsBlock').hide();
            $('#segmentSentencesBlock').hide();
            $('#teiCoordinatesBlock').hide();
			setBaseUrl('processCitation');
		}
		/*else if (selected == 'processCitationPatentTEI') {
			createInputFile3(selected);
			$('#consolidateBlock4').show();
			setBaseUrl('processCitationPatentTEI');
		}*/
		else if (selected == 'processCitationPatentST36') {
			createInputFile3(selected);
			$('#consolidateBlock4').show();
			setBaseUrl('processCitationPatentST36');
		}
		else if (selected == 'processCitationPatentPDF') {
			createInputFile3(selected);
			$('#consolidateBlock4').show();
			setBaseUrl('processCitationPatentPDF');
		}
		else if (selected == 'processCitationPatentTXT') {
			createInputTextArea3('input');
			$('#consolidateBlock4').show();
			setBaseUrl('processCitationPatentTXT');
		}
		else if (selected == 'referenceAnnotations') {
			createInputFile2(selected);
			$('#consolidateBlockPDFRef').show();
            $('#consolidateBlockPDFFig').show();
			setBaseUrl('referenceAnnotations');
		}
		else if (selected == 'annotatePDF') {
			createInputFile2(selected);
			$('#consolidateBlockPDFRef').show();
            $('#consolidateBlockPDFFig').hide();
			setBaseUrl('annotatePDF');
		}
		else if (selected == 'citationPatentAnnotations') {
			createInputFile3(selected);
			$('#consolidateBlock4').show();
			setBaseUrl('citationPatentAnnotations');
		} else if (selected == 'processFundingAcknowledgement') {
            createInputTextArea('text');
            $('#consolidateBlock1').hide();
            $('#consolidateBlock2').hide();
            $('#consolidateBlock3').hide();
            $('#includeRawAffiliationsBlock').hide();
            $('#includeRawCitationsBlock').hide();
            $('#segmentSentencesBlock').show();
            $('#teiCoordinatesBlock').hide();
            setBaseUrl('processFundingAcknowledgement');
        }
	}

	function createInputFile(selected) {
		//$('#label').html('&nbsp;');
		$('#textInputDiv').hide();
		$('#fileInputDiv').show();

		$('#gbdForm').attr('enctype', 'multipart/form-data');
		$('#gbdForm').attr('method', 'post');
	}

	function createInputFile2(selected) {
		//$('#label').html('&nbsp;');
		$('#textInputDiv2').hide();
		$('#fileInputDiv2').show();

		$('#gbdForm2').attr('enctype', 'multipart/form-data');
		$('#gbdForm2').attr('method', 'post');
	}

	function createInputFile3(selected) {
		//$('#label').html('&nbsp;');
		$('#textInputDiv3').hide();
		$('#fileInputDiv3').show();

		$('#gbdForm3').attr('enctype', 'multipart/form-data');
		$('#gbdForm3').attr('method', 'post');
	}

	function createInputTextArea(nameInput) {
		//$('#label').html('&nbsp;');
		$('#fileInputDiv').hide();
		//$('#input').remove();

		//$('#field').html('<table><tr><td><textarea class="span7" rows="5" id="input" name="'+nameInput+'" /></td>'+
		//"<td><span style='padding-left:20px;'>&nbsp;</span></td></tr></table>");
		$('#textInputArea').attr('name', nameInput);
		$('#textInputDiv').show();

		$('#gbdForm').attr('enctype', '');
		$('#gbdForm').attr('method', 'post');
	}

	function createInputTextArea3(nameInput) {
		//$('#label').html('&nbsp;');
		$('#fileInputDiv3').hide();

		$('#textInputArea3').attr('name', nameInput);
		$('#textInputDiv3').show();

		$('#gbdForm3').attr('enctype', '');
		$('#gbdForm3').attr('method', 'post');
	}

	function download(){
        var name ="export";
		if (document.getElementById("input")
            && document.getElementById("input").files.length > 0
                && document.getElementById("input").files[0].name) {
             name = document.getElementById("input").files[0].name;
        }

		var fileName = name + ".tei.xml";
	    var a = document.createElement("a");

	    var file = new Blob([teiToDownload], {type: 'application/xml'});
	    var fileURL = URL.createObjectURL(file);
	    a.href = fileURL;
	    a.download = fileName;

	    document.body.appendChild(a);

	    $(a).ready(function() {
			a.click();
			return true;
		});


		// old method to download but with well formed xm but not beautified
	    /*var a = document.body.appendChild(
	        document.createElement("a")
	    );
	    a.download = "export.xml";
	    var xmlData = $.parseXML(teiToDownload);

	    if (window.ActiveXObject){
	        var xmlString = xmlData.xml;
	    } else {
	        var xmlString = (new XMLSerializer()).serializeToString(xmlData);
	    }
	    a.href = "data:text/xml," + xmlString; // Grab the HTML
	    a.click(); // Trigger a click on the element*/
	}

	function downloadPatent() {
        var name = "export";
        if (document.getElementById("input3")
            && document.getElementById("input3").files.length > 0
            && document.getElementById("input3").files[0].name) {
            name = document.getElementById("input3").files[0].name;
        }
        var fileName = name + ".tei.xml";
        var a = document.createElement("a");


        var file = new Blob([teiPatentToDownload], {type: 'application/xml'});
        var fileURL = URL.createObjectURL(file);
        a.href = fileURL;
        a.download = fileName;

        document.body.appendChild(a);

        $(a).ready(function () {
            a.click();
            return true;
        });
    }
})(jQuery);


function downloadVisibilty(){
    $("#btn_download").hide();
}
function downloadVisibilty3(){
    $("#btn_download3").hide();
}<|MERGE_RESOLUTION|>--- conflicted
+++ resolved
@@ -13,11 +13,7 @@
 
 	var block = 0;
 
-<<<<<<< HEAD
-    var elementCoords = ['s', 'biblStruct', 'persName', 'figure', 'formula', 'head', 'note', 'affiliation'];
-=======
-    var elementCoords = ['s', 'biblStruct', 'persName', 'figure', 'formula', 'head', 'note', 'title'];
->>>>>>> 4b77e739
+    var elementCoords = ['s', 'biblStruct', 'persName', 'figure', 'formula', 'head', 'note', 'title', 'affiliation'];
 
 	function defineBaseURL(ext) {
 		var baseUrl = null;
