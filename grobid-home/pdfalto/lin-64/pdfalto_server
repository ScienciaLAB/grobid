--- conflicted
+++ resolved
@@ -6,13 +6,8 @@
 interval=1
 # Delay between posting the SIGTERM signal and destroying the process by SIGKILL.
 delay=0
-<<<<<<< HEAD
-# Limit the memory usage by this bash script
-memory_limit=62880
-=======
 # Default limit for the memory usage by this bash script
 memory_limit=6242304
->>>>>>> d12d6a20
 
 command=${0:0:${#0}-7}
 args=("$@")
