--- conflicted
+++ resolved
@@ -6,11 +6,7 @@
 namespace teix = "http://www.tei-c.org/ns/Examples"
 namespace xlink = "http://www.w3.org/1999/xlink"
 
-<<<<<<< HEAD
-# Schema generated from ODD source 2020-05-26T10:47:25Z. .
-=======
 # Schema generated from ODD source 2020-06-01T09:00:26Z. .
->>>>>>> 8f500fe8
 # TEI Edition: Version 4.0.0. Last updated on
 #	13th February 2020, revision ccd19b0ba
 # TEI Edition Location: http://www.tei-c.org/Vault/P5/Version 4.0.0/
